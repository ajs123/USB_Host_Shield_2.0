/* Copyright (C) 2011 Circuits At Home, LTD. All rights reserved.

This software may be distributed and modified under the terms of the GNU
General Public License version 2 (GPL2) as published by the Free Software
Foundation and appearing in the file GPL2.TXT included in the packaging of
this file. Please note that GPL2 Section 2[b] requires that all works based
on this software must also be made publicly available under the terms of
the GPL2 ("Copyleft").

Contact information
-------------------

Circuits At Home, LTD
Web      :  http://www.circuitsathome.com
e-mail   :  support@circuitsathome.com
 */
<<<<<<< HEAD
#if !defined(__PARSETOOLS_H__)
#define __PARSETOOLS_H__

#if defined(ARDUINO) && ARDUINO >=100
#include "Arduino.h"
=======
#if !defined(_usb_h_) || defined(__PARSETOOLS_H__)
#error "Never include parsetools.h directly; include Usb.h instead"
>>>>>>> 86f88e53
#else
#define __PARSETOOLS_H__

#include <inttypes.h>
#include <avr/pgmspace.h>
#include "printhex.h"
#include "hexdump.h"
#include "message.h"

struct MultiValueBuffer {
        uint8_t valueSize;
        void *pValue;
} __attribute__((packed));

class MultiByteValueParser {
        uint8_t * pBuf;
        uint8_t countDown;
        uint8_t valueSize;

public:

        MultiByteValueParser() : pBuf(NULL), countDown(0), valueSize(0) {
        };

        const uint8_t* GetBuffer() {
                return pBuf;
        };

        void Initialize(MultiValueBuffer * const pbuf) {
                pBuf = (uint8_t*) pbuf->pValue;
                countDown = valueSize = pbuf->valueSize;
        };

        bool Parse(uint8_t **pp, uint16_t *pcntdn);
};

class ByteSkipper {
        uint8_t *pBuf;
        uint8_t nStage;
        uint16_t countDown;

public:

        ByteSkipper() : pBuf(NULL), nStage(0), countDown(0) {
        };

        void Initialize(MultiValueBuffer *pbuf) {
                pBuf = (uint8_t*) pbuf->pValue;
                countDown = 0;
        };

        bool Skip(uint8_t **pp, uint16_t *pcntdn, uint16_t bytes_to_skip) {
                switch(nStage) {
                        case 0:
                                countDown = bytes_to_skip;
                                nStage++;
                        case 1:
                                for(; countDown && (*pcntdn); countDown--, (*pp)++, (*pcntdn)--);

                                if(!countDown)
                                        nStage = 0;
                };
                return(!countDown);
        };
};

// Pointer to a callback function triggered for each element of PTP array when used with PTPArrayParser
typedef void (*PTP_ARRAY_EL_FUNC)(const MultiValueBuffer * const p, uint32_t count, const void *me);

class PTPListParser {
public:

        enum ParseMode {
                modeArray, modeRange/*, modeEnum*/
        };

private:
        uint8_t nStage;
        uint8_t enStage;

        uint32_t arLen;
        uint32_t arLenCntdn;

        uint8_t lenSize; // size of the array length field in bytes
        uint8_t valSize; // size of the array element in bytes

        MultiValueBuffer *pBuf;

        // The only parser for both size and array element parsing
        MultiByteValueParser theParser;

        uint8_t /*ParseMode*/ prsMode;

public:

        PTPListParser() :
        nStage(0),
        enStage(0),
        arLen(0),
        arLenCntdn(0),
        lenSize(0),
        valSize(0),
        pBuf(NULL),
        prsMode(modeArray) {
        };

        void Initialize(const uint8_t len_size, const uint8_t val_size, MultiValueBuffer * const p, const uint8_t mode = modeArray) {
                pBuf = p;
                lenSize = len_size;
                valSize = val_size;
                prsMode = mode;

                if(prsMode == modeRange) {
                        arLenCntdn = arLen = 3;
                        nStage = 2;
                } else {
                        arLenCntdn = arLen = 0;
                        nStage = 0;
                }
                enStage = 0;
                theParser.Initialize(p);
        };

        bool Parse(uint8_t **pp, uint16_t *pcntdn, PTP_ARRAY_EL_FUNC pf, const void *me = NULL);
};

#endif // __PARSETOOLS_H__
<|MERGE_RESOLUTION|>--- conflicted
+++ resolved
@@ -1,153 +1,140 @@
-/* Copyright (C) 2011 Circuits At Home, LTD. All rights reserved.
-
-This software may be distributed and modified under the terms of the GNU
-General Public License version 2 (GPL2) as published by the Free Software
-Foundation and appearing in the file GPL2.TXT included in the packaging of
-this file. Please note that GPL2 Section 2[b] requires that all works based
-on this software must also be made publicly available under the terms of
-the GPL2 ("Copyleft").
-
-Contact information
--------------------
-
-Circuits At Home, LTD
-Web      :  http://www.circuitsathome.com
-e-mail   :  support@circuitsathome.com
- */
-<<<<<<< HEAD
-#if !defined(__PARSETOOLS_H__)
-#define __PARSETOOLS_H__
-
-#if defined(ARDUINO) && ARDUINO >=100
-#include "Arduino.h"
-=======
-#if !defined(_usb_h_) || defined(__PARSETOOLS_H__)
-#error "Never include parsetools.h directly; include Usb.h instead"
->>>>>>> 86f88e53
-#else
-#define __PARSETOOLS_H__
-
-#include <inttypes.h>
-#include <avr/pgmspace.h>
-#include "printhex.h"
-#include "hexdump.h"
-#include "message.h"
-
-struct MultiValueBuffer {
-        uint8_t valueSize;
-        void *pValue;
-} __attribute__((packed));
-
-class MultiByteValueParser {
-        uint8_t * pBuf;
-        uint8_t countDown;
-        uint8_t valueSize;
-
-public:
-
-        MultiByteValueParser() : pBuf(NULL), countDown(0), valueSize(0) {
-        };
-
-        const uint8_t* GetBuffer() {
-                return pBuf;
-        };
-
-        void Initialize(MultiValueBuffer * const pbuf) {
-                pBuf = (uint8_t*) pbuf->pValue;
-                countDown = valueSize = pbuf->valueSize;
-        };
-
-        bool Parse(uint8_t **pp, uint16_t *pcntdn);
-};
-
-class ByteSkipper {
-        uint8_t *pBuf;
-        uint8_t nStage;
-        uint16_t countDown;
-
-public:
-
-        ByteSkipper() : pBuf(NULL), nStage(0), countDown(0) {
-        };
-
-        void Initialize(MultiValueBuffer *pbuf) {
-                pBuf = (uint8_t*) pbuf->pValue;
-                countDown = 0;
-        };
-
-        bool Skip(uint8_t **pp, uint16_t *pcntdn, uint16_t bytes_to_skip) {
-                switch(nStage) {
-                        case 0:
-                                countDown = bytes_to_skip;
-                                nStage++;
-                        case 1:
-                                for(; countDown && (*pcntdn); countDown--, (*pp)++, (*pcntdn)--);
-
-                                if(!countDown)
-                                        nStage = 0;
-                };
-                return(!countDown);
-        };
-};
-
-// Pointer to a callback function triggered for each element of PTP array when used with PTPArrayParser
-typedef void (*PTP_ARRAY_EL_FUNC)(const MultiValueBuffer * const p, uint32_t count, const void *me);
-
-class PTPListParser {
-public:
-
-        enum ParseMode {
-                modeArray, modeRange/*, modeEnum*/
-        };
-
-private:
-        uint8_t nStage;
-        uint8_t enStage;
-
-        uint32_t arLen;
-        uint32_t arLenCntdn;
-
-        uint8_t lenSize; // size of the array length field in bytes
-        uint8_t valSize; // size of the array element in bytes
-
-        MultiValueBuffer *pBuf;
-
-        // The only parser for both size and array element parsing
-        MultiByteValueParser theParser;
-
-        uint8_t /*ParseMode*/ prsMode;
-
-public:
-
-        PTPListParser() :
-        nStage(0),
-        enStage(0),
-        arLen(0),
-        arLenCntdn(0),
-        lenSize(0),
-        valSize(0),
-        pBuf(NULL),
-        prsMode(modeArray) {
-        };
-
-        void Initialize(const uint8_t len_size, const uint8_t val_size, MultiValueBuffer * const p, const uint8_t mode = modeArray) {
-                pBuf = p;
-                lenSize = len_size;
-                valSize = val_size;
-                prsMode = mode;
-
-                if(prsMode == modeRange) {
-                        arLenCntdn = arLen = 3;
-                        nStage = 2;
-                } else {
-                        arLenCntdn = arLen = 0;
-                        nStage = 0;
-                }
-                enStage = 0;
-                theParser.Initialize(p);
-        };
-
-        bool Parse(uint8_t **pp, uint16_t *pcntdn, PTP_ARRAY_EL_FUNC pf, const void *me = NULL);
-};
-
-#endif // __PARSETOOLS_H__
+/* Copyright (C) 2011 Circuits At Home, LTD. All rights reserved.
+
+This software may be distributed and modified under the terms of the GNU
+General Public License version 2 (GPL2) as published by the Free Software
+Foundation and appearing in the file GPL2.TXT included in the packaging of
+this file. Please note that GPL2 Section 2[b] requires that all works based
+on this software must also be made publicly available under the terms of
+the GPL2 ("Copyleft").
+
+Contact information
+-------------------
+
+Circuits At Home, LTD
+Web      :  http://www.circuitsathome.com
+e-mail   :  support@circuitsathome.com
+ */
+
+#if !defined(_usb_h_) || defined(__PARSETOOLS_H__)
+#error "Never include parsetools.h directly; include Usb.h instead"
+#else
+#define __PARSETOOLS_H__
+
+struct MultiValueBuffer {
+        uint8_t valueSize;
+        void *pValue;
+} __attribute__((packed));
+
+class MultiByteValueParser {
+        uint8_t * pBuf;
+        uint8_t countDown;
+        uint8_t valueSize;
+
+public:
+
+        MultiByteValueParser() : pBuf(NULL), countDown(0), valueSize(0) {
+        };
+
+        const uint8_t* GetBuffer() {
+                return pBuf;
+        };
+
+        void Initialize(MultiValueBuffer * const pbuf) {
+                pBuf = (uint8_t*) pbuf->pValue;
+                countDown = valueSize = pbuf->valueSize;
+        };
+
+        bool Parse(uint8_t **pp, uint16_t *pcntdn);
+};
+
+class ByteSkipper {
+        uint8_t *pBuf;
+        uint8_t nStage;
+        uint16_t countDown;
+
+public:
+
+        ByteSkipper() : pBuf(NULL), nStage(0), countDown(0) {
+        };
+
+        void Initialize(MultiValueBuffer *pbuf) {
+                pBuf = (uint8_t*) pbuf->pValue;
+                countDown = 0;
+        };
+
+        bool Skip(uint8_t **pp, uint16_t *pcntdn, uint16_t bytes_to_skip) {
+                switch(nStage) {
+                        case 0:
+                                countDown = bytes_to_skip;
+                                nStage++;
+                        case 1:
+                                for(; countDown && (*pcntdn); countDown--, (*pp)++, (*pcntdn)--);
+
+                                if(!countDown)
+                                        nStage = 0;
+                };
+                return(!countDown);
+        };
+};
+
+// Pointer to a callback function triggered for each element of PTP array when used with PTPArrayParser
+typedef void (*PTP_ARRAY_EL_FUNC)(const MultiValueBuffer * const p, uint32_t count, const void *me);
+
+class PTPListParser {
+public:
+
+        enum ParseMode {
+                modeArray, modeRange/*, modeEnum*/
+        };
+
+private:
+        uint8_t nStage;
+        uint8_t enStage;
+
+        uint32_t arLen;
+        uint32_t arLenCntdn;
+
+        uint8_t lenSize; // size of the array length field in bytes
+        uint8_t valSize; // size of the array element in bytes
+
+        MultiValueBuffer *pBuf;
+
+        // The only parser for both size and array element parsing
+        MultiByteValueParser theParser;
+
+        uint8_t /*ParseMode*/ prsMode;
+
+public:
+
+        PTPListParser() :
+        nStage(0),
+        enStage(0),
+        arLen(0),
+        arLenCntdn(0),
+        lenSize(0),
+        valSize(0),
+        pBuf(NULL),
+        prsMode(modeArray) {
+        };
+
+        void Initialize(const uint8_t len_size, const uint8_t val_size, MultiValueBuffer * const p, const uint8_t mode = modeArray) {
+                pBuf = p;
+                lenSize = len_size;
+                valSize = val_size;
+                prsMode = mode;
+
+                if(prsMode == modeRange) {
+                        arLenCntdn = arLen = 3;
+                        nStage = 2;
+                } else {
+                        arLenCntdn = arLen = 0;
+                        nStage = 0;
+                }
+                enStage = 0;
+                theParser.Initialize(p);
+        };
+
+        bool Parse(uint8_t **pp, uint16_t *pcntdn, PTP_ARRAY_EL_FUNC pf, const void *me = NULL);
+};
+
+#endif // __PARSETOOLS_H__