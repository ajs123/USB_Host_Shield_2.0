--- conflicted
+++ resolved
@@ -103,13 +103,8 @@
          * @param  pid The device's PID.
          * @return     Returns true if the device's VID and PID matches this driver.
          */
-<<<<<<< HEAD
-        virtual boolean VIDPIDOK(uint16_t vid, uint16_t pid) {
+        virtual bool VIDPIDOK(uint16_t vid, uint16_t pid) {
                 return ((vid == XBOX_VID || vid == MADCATZ_VID || vid == JOYTECH_VID || vid == GAMESTOP_VID) && (pid == XBOX_WIRED_PID || pid == MADCATZ_WIRED_PID || pid == GAMESTOP_WIRED_PID || pid == AFTERGLOW_WIRED_PID || pid == JOYTECH_WIRED_PID));
-=======
-        virtual bool VIDPIDOK(uint16_t vid, uint16_t pid) {
-                return ((vid == XBOX_VID || vid == MADCATZ_VID || vid == JOYTECH_VID || vid == GAMESTOP_VID) && (pid == XBOX_WIRED_PID || pid == MADCATZ_WIRED_PID || pid == GAMESTOP_WIRED_PID || pid == AFTERGLOW_WIRED_PID));
->>>>>>> bd8c8e74
         };
         /**@}*/
 
