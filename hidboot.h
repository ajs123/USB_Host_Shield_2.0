--- conflicted
+++ resolved
@@ -1,541 +1,513 @@
-/* Copyright (C) 2011 Circuits At Home, LTD. All rights reserved.
-
-This software may be distributed and modified under the terms of the GNU
-General Public License version 2 (GPL2) as published by the Free Software
-Foundation and appearing in the file GPL2.TXT included in the packaging of
-this file. Please note that GPL2 Section 2[b] requires that all works based
-on this software must also be made publicly available under the terms of
-the GPL2 ("Copyleft").
-
-Contact information
--------------------
-
-Circuits At Home, LTD
-Web      :  http://www.circuitsathome.com
-e-mail   :  support@circuitsathome.com
- */
-#if !defined(__HIDBOOT_H__)
-#define __HIDBOOT_H__
-
-<<<<<<< HEAD
-#if defined(ARDUINO) && ARDUINO >=100
-#include "Arduino.h"
-#else
-#include <WProgram.h>
-#endif
-
-#include <inttypes.h>
-#include <avr/pgmspace.h>
-#include "avrpins.h"
-#include "max3421e.h"
-#include "usbhost.h"
-#include "usb_ch9.h"
-#include "Usb.h"
-#include "hid.h"
-
-#include "printhex.h"
-#include "hexdump.h"
-#include "message.h"
-
-#include "confdescparser.h"
-
-=======
-#include "hid.h"
-
->>>>>>> 86f88e53
-#define KEY_SPACE							0x2c
-#define KEY_ZERO							0x27
-#define KEY_ZERO2							0x62
-#define KEY_ENTER							0x28
-#define KEY_PERIOD							0x63
-
-struct MOUSEINFO {
-
-        struct {
-                uint8_t bmLeftButton : 1;
-                uint8_t bmRightButton : 1;
-                uint8_t bmMiddleButton : 1;
-                uint8_t bmDummy : 1;
-        };
-        int8_t dX;
-        int8_t dY;
-};
-
-class MouseReportParser : public HIDReportParser {
-
-        union {
-                MOUSEINFO mouseInfo;
-                uint8_t bInfo[sizeof(MOUSEINFO)];
-        } prevState;
-
-public:
-        virtual void Parse(HID *hid, bool is_rpt_id, uint8_t len, uint8_t *buf);
-
-protected:
-
-        virtual void OnMouseMove(MOUSEINFO *mi) {
-        };
-
-        virtual void OnLeftButtonUp(MOUSEINFO *mi) {
-        };
-
-        virtual void OnLeftButtonDown(MOUSEINFO *mi) {
-        };
-
-        virtual void OnRightButtonUp(MOUSEINFO *mi) {
-        };
-
-        virtual void OnRightButtonDown(MOUSEINFO *mi) {
-        };
-
-        virtual void OnMiddleButtonUp(MOUSEINFO *mi) {
-        };
-
-        virtual void OnMiddleButtonDown(MOUSEINFO *mi) {
-        };
-};
-
-struct MODIFIERKEYS {
-        uint8_t bmLeftCtrl : 1;
-        uint8_t bmLeftShift : 1;
-        uint8_t bmLeftAlt : 1;
-        uint8_t bmLeftGUI : 1;
-        uint8_t bmRightCtrl : 1;
-        uint8_t bmRightShift : 1;
-        uint8_t bmRightAlt : 1;
-        uint8_t bmRightGUI : 1;
-};
-
-struct KBDINFO {
-
-        struct {
-                uint8_t bmLeftCtrl : 1;
-                uint8_t bmLeftShift : 1;
-                uint8_t bmLeftAlt : 1;
-                uint8_t bmLeftGUI : 1;
-                uint8_t bmRightCtrl : 1;
-                uint8_t bmRightShift : 1;
-                uint8_t bmRightAlt : 1;
-                uint8_t bmRightGUI : 1;
-        };
-        uint8_t bReserved;
-        uint8_t Keys[6];
-};
-
-struct KBDLEDS {
-        uint8_t bmNumLock : 1;
-        uint8_t bmCapsLock : 1;
-        uint8_t bmScrollLock : 1;
-        uint8_t bmCompose : 1;
-        uint8_t bmKana : 1;
-        uint8_t bmReserved : 3;
-};
-
-#define KEY_NUM_LOCK    0x53
-#define KEY_CAPS_LOCK	0x39
-#define KEY_SCROLL_LOCK	0x47
-
-class KeyboardReportParser : public HIDReportParser {
-        static const uint8_t numKeys[];
-        static const uint8_t symKeysUp[];
-        static const uint8_t symKeysLo[];
-        static const uint8_t padKeys[];
-
-protected:
-
-        union {
-                KBDINFO kbdInfo;
-                uint8_t bInfo[sizeof(KBDINFO)];
-        } prevState;
-
-        union {
-                KBDLEDS kbdLeds;
-                uint8_t bLeds;
-        } kbdLockingKeys;
-
-        uint8_t OemToAscii(uint8_t mod, uint8_t key);
-
-public:
-
-        KeyboardReportParser() {
-                kbdLockingKeys.bLeds = 0;
-        };
-
-        virtual void Parse(HID *hid, bool is_rpt_id, uint8_t len, uint8_t *buf);
-
-protected:
-        virtual uint8_t HandleLockingKeys(HID* hid, uint8_t key);
-
-        virtual void OnControlKeysChanged(uint8_t before, uint8_t after) {
-        };
-
-        virtual void OnKeyDown(uint8_t mod, uint8_t key) {
-        };
-
-        virtual void OnKeyUp(uint8_t mod, uint8_t key) {
-        };
-};
-
-#define totalEndpoints (((BOOT_PROTOCOL & HID_PROTOCOL_KEYBOARD)? 2 : 0)+((BOOT_PROTOCOL & HID_PROTOCOL_MOUSE)? 1 : 0))
-#define epMUL (((BOOT_PROTOCOL & HID_PROTOCOL_KEYBOARD)? 1 : 0)+((BOOT_PROTOCOL & HID_PROTOCOL_MOUSE)? 1 : 0))
-#define HID_MAX_HID_CLASS_DESCRIPTORS 5
-
-template <const uint8_t BOOT_PROTOCOL>
-class HIDBoot : public HID //public USBDeviceConfig, public UsbConfigXtracter
-{
-        EpInfo epInfo[totalEndpoints];
-        HIDReportParser *pRptParser[epMUL];
-
-        uint8_t bConfNum; // configuration number
-        uint8_t bIfaceNum; // Interface Number
-        uint8_t bNumIface; // number of interfaces in the configuration
-        uint8_t bNumEP; // total number of EP in the configuration
-        uint32_t qNextPollTime; // next poll time
-        bool bPollEnable; // poll enable flag
-
-        void Initialize();
-
-        virtual HIDReportParser* GetReportParser(uint8_t id) {
-                return pRptParser[id];
-        };
-
-public:
-        HIDBoot(USB *p);
-
-        virtual bool SetReportParser(uint8_t id, HIDReportParser *prs) {
-                pRptParser[id] = prs;
-                return true;
-        };
-
-        // USBDeviceConfig implementation
-        virtual uint8_t Init(uint8_t parent, uint8_t port, bool lowspeed);
-        virtual uint8_t Release();
-        virtual uint8_t Poll();
-
-        virtual uint8_t GetAddress() {
-                return bAddress;
-        };
-
-        // UsbConfigXtracter implementation
-        virtual void EndpointXtract(uint8_t conf, uint8_t iface, uint8_t alt, uint8_t proto, const USB_ENDPOINT_DESCRIPTOR *ep);
-};
-
-template <const uint8_t BOOT_PROTOCOL>
-HIDBoot<BOOT_PROTOCOL>::HIDBoot(USB *p) :
-HID(p),
-qNextPollTime(0),
-bPollEnable(false) {
-        Initialize();
-
-        for(uint8_t i = 0; i < epMUL; i++) {
-                pRptParser[i] = NULL;
-        }
-        if(pUsb)
-                pUsb->RegisterDeviceClass(this);
-}
-
-template <const uint8_t BOOT_PROTOCOL>
-void HIDBoot<BOOT_PROTOCOL>::Initialize() {
-        for(uint8_t i = 0; i < totalEndpoints; i++) {
-                epInfo[i].epAddr = 0;
-                epInfo[i].maxPktSize = (i) ? 0 : 8;
-                epInfo[i].epAttribs = 0;
-                epInfo[i].bmNakPower = (i) ? USB_NAK_NOWAIT : USB_NAK_MAX_POWER;
-        }
-        bNumEP = 1;
-        bNumIface = 0;
-        bConfNum = 0;
-}
-
-template <const uint8_t BOOT_PROTOCOL>
-uint8_t HIDBoot<BOOT_PROTOCOL>::Init(uint8_t parent, uint8_t port, bool lowspeed) {
-        const uint8_t constBufSize = sizeof(USB_DEVICE_DESCRIPTOR);
-
-        uint8_t buf[constBufSize];
-        uint8_t rcode;
-        UsbDevice *p = NULL;
-        EpInfo *oldep_ptr = NULL;
-        uint8_t len = 0;
-        //uint16_t cd_len = 0;
-
-        uint8_t num_of_conf; // number of configurations
-        //uint8_t num_of_intf; // number of interfaces
-
-        AddressPool &addrPool = pUsb->GetAddressPool();
-
-        USBTRACE("BM Init\r\n");
-
-        if(bAddress)
-                return USB_ERROR_CLASS_INSTANCE_ALREADY_IN_USE;
-
-        // Get pointer to pseudo device with address 0 assigned
-        p = addrPool.GetUsbDevicePtr(0);
-
-        if(!p)
-                return USB_ERROR_ADDRESS_NOT_FOUND_IN_POOL;
-
-        if(!p->epinfo) {
-                USBTRACE("epinfo\r\n");
-                return USB_ERROR_EPINFO_IS_NULL;
-        }
-
-        // Save old pointer to EP_RECORD of address 0
-        oldep_ptr = p->epinfo;
-
-        // Temporary assign new pointer to epInfo to p->epinfo in order to avoid toggle inconsistence
-        p->epinfo = epInfo;
-
-        p->lowspeed = lowspeed;
-
-        // Get device descriptor
-        rcode = pUsb->getDevDescr(0, 0, 8, (uint8_t*) buf);
-
-        if(!rcode)
-                len = (buf[0] > constBufSize) ? constBufSize : buf[0];
-
-        if(rcode) {
-                // Restore p->epinfo
-                p->epinfo = oldep_ptr;
-
-                goto FailGetDevDescr;
-        }
-
-        // Restore p->epinfo
-        p->epinfo = oldep_ptr;
-
-        // Allocate new address according to device class
-        bAddress = addrPool.AllocAddress(parent, false, port);
-
-        if(!bAddress)
-                return USB_ERROR_OUT_OF_ADDRESS_SPACE_IN_POOL;
-
-        // Extract Max Packet Size from the device descriptor
-        epInfo[0].maxPktSize = (uint8_t) ((USB_DEVICE_DESCRIPTOR*) buf)->bMaxPacketSize0;
-
-        // Assign new address to the device
-        rcode = pUsb->setAddr(0, 0, bAddress);
-
-        if(rcode) {
-                p->lowspeed = false;
-                addrPool.FreeAddress(bAddress);
-                bAddress = 0;
-                USBTRACE2("setAddr:", rcode);
-                return rcode;
-        }
-
-        USBTRACE2("Addr:", bAddress);
-
-        p->lowspeed = false;
-
-        p = addrPool.GetUsbDevicePtr(bAddress);
-
-        if(!p)
-                return USB_ERROR_ADDRESS_NOT_FOUND_IN_POOL;
-
-        p->lowspeed = lowspeed;
-
-        if(len)
-                rcode = pUsb->getDevDescr(bAddress, 0, len, (uint8_t*) buf);
-
-        if(rcode)
-                goto FailGetDevDescr;
-
-        num_of_conf = ((USB_DEVICE_DESCRIPTOR*) buf)->bNumConfigurations;
-
-        // Assign epInfo to epinfo pointer
-        rcode = pUsb->setEpInfoEntry(bAddress, 1, epInfo);
-
-        if(rcode)
-                goto FailSetDevTblEntry;
-
-        //USBTRACE2("NC:", num_of_conf);
-
-        // GCC will optimize unused stuff away.
-        if(BOOT_PROTOCOL & HID_PROTOCOL_KEYBOARD) {
-                for(uint8_t i = 0; i < num_of_conf; i++) {
-                        ConfigDescParser<
-                                USB_CLASS_HID,
-                                HID_BOOT_INTF_SUBCLASS,
-                                HID_PROTOCOL_KEYBOARD,
-                                CP_MASK_COMPARE_ALL> confDescrParserA(this);
-
-                        if(bNumEP == totalEndpoints)
-                                break;
-                        pUsb->getConfDescr(bAddress, 0, i, &confDescrParserA);
-                }
-        }
-
-        // GCC will optimize unused stuff away.
-        if(BOOT_PROTOCOL & HID_PROTOCOL_MOUSE) {
-                for(uint8_t i = 0; i < num_of_conf; i++) {
-                        ConfigDescParser<
-                                USB_CLASS_HID,
-                                HID_BOOT_INTF_SUBCLASS,
-                                HID_PROTOCOL_MOUSE,
-                                CP_MASK_COMPARE_ALL> confDescrParserB(this);
-                        if(bNumEP == totalEndpoints)
-                                break;
-
-                        pUsb->getConfDescr(bAddress, 0, i, &confDescrParserB);
-                }
-        }
-
-        USBTRACE2("\r\nbAddr:", bAddress);
-        USBTRACE2("\r\nbNumEP:", bNumEP);
-        USBTRACE2("\r\ntotalEndpoints:", totalEndpoints);
-        if(bNumEP != totalEndpoints) {
-                rcode = USB_DEV_CONFIG_ERROR_DEVICE_NOT_SUPPORTED;
-                goto Fail;
-        }
-
-        // Assign epInfo to epinfo pointer
-        rcode = pUsb->setEpInfoEntry(bAddress, bNumEP, epInfo);
-
-        USBTRACE2("\r\nCnf:", bConfNum);
-
-        // Set Configuration Value
-        rcode = pUsb->setConf(bAddress, 0, bConfNum);
-
-        if(rcode)
-                goto FailSetConfDescr;
-
-        USBTRACE2("\r\nIf:", bIfaceNum);
-
-        rcode = SetProtocol(bIfaceNum, HID_BOOT_PROTOCOL);
-
-        if(rcode)
-                goto FailSetProtocol;
-
-        // GCC will optimize unused stuff away.
-        if(BOOT_PROTOCOL & HID_PROTOCOL_KEYBOARD) {
-                rcode = SetIdle(0/* bIfaceNum*/, 0, 0);
-
-                if(rcode)
-                        goto FailSetIdle;
-        }
-        USBTRACE("BM configured\r\n");
-
-        bPollEnable = true;
-        return 0;
-
-FailGetDevDescr:
-#ifdef DEBUG_USB_HOST
-        NotifyFailGetDevDescr();
-        goto Fail;
-#endif
-
-FailSetDevTblEntry:
-#ifdef DEBUG_USB_HOST
-        NotifyFailSetDevTblEntry();
-        goto Fail;
-#endif
-
-FailGetConfDescr:
-#ifdef DEBUG_USB_HOST
-        NotifyFailGetConfDescr();
-        goto Fail;
-#endif
-
-FailSetConfDescr:
-#ifdef DEBUG_USB_HOST
-        NotifyFailSetConfDescr();
-        goto Fail;
-#endif
-
-FailSetProtocol:
-#ifdef DEBUG_USB_HOST
-        USBTRACE("SetProto:");
-        goto Fail;
-#endif
-
-FailSetIdle:
-#ifdef DEBUG_USB_HOST
-        USBTRACE("SetIdle:");
-#endif
-
-Fail:
-#ifdef DEBUG_USB_HOST
-        NotifyFail(rcode);
-#endif
-        Release();
-        return rcode;
-}
-
-template <const uint8_t BOOT_PROTOCOL>
-void HIDBoot<BOOT_PROTOCOL>::EndpointXtract(uint8_t conf, uint8_t iface, uint8_t alt, uint8_t proto, const USB_ENDPOINT_DESCRIPTOR *pep) {
-        // If the first configuration satisfies, the others are not considered.
-        if(bNumEP > 1 && conf != bConfNum)
-                return;
-
-        bConfNum = conf;
-        bIfaceNum = iface;
-
-        if((pep->bmAttributes & 0x03) == 3 && (pep->bEndpointAddress & 0x80) == 0x80) {
-                uint8_t index = bNumEP;//epInterruptInIndex; //+ bNumEP;
-
-                // Fill in the endpoint info structure
-                epInfo[index].epAddr = (pep->bEndpointAddress & 0x0F);
-                epInfo[index].maxPktSize = (uint8_t) pep->wMaxPacketSize;
-                epInfo[index].epAttribs = 0;
-                epInfo[index].bmNakPower = USB_NAK_NOWAIT;
-                bNumEP++;
-
-        }
-}
-
-template <const uint8_t BOOT_PROTOCOL>
-uint8_t HIDBoot<BOOT_PROTOCOL>::Release() {
-        pUsb->GetAddressPool().FreeAddress(bAddress);
-
-        bConfNum = 0;
-        bIfaceNum = 0;
-        bNumEP = 1;
-        bAddress = 0;
-        qNextPollTime = 0;
-        bPollEnable = false;
-        return 0;
-}
-
-template <const uint8_t BOOT_PROTOCOL>
-uint8_t HIDBoot<BOOT_PROTOCOL>::Poll() {
-        uint8_t rcode = 0;
-
-        if(!bPollEnable)
-                return 0;
-
-        if(qNextPollTime <= millis()) {
-                qNextPollTime = millis() + 10;
-
-                // To-do: optimize manually, getting rid of the loop
-                for(uint8_t i = 0; i < epMUL; i++) {
-                        const uint8_t const_buff_len = 16;
-                        uint8_t buf[const_buff_len];
-
-
-                        uint16_t read = (uint16_t) epInfo[epInterruptInIndex + i].maxPktSize;
-
-                        uint8_t rcode = pUsb->inTransfer(bAddress, epInfo[epInterruptInIndex + i].epAddr, &read, buf);
-                        if(!rcode) {
-                                if(pRptParser[i])
-                                        pRptParser[i]->Parse((HID*)this, 0, (uint8_t) read, buf);
-
-                                //for (uint8_t i=0; i<read; i++)
-                                //	PrintHex<uint8_t>(buf[i]);
-                                //if (read)
-                                //	USB_HOST_SERIAL.println("");
-                        } else {
-                                if(rcode != hrNAK) {
-                                        USBTRACE2("Poll:", rcode);
-                                        break;
-                                }
-                        }
-                }
-        }
-        return rcode;
-}
-
-<<<<<<< HEAD
-
-=======
->>>>>>> 86f88e53
-#endif // __HIDBOOTMOUSE_H__
+/* Copyright (C) 2011 Circuits At Home, LTD. All rights reserved.
+
+This software may be distributed and modified under the terms of the GNU
+General Public License version 2 (GPL2) as published by the Free Software
+Foundation and appearing in the file GPL2.TXT included in the packaging of
+this file. Please note that GPL2 Section 2[b] requires that all works based
+on this software must also be made publicly available under the terms of
+the GPL2 ("Copyleft").
+
+Contact information
+-------------------
+
+Circuits At Home, LTD
+Web      :  http://www.circuitsathome.com
+e-mail   :  support@circuitsathome.com
+ */
+#if !defined(__HIDBOOT_H__)
+#define __HIDBOOT_H__
+
+#include "hid.h"
+
+#define KEY_SPACE							0x2c
+#define KEY_ZERO							0x27
+#define KEY_ZERO2							0x62
+#define KEY_ENTER							0x28
+#define KEY_PERIOD							0x63
+
+struct MOUSEINFO {
+
+        struct {
+                uint8_t bmLeftButton : 1;
+                uint8_t bmRightButton : 1;
+                uint8_t bmMiddleButton : 1;
+                uint8_t bmDummy : 1;
+        };
+        int8_t dX;
+        int8_t dY;
+};
+
+class MouseReportParser : public HIDReportParser {
+
+        union {
+                MOUSEINFO mouseInfo;
+                uint8_t bInfo[sizeof(MOUSEINFO)];
+        } prevState;
+
+public:
+        virtual void Parse(HID *hid, bool is_rpt_id, uint8_t len, uint8_t *buf);
+
+protected:
+
+        virtual void OnMouseMove(MOUSEINFO *mi) {
+        };
+
+        virtual void OnLeftButtonUp(MOUSEINFO *mi) {
+        };
+
+        virtual void OnLeftButtonDown(MOUSEINFO *mi) {
+        };
+
+        virtual void OnRightButtonUp(MOUSEINFO *mi) {
+        };
+
+        virtual void OnRightButtonDown(MOUSEINFO *mi) {
+        };
+
+        virtual void OnMiddleButtonUp(MOUSEINFO *mi) {
+        };
+
+        virtual void OnMiddleButtonDown(MOUSEINFO *mi) {
+        };
+};
+
+struct MODIFIERKEYS {
+        uint8_t bmLeftCtrl : 1;
+        uint8_t bmLeftShift : 1;
+        uint8_t bmLeftAlt : 1;
+        uint8_t bmLeftGUI : 1;
+        uint8_t bmRightCtrl : 1;
+        uint8_t bmRightShift : 1;
+        uint8_t bmRightAlt : 1;
+        uint8_t bmRightGUI : 1;
+};
+
+struct KBDINFO {
+
+        struct {
+                uint8_t bmLeftCtrl : 1;
+                uint8_t bmLeftShift : 1;
+                uint8_t bmLeftAlt : 1;
+                uint8_t bmLeftGUI : 1;
+                uint8_t bmRightCtrl : 1;
+                uint8_t bmRightShift : 1;
+                uint8_t bmRightAlt : 1;
+                uint8_t bmRightGUI : 1;
+        };
+        uint8_t bReserved;
+        uint8_t Keys[6];
+};
+
+struct KBDLEDS {
+        uint8_t bmNumLock : 1;
+        uint8_t bmCapsLock : 1;
+        uint8_t bmScrollLock : 1;
+        uint8_t bmCompose : 1;
+        uint8_t bmKana : 1;
+        uint8_t bmReserved : 3;
+};
+
+#define KEY_NUM_LOCK    0x53
+#define KEY_CAPS_LOCK	0x39
+#define KEY_SCROLL_LOCK	0x47
+
+class KeyboardReportParser : public HIDReportParser {
+        static const uint8_t numKeys[];
+        static const uint8_t symKeysUp[];
+        static const uint8_t symKeysLo[];
+        static const uint8_t padKeys[];
+
+protected:
+
+        union {
+                KBDINFO kbdInfo;
+                uint8_t bInfo[sizeof(KBDINFO)];
+        } prevState;
+
+        union {
+                KBDLEDS kbdLeds;
+                uint8_t bLeds;
+        } kbdLockingKeys;
+
+        uint8_t OemToAscii(uint8_t mod, uint8_t key);
+
+public:
+
+        KeyboardReportParser() {
+                kbdLockingKeys.bLeds = 0;
+        };
+
+        virtual void Parse(HID *hid, bool is_rpt_id, uint8_t len, uint8_t *buf);
+
+protected:
+        virtual uint8_t HandleLockingKeys(HID* hid, uint8_t key);
+
+        virtual void OnControlKeysChanged(uint8_t before, uint8_t after) {
+        };
+
+        virtual void OnKeyDown(uint8_t mod, uint8_t key) {
+        };
+
+        virtual void OnKeyUp(uint8_t mod, uint8_t key) {
+        };
+};
+
+#define totalEndpoints (((BOOT_PROTOCOL & HID_PROTOCOL_KEYBOARD)? 2 : 0)+((BOOT_PROTOCOL & HID_PROTOCOL_MOUSE)? 1 : 0))
+#define epMUL (((BOOT_PROTOCOL & HID_PROTOCOL_KEYBOARD)? 1 : 0)+((BOOT_PROTOCOL & HID_PROTOCOL_MOUSE)? 1 : 0))
+#define HID_MAX_HID_CLASS_DESCRIPTORS 5
+
+template <const uint8_t BOOT_PROTOCOL>
+class HIDBoot : public HID //public USBDeviceConfig, public UsbConfigXtracter
+{
+        EpInfo epInfo[totalEndpoints];
+        HIDReportParser *pRptParser[epMUL];
+
+        uint8_t bConfNum; // configuration number
+        uint8_t bIfaceNum; // Interface Number
+        uint8_t bNumIface; // number of interfaces in the configuration
+        uint8_t bNumEP; // total number of EP in the configuration
+        uint32_t qNextPollTime; // next poll time
+        bool bPollEnable; // poll enable flag
+
+        void Initialize();
+
+        virtual HIDReportParser* GetReportParser(uint8_t id) {
+                return pRptParser[id];
+        };
+
+public:
+        HIDBoot(USB *p);
+
+        virtual bool SetReportParser(uint8_t id, HIDReportParser *prs) {
+                pRptParser[id] = prs;
+                return true;
+        };
+
+        // USBDeviceConfig implementation
+        virtual uint8_t Init(uint8_t parent, uint8_t port, bool lowspeed);
+        virtual uint8_t Release();
+        virtual uint8_t Poll();
+
+        virtual uint8_t GetAddress() {
+                return bAddress;
+        };
+
+        // UsbConfigXtracter implementation
+        virtual void EndpointXtract(uint8_t conf, uint8_t iface, uint8_t alt, uint8_t proto, const USB_ENDPOINT_DESCRIPTOR *ep);
+};
+
+template <const uint8_t BOOT_PROTOCOL>
+HIDBoot<BOOT_PROTOCOL>::HIDBoot(USB *p) :
+HID(p),
+qNextPollTime(0),
+bPollEnable(false) {
+        Initialize();
+
+        for(uint8_t i = 0; i < epMUL; i++) {
+                pRptParser[i] = NULL;
+        }
+        if(pUsb)
+                pUsb->RegisterDeviceClass(this);
+}
+
+template <const uint8_t BOOT_PROTOCOL>
+void HIDBoot<BOOT_PROTOCOL>::Initialize() {
+        for(uint8_t i = 0; i < totalEndpoints; i++) {
+                epInfo[i].epAddr = 0;
+                epInfo[i].maxPktSize = (i) ? 0 : 8;
+                epInfo[i].epAttribs = 0;
+                epInfo[i].bmNakPower = (i) ? USB_NAK_NOWAIT : USB_NAK_MAX_POWER;
+        }
+        bNumEP = 1;
+        bNumIface = 0;
+        bConfNum = 0;
+}
+
+template <const uint8_t BOOT_PROTOCOL>
+uint8_t HIDBoot<BOOT_PROTOCOL>::Init(uint8_t parent, uint8_t port, bool lowspeed) {
+        const uint8_t constBufSize = sizeof(USB_DEVICE_DESCRIPTOR);
+
+        uint8_t buf[constBufSize];
+        uint8_t rcode;
+        UsbDevice *p = NULL;
+        EpInfo *oldep_ptr = NULL;
+        uint8_t len = 0;
+        //uint16_t cd_len = 0;
+
+        uint8_t num_of_conf; // number of configurations
+        //uint8_t num_of_intf; // number of interfaces
+
+        AddressPool &addrPool = pUsb->GetAddressPool();
+
+        USBTRACE("BM Init\r\n");
+
+        if(bAddress)
+                return USB_ERROR_CLASS_INSTANCE_ALREADY_IN_USE;
+
+        // Get pointer to pseudo device with address 0 assigned
+        p = addrPool.GetUsbDevicePtr(0);
+
+        if(!p)
+                return USB_ERROR_ADDRESS_NOT_FOUND_IN_POOL;
+
+        if(!p->epinfo) {
+                USBTRACE("epinfo\r\n");
+                return USB_ERROR_EPINFO_IS_NULL;
+        }
+
+        // Save old pointer to EP_RECORD of address 0
+        oldep_ptr = p->epinfo;
+
+        // Temporary assign new pointer to epInfo to p->epinfo in order to avoid toggle inconsistence
+        p->epinfo = epInfo;
+
+        p->lowspeed = lowspeed;
+
+        // Get device descriptor
+        rcode = pUsb->getDevDescr(0, 0, 8, (uint8_t*) buf);
+
+        if(!rcode)
+                len = (buf[0] > constBufSize) ? constBufSize : buf[0];
+
+        if(rcode) {
+                // Restore p->epinfo
+                p->epinfo = oldep_ptr;
+
+                goto FailGetDevDescr;
+        }
+
+        // Restore p->epinfo
+        p->epinfo = oldep_ptr;
+
+        // Allocate new address according to device class
+        bAddress = addrPool.AllocAddress(parent, false, port);
+
+        if(!bAddress)
+                return USB_ERROR_OUT_OF_ADDRESS_SPACE_IN_POOL;
+
+        // Extract Max Packet Size from the device descriptor
+        epInfo[0].maxPktSize = (uint8_t) ((USB_DEVICE_DESCRIPTOR*) buf)->bMaxPacketSize0;
+
+        // Assign new address to the device
+        rcode = pUsb->setAddr(0, 0, bAddress);
+
+        if(rcode) {
+                p->lowspeed = false;
+                addrPool.FreeAddress(bAddress);
+                bAddress = 0;
+                USBTRACE2("setAddr:", rcode);
+                return rcode;
+        }
+
+        USBTRACE2("Addr:", bAddress);
+
+        p->lowspeed = false;
+
+        p = addrPool.GetUsbDevicePtr(bAddress);
+
+        if(!p)
+                return USB_ERROR_ADDRESS_NOT_FOUND_IN_POOL;
+
+        p->lowspeed = lowspeed;
+
+        if(len)
+                rcode = pUsb->getDevDescr(bAddress, 0, len, (uint8_t*) buf);
+
+        if(rcode)
+                goto FailGetDevDescr;
+
+        num_of_conf = ((USB_DEVICE_DESCRIPTOR*) buf)->bNumConfigurations;
+
+        // Assign epInfo to epinfo pointer
+        rcode = pUsb->setEpInfoEntry(bAddress, 1, epInfo);
+
+        if(rcode)
+                goto FailSetDevTblEntry;
+
+        //USBTRACE2("NC:", num_of_conf);
+
+        // GCC will optimize unused stuff away.
+        if(BOOT_PROTOCOL & HID_PROTOCOL_KEYBOARD) {
+                for(uint8_t i = 0; i < num_of_conf; i++) {
+                        ConfigDescParser<
+                                USB_CLASS_HID,
+                                HID_BOOT_INTF_SUBCLASS,
+                                HID_PROTOCOL_KEYBOARD,
+                                CP_MASK_COMPARE_ALL> confDescrParserA(this);
+
+                        if(bNumEP == totalEndpoints)
+                                break;
+                        pUsb->getConfDescr(bAddress, 0, i, &confDescrParserA);
+                }
+        }
+
+        // GCC will optimize unused stuff away.
+        if(BOOT_PROTOCOL & HID_PROTOCOL_MOUSE) {
+                for(uint8_t i = 0; i < num_of_conf; i++) {
+                        ConfigDescParser<
+                                USB_CLASS_HID,
+                                HID_BOOT_INTF_SUBCLASS,
+                                HID_PROTOCOL_MOUSE,
+                                CP_MASK_COMPARE_ALL> confDescrParserB(this);
+                        if(bNumEP == totalEndpoints)
+                                break;
+
+                        pUsb->getConfDescr(bAddress, 0, i, &confDescrParserB);
+                }
+        }
+
+        USBTRACE2("\r\nbAddr:", bAddress);
+        USBTRACE2("\r\nbNumEP:", bNumEP);
+        USBTRACE2("\r\ntotalEndpoints:", totalEndpoints);
+        if(bNumEP != totalEndpoints) {
+                rcode = USB_DEV_CONFIG_ERROR_DEVICE_NOT_SUPPORTED;
+                goto Fail;
+        }
+
+        // Assign epInfo to epinfo pointer
+        rcode = pUsb->setEpInfoEntry(bAddress, bNumEP, epInfo);
+
+        USBTRACE2("\r\nCnf:", bConfNum);
+
+        // Set Configuration Value
+        rcode = pUsb->setConf(bAddress, 0, bConfNum);
+
+        if(rcode)
+                goto FailSetConfDescr;
+
+        USBTRACE2("\r\nIf:", bIfaceNum);
+
+        rcode = SetProtocol(bIfaceNum, HID_BOOT_PROTOCOL);
+
+        if(rcode)
+                goto FailSetProtocol;
+
+        // GCC will optimize unused stuff away.
+        if(BOOT_PROTOCOL & HID_PROTOCOL_KEYBOARD) {
+                rcode = SetIdle(0/* bIfaceNum*/, 0, 0);
+
+                if(rcode)
+                        goto FailSetIdle;
+        }
+        USBTRACE("BM configured\r\n");
+
+        bPollEnable = true;
+        return 0;
+
+FailGetDevDescr:
+#ifdef DEBUG_USB_HOST
+        NotifyFailGetDevDescr();
+        goto Fail;
+#endif
+
+FailSetDevTblEntry:
+#ifdef DEBUG_USB_HOST
+        NotifyFailSetDevTblEntry();
+        goto Fail;
+#endif
+
+FailGetConfDescr:
+#ifdef DEBUG_USB_HOST
+        NotifyFailGetConfDescr();
+        goto Fail;
+#endif
+
+FailSetConfDescr:
+#ifdef DEBUG_USB_HOST
+        NotifyFailSetConfDescr();
+        goto Fail;
+#endif
+
+FailSetProtocol:
+#ifdef DEBUG_USB_HOST
+        USBTRACE("SetProto:");
+        goto Fail;
+#endif
+
+FailSetIdle:
+#ifdef DEBUG_USB_HOST
+        USBTRACE("SetIdle:");
+#endif
+
+Fail:
+#ifdef DEBUG_USB_HOST
+        NotifyFail(rcode);
+#endif
+        Release();
+        return rcode;
+}
+
+template <const uint8_t BOOT_PROTOCOL>
+void HIDBoot<BOOT_PROTOCOL>::EndpointXtract(uint8_t conf, uint8_t iface, uint8_t alt, uint8_t proto, const USB_ENDPOINT_DESCRIPTOR *pep) {
+        // If the first configuration satisfies, the others are not considered.
+        if(bNumEP > 1 && conf != bConfNum)
+                return;
+
+        bConfNum = conf;
+        bIfaceNum = iface;
+
+        if((pep->bmAttributes & 0x03) == 3 && (pep->bEndpointAddress & 0x80) == 0x80) {
+                uint8_t index = bNumEP;//epInterruptInIndex; //+ bNumEP;
+
+                // Fill in the endpoint info structure
+                epInfo[index].epAddr = (pep->bEndpointAddress & 0x0F);
+                epInfo[index].maxPktSize = (uint8_t) pep->wMaxPacketSize;
+                epInfo[index].epAttribs = 0;
+                epInfo[index].bmNakPower = USB_NAK_NOWAIT;
+                bNumEP++;
+
+        }
+}
+
+template <const uint8_t BOOT_PROTOCOL>
+uint8_t HIDBoot<BOOT_PROTOCOL>::Release() {
+        pUsb->GetAddressPool().FreeAddress(bAddress);
+
+        bConfNum = 0;
+        bIfaceNum = 0;
+        bNumEP = 1;
+        bAddress = 0;
+        qNextPollTime = 0;
+        bPollEnable = false;
+        return 0;
+}
+
+template <const uint8_t BOOT_PROTOCOL>
+uint8_t HIDBoot<BOOT_PROTOCOL>::Poll() {
+        uint8_t rcode = 0;
+
+        if(!bPollEnable)
+                return 0;
+
+        if(qNextPollTime <= millis()) {
+                qNextPollTime = millis() + 10;
+
+                // To-do: optimize manually, getting rid of the loop
+                for(uint8_t i = 0; i < epMUL; i++) {
+                        const uint8_t const_buff_len = 16;
+                        uint8_t buf[const_buff_len];
+
+
+                        uint16_t read = (uint16_t) epInfo[epInterruptInIndex + i].maxPktSize;
+
+                        uint8_t rcode = pUsb->inTransfer(bAddress, epInfo[epInterruptInIndex + i].epAddr, &read, buf);
+                        if(!rcode) {
+                                if(pRptParser[i])
+                                        pRptParser[i]->Parse((HID*)this, 0, (uint8_t) read, buf);
+
+                                //for (uint8_t i=0; i<read; i++)
+                                //	PrintHex<uint8_t>(buf[i]);
+                                //if (read)
+                                //	USB_HOST_SERIAL.println("");
+                        } else {
+                                if(rcode != hrNAK) {
+                                        USBTRACE2("Poll:", rcode);
+                                        break;
+                                }
+                        }
+                }
+        }
+        return rcode;
+}
+
+#endif // __HIDBOOTMOUSE_H__