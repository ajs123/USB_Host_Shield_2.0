--- conflicted
+++ resolved
@@ -1,572 +1,550 @@
-#if !defined(__MASSTORAGE_H__)
-#define __MASSTORAGE_H__
-
-<<<<<<< HEAD
-#if defined(ARDUINO) && ARDUINO >=100
-#include "Arduino.h"
-#else
-#include <WProgram.h>
-#endif
-
-#define DEBUG
-
-#include <inttypes.h>
-#include "avrpins.h"
-#include <avr/pgmspace.h>
-#include "max3421e.h"
-#include "usbhost.h"
-#include "usb_ch9.h"
-#include "Usb.h"
-
-#include <confdescparser.h>
-
-#define SWAP(a, b) (((a) ^= (b)), ((b) ^= (a)), ((a) ^= (b)))
-=======
-// Cruft removal, makes driver smaller, faster.
-#ifndef MS_WANT_PARSER
-#define MS_WANT_PARSER 0
-#endif
-
-#include "Usb.h"
->>>>>>> 86f88e53
-
-#define bmREQ_MASSOUT       USB_SETUP_HOST_TO_DEVICE|USB_SETUP_TYPE_CLASS|USB_SETUP_RECIPIENT_INTERFACE
-#define bmREQ_MASSIN        USB_SETUP_DEVICE_TO_HOST|USB_SETUP_TYPE_CLASS|USB_SETUP_RECIPIENT_INTERFACE
-
-// Mass Storage Subclass Constants
-#define MASS_SUBCLASS_SCSI_NOT_REPORTED 0x00	// De facto use
-#define MASS_SUBCLASS_RBC		0x01
-#define MASS_SUBCLASS_ATAPI		0x02	// MMC-5 (ATAPI)
-#define MASS_SUBCLASS_OBSOLETE1		0x03	// Was QIC-157
-#define MASS_SUBCLASS_UFI		0x04	// Specifies how to interface Floppy Disk Drives to USB
-#define MASS_SUBCLASS_OBSOLETE2		0x05	// Was SFF-8070i
-#define MASS_SUBCLASS_SCSI		0x06	// SCSI Transparent Command Set
-#define MASS_SUBCLASS_LSDFS		0x07	// Specifies how host has to negotiate access before trying SCSI
-#define MASS_SUBCLASS_IEEE1667		0x08
-
-// Mass Storage Class Protocols
-#define MASS_PROTO_CBI			0x00	// CBI (with command completion interrupt)
-#define MASS_PROTO_CBI_NO_INT		0x01	// CBI (without command completion interrupt)
-#define MASS_PROTO_OBSOLETE		0x02
-#define MASS_PROTO_BBB			0x50	// Bulk Only Transport
-#define MASS_PROTO_UAS			0x62
-
-// Request Codes
-#define MASS_REQ_ADSC			0x00
-#define MASS_REQ_GET			0xFC
-#define MASS_REQ_PUT			0xFD
-#define MASS_REQ_GET_MAX_LUN		0xFE
-#define MASS_REQ_BOMSR			0xFF	// Bulk-Only Mass Storage Reset
-
-#define MASS_CBW_SIGNATURE		0x43425355
-#define MASS_CSW_SIGNATURE		0x53425355
-
-#define MASS_CMD_DIR_OUT                0 // (0 << 7)
-#define MASS_CMD_DIR_IN			0x80 //(1 << 7)
-
-/*
- * Reference documents from T10 (http://www.t10.org)
- * SCSI Primary Commands - 3 (SPC-3)
- * SCSI Block Commands - 2 (SBC-2)
- * Multi-Media Commands - 5 (MMC-5)
- */
-
-/* Group 1 commands (CDB's here are should all be 6-bytes) */
-#define SCSI_CMD_TEST_UNIT_READY	0x00
-#define SCSI_CMD_REQUEST_SENSE		0x03
-#define SCSI_CMD_FORMAT_UNIT		0x04
-#define SCSI_CMD_READ_6			0x08
-#define SCSI_CMD_WRITE_6		0x0A
-#define SCSI_CMD_INQUIRY		0x12
-#define SCSI_CMD_MODE_SELECT_6          0x15
-#define SCSI_CMD_MODE_SENSE_6		0x1A
-#define SCSI_CMD_START_STOP_UNIT	0x1B
-#define SCSI_CMD_PREVENT_REMOVAL        0x1E
-/* Group 2 Commands (CDB's here are 10-bytes) */
-#define SCSI_CMD_READ_FORMAT_CAPACITIES 0x23
-#define SCSI_CMD_READ_CAPACITY_10	0x25
-#define SCSI_CMD_READ_10		0x28
-#define SCSI_CMD_WRITE_10		0x2A
-#define SCSI_CMD_SEEK_10                0x2B
-#define SCSI_CMD_ERASE_10               0x2C
-#define SCSI_CMD_WRITE_AND_VERIFY_10    0x2E
-#define SCSI_CMD_VERIFY_10              0x2F
-#define SCSI_CMD_SYNCHRONIZE_CACHE      0x35
-#define SCSI_CMD_WRITE_BUFFER           0x3B
-#define SCSI_CMD_READ_BUFFER            0x3C
-#define SCSI_CMD_READ_SUBCHANNEL        0x42
-#define SCSI_CMD_READ_TOC               0x43
-#define SCSI_CMD_READ_HEADER            0x44
-#define SCSI_CMD_PLAY_AUDIO_10          0x45
-#define SCSI_CMD_GET_CONFIGURATION      0x46
-#define SCSI_CMD_PLAY_AUDIO_MSF         0x47
-#define SCSI_CMD_PLAY_AUDIO_TI          0x48
-#define SCSI_CMD_PLAY_TRACK_REL_10      0x49
-#define SCSI_CMD_GET_EVENT_STATUS       0x4A
-#define SCSI_CMD_PAUSE_RESUME           0x4B
-#define SCSI_CMD_READ_DISC_INFORMATION  0x51
-#define SCSI_CMD_READ_TRACK_INFORMATION 0x52
-#define SCSI_CMD_RESERVE_TRACK          0x53
-#define SCSI_CMD_SEND_OPC_INFORMATION   0x54
-#define SCSI_CMD_MODE_SELECT_10         0x55
-#define SCSI_CMD_REPAIR_TRACK           0x58
-#define SCSI_CMD_MODE_SENSE_10          0x5A
-#define SCSI_CMD_CLOSE_TRACK_SESSION    0x5B
-#define SCSI_CMD_READ_BUFFER_CAPACITY   0x5C
-#define SCSI_CMD_SEND_CUE_SHEET         0x5D
-/* Group 5 Commands (CDB's here are 12-bytes) */
-#define SCSI_CMD_REPORT_LUNS            0xA0
-#define SCSI_CMD_BLANK                  0xA1
-#define SCSI_CMD_SECURITY_PROTOCOL_IN   0xA2
-#define SCSI_CMD_SEND_KEY               0xA3
-#define SCSI_CMD_REPORT_KEY             0xA4
-#define SCSI_CMD_PLAY_AUDIO_12          0xA5
-#define SCSI_CMD_LOAD_UNLOAD            0xA6
-#define SCSI_CMD_SET_READ_AHEAD         0xA7
-#define SCSI_CMD_READ_12                0xA8
-#define SCSI_CMD_PLAY_TRACK_REL_12      0xA9
-#define SCSI_CMD_WRITE_12               0xAA
-#define SCSI_CMD_READ_MEDIA_SERIAL_12   0xAB
-#define SCSI_CMD_GET_PERFORMANCE        0xAC
-#define SCSI_CMD_READ_DVD_STRUCTURE     0xAD
-#define SCSI_CMD_SECURITY_PROTOCOL_OUT  0xB5
-#define SCSI_CMD_SET_STREAMING          0xB6
-#define SCSI_CMD_READ_MSF               0xB9
-#define SCSI_CMD_SET_SPEED              0xBB
-#define SCSI_CMD_MECHANISM_STATUS       0xBD
-#define SCSI_CMD_READ_CD                0xBE
-#define SCSI_CMD_SEND_DISC_STRUCTURE    0xBF
-/* Vendor-unique Commands, included for completeness */
-#define SCSI_CMD_CD_PLAYBACK_STATUS     0xC4 /* SONY unique */
-#define SCSI_CMD_PLAYBACK_CONTROL       0xC9 /* SONY unique */
-#define SCSI_CMD_READ_CDDA              0xD8 /* Vendor unique */
-#define SCSI_CMD_READ_CDXA              0xDB /* Vendor unique */
-#define SCSI_CMD_READ_ALL_SUBCODES      0xDF /* Vendor unique */
-
-/* SCSI error codes */
-#define SCSI_S_NOT_READY		0x02
-#define SCSI_S_MEDIUM_ERROR		0x03
-#define SCSI_S_ILLEGAL_REQUEST		0x05
-#define SCSI_S_UNIT_ATTENTION		0x06
-#define SCSI_ASC_LBA_OUT_OF_RANGE       0x21
-#define SCSI_ASC_MEDIA_CHANGED          0x28
-#define SCSI_ASC_MEDIUM_NOT_PRESENT     0x3A
-
-/* USB error codes */
-#define MASS_ERR_SUCCESS		0x00
-#define MASS_ERR_PHASE_ERROR		0x02
-#define MASS_ERR_UNIT_NOT_READY		0x03
-#define MASS_ERR_UNIT_BUSY		0x04
-#define MASS_ERR_STALL			0x05
-#define MASS_ERR_CMD_NOT_SUPPORTED	0x06
-#define MASS_ERR_INVALID_CSW		0x07
-#define MASS_ERR_NO_MEDIA		0x08
-#define MASS_ERR_BAD_LBA                0x09
-#define MASS_ERR_MEDIA_CHANGED          0x0A
-#define MASS_ERR_DEVICE_DISCONNECTED    0x11
-#define MASS_ERR_UNABLE_TO_RECOVER	0x12	// Reset recovery error
-#define MASS_ERR_INVALID_LUN		0x13
-#define MASS_ERR_WRITE_STALL    	0x14
-#define MASS_ERR_READ_NAKS              0x15
-#define MASS_ERR_WRITE_NAKS             0x16
-#define MASS_ERR_WRITE_PROTECTED        0x17
-#define MASS_ERR_NOT_IMPLEMENTED        0xFD
-#define MASS_ERR_GENERAL_SCSI_ERROR	0xFE
-#define MASS_ERR_GENERAL_USB_ERROR	0xFF
-#define MASS_ERR_USER			0xA0	// For subclasses to define their own error codes
-
-#define MASS_TRANS_FLG_CALLBACK         0x01	// Callback is involved
-#define MASS_TRANS_FLG_NO_STALL_CHECK   0x02	// STALL condition is not checked
-#define MASS_TRANS_FLG_NO_PHASE_CHECK   0x04	// PHASE_ERROR is not checked
-
-#define MASS_MAX_ENDPOINTS		3
-
-struct Capacity {
-        uint8_t data[8];
-        //uint32_t dwBlockAddress;
-        //uint32_t dwBlockLength;
-} __attribute__((packed));
-
-struct BASICCDB {
-        uint8_t Opcode;
-
-        unsigned unused : 5;
-        unsigned LUN : 3;
-
-        uint8_t info[12];
-} __attribute__((packed));
-
-typedef BASICCDB BASICCDB_t;
-
-struct CDB6 {
-        uint8_t Opcode;
-
-        unsigned LBAMSB : 5;
-        unsigned LUN : 3;
-
-        uint8_t LBAHB;
-        uint8_t LBALB;
-        uint8_t AllocationLength;
-        uint8_t Control;
-
-public:
-
-        CDB6(uint8_t _Opcode, uint8_t _LUN, uint32_t LBA, uint8_t _AllocationLength, uint8_t _Control) :
-        Opcode(_Opcode), LUN(_LUN), LBAMSB(BGRAB2(LBA) & 0x1f), LBAHB(BGRAB1(LBA)), LBALB(BGRAB0(LBA)),
-        AllocationLength(_AllocationLength), Control(_Control) {
-        }
-
-        CDB6(uint8_t _Opcode, uint8_t _LUN, uint8_t _AllocationLength, uint8_t _Control) :
-        Opcode(_Opcode), LUN(_LUN), LBAMSB(0), LBAHB(0), LBALB(0),
-        AllocationLength(_AllocationLength), Control(_Control) {
-        }
-} __attribute__((packed));
-
-typedef CDB6 CDB6_t;
-
-struct CDB10 {
-        uint8_t Opcode;
-
-        unsigned Service_Action : 5;
-        unsigned LUN : 3;
-
-        uint8_t LBA_L_M_MB;
-        uint8_t LBA_L_M_LB;
-        uint8_t LBA_L_L_MB;
-        uint8_t LBA_L_L_LB;
-
-        uint8_t Misc2;
-
-        uint8_t ALC_MB;
-        uint8_t ALC_LB;
-
-        uint8_t Control;
-public:
-
-        CDB10(uint8_t _Opcode, uint8_t _LUN) :
-        Opcode(_Opcode), Service_Action(0), LUN(_LUN),
-        LBA_L_M_MB(0), LBA_L_M_LB(0), LBA_L_L_MB(0), LBA_L_L_LB(0),
-        Misc2(0), ALC_MB(0), ALC_LB(0), Control(0) {
-        }
-
-        CDB10(uint8_t _Opcode, uint8_t _LUN, uint16_t xflen, uint32_t _LBA) :
-        Opcode(_Opcode), Service_Action(0), LUN(_LUN),
-        LBA_L_M_MB(BGRAB3(_LBA)), LBA_L_M_LB(BGRAB2(_LBA)), LBA_L_L_MB(BGRAB1(_LBA)), LBA_L_L_LB(BGRAB0(_LBA)),
-        Misc2(0), ALC_MB(BGRAB1(xflen)), ALC_LB(BGRAB0(xflen)), Control(0) {
-        }
-} __attribute__((packed));
-
-typedef CDB10 CDB10_t;
-
-struct CDB12 {
-        uint8_t Opcode;
-
-        unsigned Service_Action : 5;
-        unsigned Misc : 3;
-
-        uint8_t LBA_L_M_LB;
-        uint8_t LBA_L_L_MB;
-        uint8_t LBA_L_L_LB;
-
-        uint8_t ALC_M_LB;
-        uint8_t ALC_L_MB;
-        uint8_t ALC_L_LB;
-        uint8_t Control;
-} __attribute__((packed));
-
-typedef CDB12 CDB12_t;
-
-struct CDB_LBA32_16 {
-        uint8_t Opcode;
-
-        unsigned Service_Action : 5;
-        unsigned Misc : 3;
-
-        uint8_t LBA_L_M_MB;
-        uint8_t LBA_L_M_LB;
-        uint8_t LBA_L_L_MB;
-        uint8_t LBA_L_L_LB;
-
-        uint8_t A_M_M_MB;
-        uint8_t A_M_M_LB;
-        uint8_t A_M_L_MB;
-        uint8_t A_M_L_LB;
-
-        uint8_t ALC_M_MB;
-        uint8_t ALC_M_LB;
-        uint8_t ALC_L_MB;
-        uint8_t ALC_L_LB;
-
-        uint8_t Misc2;
-        uint8_t Control;
-} __attribute__((packed));
-
-struct CDB_LBA64_16 {
-        uint8_t Opcode;
-        uint8_t Misc;
-
-        uint8_t LBA_M_M_MB;
-        uint8_t LBA_M_M_LB;
-        uint8_t LBA_M_L_MB;
-        uint8_t LBA_M_L_LB;
-
-        uint8_t LBA_L_M_MB;
-        uint8_t LBA_L_M_LB;
-        uint8_t LBA_L_L_MB;
-        uint8_t LBA_L_L_LB;
-
-        uint8_t ALC_M_MB;
-        uint8_t ALC_M_LB;
-        uint8_t ALC_L_MB;
-        uint8_t ALC_L_LB;
-
-        uint8_t Misc2;
-        uint8_t Control;
-} __attribute__((packed));
-
-struct InquiryResponse {
-        uint8_t DeviceType : 5;
-        uint8_t PeripheralQualifier : 3;
-
-        unsigned Reserved : 7;
-        unsigned Removable : 1;
-
-        uint8_t Version;
-
-        unsigned ResponseDataFormat : 4;
-        unsigned HISUP : 1;
-        unsigned NormACA : 1;
-        unsigned TrmTsk : 1;
-        unsigned AERC : 1;
-
-        uint8_t AdditionalLength;
-        //uint8_t Reserved3[2];
-
-        unsigned PROTECT : 1;
-        unsigned Res : 2;
-        unsigned ThreePC : 1;
-        unsigned TPGS : 2;
-        unsigned ACC : 1;
-        unsigned SCCS : 1;
-
-        unsigned ADDR16 : 1;
-        unsigned R1 : 1;
-        unsigned R2 : 1;
-        unsigned MCHNGR : 1;
-        unsigned MULTIP : 1;
-        unsigned VS : 1;
-        unsigned ENCSERV : 1;
-        unsigned BQUE : 1;
-
-        unsigned SoftReset : 1;
-        unsigned CmdQue : 1;
-        unsigned Reserved4 : 1;
-        unsigned Linked : 1;
-        unsigned Sync : 1;
-        unsigned WideBus16Bit : 1;
-        unsigned WideBus32Bit : 1;
-        unsigned RelAddr : 1;
-
-        uint8_t VendorID[8];
-        uint8_t ProductID[16];
-        uint8_t RevisionID[4];
-} __attribute__((packed));
-
-struct CommandBlockWrapperBase {
-        uint32_t dCBWSignature;
-        uint32_t dCBWTag;
-        uint32_t dCBWDataTransferLength;
-        uint8_t bmCBWFlags;
-public:
-
-        CommandBlockWrapperBase() {
-        }
-
-        CommandBlockWrapperBase(uint32_t tag, uint32_t xflen, uint8_t flgs) :
-        dCBWSignature(MASS_CBW_SIGNATURE), dCBWTag(tag), dCBWDataTransferLength(xflen), bmCBWFlags(flgs) {
-        }
-} __attribute__((packed));
-
-struct CommandBlockWrapper : public CommandBlockWrapperBase {
-
-        struct {
-                uint8_t bmCBWLUN : 4;
-                uint8_t bmReserved1 : 4;
-        };
-
-        struct {
-                uint8_t bmCBWCBLength : 4;
-                uint8_t bmReserved2 : 4;
-        };
-
-        uint8_t CBWCB[16];
-
-public:
-        // All zeroed.
-
-        CommandBlockWrapper() :
-        CommandBlockWrapperBase(0, 0, 0), bmReserved1(0), bmReserved2(0) {
-                for(int i = 0; i < 16; i++) CBWCB[i] = 0;
-        }
-
-        // Generic Wrap, CDB zeroed.
-
-        CommandBlockWrapper(uint32_t tag, uint32_t xflen, uint8_t flgs, uint8_t lu, uint8_t cmdlen, uint8_t cmd) :
-        CommandBlockWrapperBase(tag, xflen, flgs),
-        bmReserved1(0), bmReserved2(0), bmCBWLUN(lu), bmCBWCBLength(cmdlen) {
-                for(int i = 0; i < 16; i++) CBWCB[i] = 0;
-                ((BASICCDB_t *) CBWCB)->LUN = cmd;
-        }
-
-        // Wrap for CDB of 6
-
-        CommandBlockWrapper(uint32_t tag, uint32_t xflen, CDB6_t *cdb, uint8_t dir) :
-        CommandBlockWrapperBase(tag, xflen, dir),
-        bmReserved1(0), bmReserved2(0), bmCBWLUN(cdb->LUN), bmCBWCBLength(6) {
-                memcpy(&CBWCB, cdb, 6);
-        }
-        // Wrap for CDB of 10
-
-        CommandBlockWrapper(uint32_t tag, uint32_t xflen, CDB10_t *cdb, uint8_t dir) :
-        CommandBlockWrapperBase(tag, xflen, dir),
-        bmReserved1(0), bmReserved2(0), bmCBWLUN(cdb->LUN), bmCBWCBLength(10) {
-                memcpy(&CBWCB, cdb, 10);
-        }
-} __attribute__((packed));
-
-struct CommandStatusWrapper {
-        uint32_t dCSWSignature;
-        uint32_t dCSWTag;
-        uint32_t dCSWDataResidue;
-        uint8_t bCSWStatus;
-} __attribute__((packed));
-
-struct RequestSenseResponce {
-        uint8_t bResponseCode;
-        uint8_t bSegmentNumber;
-
-        uint8_t bmSenseKey : 4;
-        uint8_t bmReserved : 1;
-        uint8_t bmILI : 1;
-        uint8_t bmEOM : 1;
-        uint8_t bmFileMark : 1;
-
-        uint8_t Information[4];
-        uint8_t bAdditionalLength;
-        uint8_t CmdSpecificInformation[4];
-        uint8_t bAdditionalSenseCode;
-        uint8_t bAdditionalSenseQualifier;
-        uint8_t bFieldReplaceableUnitCode;
-        uint8_t SenseKeySpecific[3];
-} __attribute__((packed));
-
-class BulkOnly : public USBDeviceConfig, public UsbConfigXtracter {
-protected:
-        static const uint8_t epDataInIndex; // DataIn endpoint index
-        static const uint8_t epDataOutIndex; // DataOUT endpoint index
-        static const uint8_t epInterruptInIndex; // InterruptIN  endpoint index
-
-        USB *pUsb;
-        uint8_t bAddress;
-        uint8_t bConfNum; // configuration number
-        uint8_t bIface; // interface value
-        uint8_t bNumEP; // total number of EP in the configuration
-        uint32_t qNextPollTime; // next poll time
-        bool bPollEnable; // poll enable flag
-
-        EpInfo epInfo[MASS_MAX_ENDPOINTS];
-
-        uint32_t dCBWTag; // Tag
-        //uint32_t dCBWDataTransferLength; // Data Transfer Length
-        uint8_t bLastUsbError; // Last USB error
-        uint8_t bMaxLUN; // Max LUN
-        uint8_t bTheLUN; // Active LUN
-        uint32_t CurrentCapacity[MASS_MAX_SUPPORTED_LUN]; // Total sectors
-        uint16_t CurrentSectorSize[MASS_MAX_SUPPORTED_LUN]; // Sector size, clipped to 16 bits
-        bool LUNOk[MASS_MAX_SUPPORTED_LUN]; // use this to check for media changes.
-        bool WriteOk[MASS_MAX_SUPPORTED_LUN];
-        void PrintEndpointDescriptor(const USB_ENDPOINT_DESCRIPTOR* ep_ptr);
-
-
-        // Additional Initialization Method for Subclasses
-
-        virtual uint8_t OnInit() {
-                return 0;
-        };
-public:
-        BulkOnly(USB *p);
-
-        uint8_t GetLastUsbError() {
-                return bLastUsbError;
-        };
-
-        uint8_t GetbMaxLUN() {
-                return bMaxLUN; // Max LUN
-        }
-
-        uint8_t GetbTheLUN() {
-                return bTheLUN; // Active LUN
-        }
-
-        boolean WriteProtected(uint8_t lun);
-        uint8_t MediaCTL(uint8_t lun, uint8_t ctl);
-        uint8_t Read(uint8_t lun, uint32_t addr, uint16_t bsize, uint8_t blocks, uint8_t *buf);
-        uint8_t Read(uint8_t lun, uint32_t addr, uint16_t bsize, uint8_t blocks, USBReadParser *prs);
-        uint8_t Write(uint8_t lun, uint32_t addr, uint16_t bsize, uint8_t blocks, const uint8_t *buf);
-        uint8_t LockMedia(uint8_t lun, uint8_t lock);
-
-        bool LUNIsGood(uint8_t lun);
-        uint32_t GetCapacity(uint8_t lun);
-        uint16_t GetSectorSize(uint8_t lun);
-
-        // USBDeviceConfig implementation
-        virtual uint8_t Init(uint8_t parent, uint8_t port, bool lowspeed);
-        virtual uint8_t ConfigureDevice(uint8_t parent, uint8_t port, bool lowspeed);
-
-        virtual uint8_t Release();
-        virtual uint8_t Poll();
-
-        virtual uint8_t GetAddress() {
-                return bAddress;
-        };
-
-        // UsbConfigXtracter implementation
-        virtual void EndpointXtract(uint8_t conf, uint8_t iface, uint8_t alt, uint8_t proto, const USB_ENDPOINT_DESCRIPTOR *ep);
-
-        virtual boolean DEVCLASSOK(uint8_t klass) {
-                return(klass == USB_CLASS_MASS_STORAGE);
-        }
-
-        uint8_t SCSITransaction6(CDB6_t *cdb, uint16_t buf_size, void *buf, uint8_t dir);
-        uint8_t SCSITransaction10(CDB10_t *cdb, uint16_t buf_size, void *buf, uint8_t dir);
-
-private:
-        uint8_t Inquiry(uint8_t lun, uint16_t size, uint8_t *buf);
-        uint8_t TestUnitReady(uint8_t lun);
-        uint8_t RequestSense(uint8_t lun, uint16_t size, uint8_t *buf);
-        uint8_t ModeSense6(uint8_t lun, uint8_t pc, uint8_t page, uint8_t subpage, uint8_t len, uint8_t *buf);
-        uint8_t GetMaxLUN(uint8_t *max_lun);
-        uint8_t SetCurLUN(uint8_t lun);
-        void Reset();
-        uint8_t ResetRecovery();
-        uint8_t ReadCapacity10(uint8_t lun, uint8_t *buf);
-        void ClearAllEP();
-        void CheckMedia();
-        boolean CheckLUN(uint8_t lun);
-        uint8_t Page3F(uint8_t lun);
-        bool IsValidCBW(uint8_t size, uint8_t *pcbw);
-        bool IsMeaningfulCBW(uint8_t size, uint8_t *pcbw);
-
-        bool IsValidCSW(CommandStatusWrapper *pcsw, CommandBlockWrapperBase *pcbw);
-
-        uint8_t ClearEpHalt(uint8_t index);
-#if MS_WANT_PARSER
-        uint8_t Transaction(CommandBlockWrapper *cbw, uint16_t bsize, void *buf, uint8_t flags);
-#endif
-        uint8_t Transaction(CommandBlockWrapper *cbw, uint16_t bsize, void *buf);
-        uint8_t HandleUsbError(uint8_t error, uint8_t index);
-        uint8_t HandleSCSIError(uint8_t status);
-
-};
-
-#endif // __MASSTORAGE_H__
+#if !defined(__MASSTORAGE_H__)
+#define __MASSTORAGE_H__
+
+// Cruft removal, makes driver smaller, faster.
+#ifndef MS_WANT_PARSER
+#define MS_WANT_PARSER 0
+#endif
+
+#include "Usb.h"
+
+#define bmREQ_MASSOUT       USB_SETUP_HOST_TO_DEVICE|USB_SETUP_TYPE_CLASS|USB_SETUP_RECIPIENT_INTERFACE
+#define bmREQ_MASSIN        USB_SETUP_DEVICE_TO_HOST|USB_SETUP_TYPE_CLASS|USB_SETUP_RECIPIENT_INTERFACE
+
+// Mass Storage Subclass Constants
+#define MASS_SUBCLASS_SCSI_NOT_REPORTED 0x00	// De facto use
+#define MASS_SUBCLASS_RBC		0x01
+#define MASS_SUBCLASS_ATAPI		0x02	// MMC-5 (ATAPI)
+#define MASS_SUBCLASS_OBSOLETE1		0x03	// Was QIC-157
+#define MASS_SUBCLASS_UFI		0x04	// Specifies how to interface Floppy Disk Drives to USB
+#define MASS_SUBCLASS_OBSOLETE2		0x05	// Was SFF-8070i
+#define MASS_SUBCLASS_SCSI		0x06	// SCSI Transparent Command Set
+#define MASS_SUBCLASS_LSDFS		0x07	// Specifies how host has to negotiate access before trying SCSI
+#define MASS_SUBCLASS_IEEE1667		0x08
+
+// Mass Storage Class Protocols
+#define MASS_PROTO_CBI			0x00	// CBI (with command completion interrupt)
+#define MASS_PROTO_CBI_NO_INT		0x01	// CBI (without command completion interrupt)
+#define MASS_PROTO_OBSOLETE		0x02
+#define MASS_PROTO_BBB			0x50	// Bulk Only Transport
+#define MASS_PROTO_UAS			0x62
+
+// Request Codes
+#define MASS_REQ_ADSC			0x00
+#define MASS_REQ_GET			0xFC
+#define MASS_REQ_PUT			0xFD
+#define MASS_REQ_GET_MAX_LUN		0xFE
+#define MASS_REQ_BOMSR			0xFF	// Bulk-Only Mass Storage Reset
+
+#define MASS_CBW_SIGNATURE		0x43425355
+#define MASS_CSW_SIGNATURE		0x53425355
+
+#define MASS_CMD_DIR_OUT                0 // (0 << 7)
+#define MASS_CMD_DIR_IN			0x80 //(1 << 7)
+
+/*
+ * Reference documents from T10 (http://www.t10.org)
+ * SCSI Primary Commands - 3 (SPC-3)
+ * SCSI Block Commands - 2 (SBC-2)
+ * Multi-Media Commands - 5 (MMC-5)
+ */
+
+/* Group 1 commands (CDB's here are should all be 6-bytes) */
+#define SCSI_CMD_TEST_UNIT_READY	0x00
+#define SCSI_CMD_REQUEST_SENSE		0x03
+#define SCSI_CMD_FORMAT_UNIT		0x04
+#define SCSI_CMD_READ_6			0x08
+#define SCSI_CMD_WRITE_6		0x0A
+#define SCSI_CMD_INQUIRY		0x12
+#define SCSI_CMD_MODE_SELECT_6          0x15
+#define SCSI_CMD_MODE_SENSE_6		0x1A
+#define SCSI_CMD_START_STOP_UNIT	0x1B
+#define SCSI_CMD_PREVENT_REMOVAL        0x1E
+/* Group 2 Commands (CDB's here are 10-bytes) */
+#define SCSI_CMD_READ_FORMAT_CAPACITIES 0x23
+#define SCSI_CMD_READ_CAPACITY_10	0x25
+#define SCSI_CMD_READ_10		0x28
+#define SCSI_CMD_WRITE_10		0x2A
+#define SCSI_CMD_SEEK_10                0x2B
+#define SCSI_CMD_ERASE_10               0x2C
+#define SCSI_CMD_WRITE_AND_VERIFY_10    0x2E
+#define SCSI_CMD_VERIFY_10              0x2F
+#define SCSI_CMD_SYNCHRONIZE_CACHE      0x35
+#define SCSI_CMD_WRITE_BUFFER           0x3B
+#define SCSI_CMD_READ_BUFFER            0x3C
+#define SCSI_CMD_READ_SUBCHANNEL        0x42
+#define SCSI_CMD_READ_TOC               0x43
+#define SCSI_CMD_READ_HEADER            0x44
+#define SCSI_CMD_PLAY_AUDIO_10          0x45
+#define SCSI_CMD_GET_CONFIGURATION      0x46
+#define SCSI_CMD_PLAY_AUDIO_MSF         0x47
+#define SCSI_CMD_PLAY_AUDIO_TI          0x48
+#define SCSI_CMD_PLAY_TRACK_REL_10      0x49
+#define SCSI_CMD_GET_EVENT_STATUS       0x4A
+#define SCSI_CMD_PAUSE_RESUME           0x4B
+#define SCSI_CMD_READ_DISC_INFORMATION  0x51
+#define SCSI_CMD_READ_TRACK_INFORMATION 0x52
+#define SCSI_CMD_RESERVE_TRACK          0x53
+#define SCSI_CMD_SEND_OPC_INFORMATION   0x54
+#define SCSI_CMD_MODE_SELECT_10         0x55
+#define SCSI_CMD_REPAIR_TRACK           0x58
+#define SCSI_CMD_MODE_SENSE_10          0x5A
+#define SCSI_CMD_CLOSE_TRACK_SESSION    0x5B
+#define SCSI_CMD_READ_BUFFER_CAPACITY   0x5C
+#define SCSI_CMD_SEND_CUE_SHEET         0x5D
+/* Group 5 Commands (CDB's here are 12-bytes) */
+#define SCSI_CMD_REPORT_LUNS            0xA0
+#define SCSI_CMD_BLANK                  0xA1
+#define SCSI_CMD_SECURITY_PROTOCOL_IN   0xA2
+#define SCSI_CMD_SEND_KEY               0xA3
+#define SCSI_CMD_REPORT_KEY             0xA4
+#define SCSI_CMD_PLAY_AUDIO_12          0xA5
+#define SCSI_CMD_LOAD_UNLOAD            0xA6
+#define SCSI_CMD_SET_READ_AHEAD         0xA7
+#define SCSI_CMD_READ_12                0xA8
+#define SCSI_CMD_PLAY_TRACK_REL_12      0xA9
+#define SCSI_CMD_WRITE_12               0xAA
+#define SCSI_CMD_READ_MEDIA_SERIAL_12   0xAB
+#define SCSI_CMD_GET_PERFORMANCE        0xAC
+#define SCSI_CMD_READ_DVD_STRUCTURE     0xAD
+#define SCSI_CMD_SECURITY_PROTOCOL_OUT  0xB5
+#define SCSI_CMD_SET_STREAMING          0xB6
+#define SCSI_CMD_READ_MSF               0xB9
+#define SCSI_CMD_SET_SPEED              0xBB
+#define SCSI_CMD_MECHANISM_STATUS       0xBD
+#define SCSI_CMD_READ_CD                0xBE
+#define SCSI_CMD_SEND_DISC_STRUCTURE    0xBF
+/* Vendor-unique Commands, included for completeness */
+#define SCSI_CMD_CD_PLAYBACK_STATUS     0xC4 /* SONY unique */
+#define SCSI_CMD_PLAYBACK_CONTROL       0xC9 /* SONY unique */
+#define SCSI_CMD_READ_CDDA              0xD8 /* Vendor unique */
+#define SCSI_CMD_READ_CDXA              0xDB /* Vendor unique */
+#define SCSI_CMD_READ_ALL_SUBCODES      0xDF /* Vendor unique */
+
+/* SCSI error codes */
+#define SCSI_S_NOT_READY		0x02
+#define SCSI_S_MEDIUM_ERROR		0x03
+#define SCSI_S_ILLEGAL_REQUEST		0x05
+#define SCSI_S_UNIT_ATTENTION		0x06
+#define SCSI_ASC_LBA_OUT_OF_RANGE       0x21
+#define SCSI_ASC_MEDIA_CHANGED          0x28
+#define SCSI_ASC_MEDIUM_NOT_PRESENT     0x3A
+
+/* USB error codes */
+#define MASS_ERR_SUCCESS		0x00
+#define MASS_ERR_PHASE_ERROR		0x02
+#define MASS_ERR_UNIT_NOT_READY		0x03
+#define MASS_ERR_UNIT_BUSY		0x04
+#define MASS_ERR_STALL			0x05
+#define MASS_ERR_CMD_NOT_SUPPORTED	0x06
+#define MASS_ERR_INVALID_CSW		0x07
+#define MASS_ERR_NO_MEDIA		0x08
+#define MASS_ERR_BAD_LBA                0x09
+#define MASS_ERR_MEDIA_CHANGED          0x0A
+#define MASS_ERR_DEVICE_DISCONNECTED    0x11
+#define MASS_ERR_UNABLE_TO_RECOVER	0x12	// Reset recovery error
+#define MASS_ERR_INVALID_LUN		0x13
+#define MASS_ERR_WRITE_STALL    	0x14
+#define MASS_ERR_READ_NAKS              0x15
+#define MASS_ERR_WRITE_NAKS             0x16
+#define MASS_ERR_WRITE_PROTECTED        0x17
+#define MASS_ERR_NOT_IMPLEMENTED        0xFD
+#define MASS_ERR_GENERAL_SCSI_ERROR	0xFE
+#define MASS_ERR_GENERAL_USB_ERROR	0xFF
+#define MASS_ERR_USER			0xA0	// For subclasses to define their own error codes
+
+#define MASS_TRANS_FLG_CALLBACK         0x01	// Callback is involved
+#define MASS_TRANS_FLG_NO_STALL_CHECK   0x02	// STALL condition is not checked
+#define MASS_TRANS_FLG_NO_PHASE_CHECK   0x04	// PHASE_ERROR is not checked
+
+#define MASS_MAX_ENDPOINTS		3
+
+struct Capacity {
+        uint8_t data[8];
+        //uint32_t dwBlockAddress;
+        //uint32_t dwBlockLength;
+} __attribute__((packed));
+
+struct BASICCDB {
+        uint8_t Opcode;
+
+        unsigned unused : 5;
+        unsigned LUN : 3;
+
+        uint8_t info[12];
+} __attribute__((packed));
+
+typedef BASICCDB BASICCDB_t;
+
+struct CDB6 {
+        uint8_t Opcode;
+
+        unsigned LBAMSB : 5;
+        unsigned LUN : 3;
+
+        uint8_t LBAHB;
+        uint8_t LBALB;
+        uint8_t AllocationLength;
+        uint8_t Control;
+
+public:
+
+        CDB6(uint8_t _Opcode, uint8_t _LUN, uint32_t LBA, uint8_t _AllocationLength, uint8_t _Control) :
+        Opcode(_Opcode), LUN(_LUN), LBAMSB(BGRAB2(LBA) & 0x1f), LBAHB(BGRAB1(LBA)), LBALB(BGRAB0(LBA)),
+        AllocationLength(_AllocationLength), Control(_Control) {
+        }
+
+        CDB6(uint8_t _Opcode, uint8_t _LUN, uint8_t _AllocationLength, uint8_t _Control) :
+        Opcode(_Opcode), LUN(_LUN), LBAMSB(0), LBAHB(0), LBALB(0),
+        AllocationLength(_AllocationLength), Control(_Control) {
+        }
+} __attribute__((packed));
+
+typedef CDB6 CDB6_t;
+
+struct CDB10 {
+        uint8_t Opcode;
+
+        unsigned Service_Action : 5;
+        unsigned LUN : 3;
+
+        uint8_t LBA_L_M_MB;
+        uint8_t LBA_L_M_LB;
+        uint8_t LBA_L_L_MB;
+        uint8_t LBA_L_L_LB;
+
+        uint8_t Misc2;
+
+        uint8_t ALC_MB;
+        uint8_t ALC_LB;
+
+        uint8_t Control;
+public:
+
+        CDB10(uint8_t _Opcode, uint8_t _LUN) :
+        Opcode(_Opcode), Service_Action(0), LUN(_LUN),
+        LBA_L_M_MB(0), LBA_L_M_LB(0), LBA_L_L_MB(0), LBA_L_L_LB(0),
+        Misc2(0), ALC_MB(0), ALC_LB(0), Control(0) {
+        }
+
+        CDB10(uint8_t _Opcode, uint8_t _LUN, uint16_t xflen, uint32_t _LBA) :
+        Opcode(_Opcode), Service_Action(0), LUN(_LUN),
+        LBA_L_M_MB(BGRAB3(_LBA)), LBA_L_M_LB(BGRAB2(_LBA)), LBA_L_L_MB(BGRAB1(_LBA)), LBA_L_L_LB(BGRAB0(_LBA)),
+        Misc2(0), ALC_MB(BGRAB1(xflen)), ALC_LB(BGRAB0(xflen)), Control(0) {
+        }
+} __attribute__((packed));
+
+typedef CDB10 CDB10_t;
+
+struct CDB12 {
+        uint8_t Opcode;
+
+        unsigned Service_Action : 5;
+        unsigned Misc : 3;
+
+        uint8_t LBA_L_M_LB;
+        uint8_t LBA_L_L_MB;
+        uint8_t LBA_L_L_LB;
+
+        uint8_t ALC_M_LB;
+        uint8_t ALC_L_MB;
+        uint8_t ALC_L_LB;
+        uint8_t Control;
+} __attribute__((packed));
+
+typedef CDB12 CDB12_t;
+
+struct CDB_LBA32_16 {
+        uint8_t Opcode;
+
+        unsigned Service_Action : 5;
+        unsigned Misc : 3;
+
+        uint8_t LBA_L_M_MB;
+        uint8_t LBA_L_M_LB;
+        uint8_t LBA_L_L_MB;
+        uint8_t LBA_L_L_LB;
+
+        uint8_t A_M_M_MB;
+        uint8_t A_M_M_LB;
+        uint8_t A_M_L_MB;
+        uint8_t A_M_L_LB;
+
+        uint8_t ALC_M_MB;
+        uint8_t ALC_M_LB;
+        uint8_t ALC_L_MB;
+        uint8_t ALC_L_LB;
+
+        uint8_t Misc2;
+        uint8_t Control;
+} __attribute__((packed));
+
+struct CDB_LBA64_16 {
+        uint8_t Opcode;
+        uint8_t Misc;
+
+        uint8_t LBA_M_M_MB;
+        uint8_t LBA_M_M_LB;
+        uint8_t LBA_M_L_MB;
+        uint8_t LBA_M_L_LB;
+
+        uint8_t LBA_L_M_MB;
+        uint8_t LBA_L_M_LB;
+        uint8_t LBA_L_L_MB;
+        uint8_t LBA_L_L_LB;
+
+        uint8_t ALC_M_MB;
+        uint8_t ALC_M_LB;
+        uint8_t ALC_L_MB;
+        uint8_t ALC_L_LB;
+
+        uint8_t Misc2;
+        uint8_t Control;
+} __attribute__((packed));
+
+struct InquiryResponse {
+        uint8_t DeviceType : 5;
+        uint8_t PeripheralQualifier : 3;
+
+        unsigned Reserved : 7;
+        unsigned Removable : 1;
+
+        uint8_t Version;
+
+        unsigned ResponseDataFormat : 4;
+        unsigned HISUP : 1;
+        unsigned NormACA : 1;
+        unsigned TrmTsk : 1;
+        unsigned AERC : 1;
+
+        uint8_t AdditionalLength;
+        //uint8_t Reserved3[2];
+
+        unsigned PROTECT : 1;
+        unsigned Res : 2;
+        unsigned ThreePC : 1;
+        unsigned TPGS : 2;
+        unsigned ACC : 1;
+        unsigned SCCS : 1;
+
+        unsigned ADDR16 : 1;
+        unsigned R1 : 1;
+        unsigned R2 : 1;
+        unsigned MCHNGR : 1;
+        unsigned MULTIP : 1;
+        unsigned VS : 1;
+        unsigned ENCSERV : 1;
+        unsigned BQUE : 1;
+
+        unsigned SoftReset : 1;
+        unsigned CmdQue : 1;
+        unsigned Reserved4 : 1;
+        unsigned Linked : 1;
+        unsigned Sync : 1;
+        unsigned WideBus16Bit : 1;
+        unsigned WideBus32Bit : 1;
+        unsigned RelAddr : 1;
+
+        uint8_t VendorID[8];
+        uint8_t ProductID[16];
+        uint8_t RevisionID[4];
+} __attribute__((packed));
+
+struct CommandBlockWrapperBase {
+        uint32_t dCBWSignature;
+        uint32_t dCBWTag;
+        uint32_t dCBWDataTransferLength;
+        uint8_t bmCBWFlags;
+public:
+
+        CommandBlockWrapperBase() {
+        }
+
+        CommandBlockWrapperBase(uint32_t tag, uint32_t xflen, uint8_t flgs) :
+        dCBWSignature(MASS_CBW_SIGNATURE), dCBWTag(tag), dCBWDataTransferLength(xflen), bmCBWFlags(flgs) {
+        }
+} __attribute__((packed));
+
+struct CommandBlockWrapper : public CommandBlockWrapperBase {
+
+        struct {
+                uint8_t bmCBWLUN : 4;
+                uint8_t bmReserved1 : 4;
+        };
+
+        struct {
+                uint8_t bmCBWCBLength : 4;
+                uint8_t bmReserved2 : 4;
+        };
+
+        uint8_t CBWCB[16];
+
+public:
+        // All zeroed.
+
+        CommandBlockWrapper() :
+        CommandBlockWrapperBase(0, 0, 0), bmReserved1(0), bmReserved2(0) {
+                for(int i = 0; i < 16; i++) CBWCB[i] = 0;
+        }
+
+        // Generic Wrap, CDB zeroed.
+
+        CommandBlockWrapper(uint32_t tag, uint32_t xflen, uint8_t flgs, uint8_t lu, uint8_t cmdlen, uint8_t cmd) :
+        CommandBlockWrapperBase(tag, xflen, flgs),
+        bmReserved1(0), bmReserved2(0), bmCBWLUN(lu), bmCBWCBLength(cmdlen) {
+                for(int i = 0; i < 16; i++) CBWCB[i] = 0;
+                ((BASICCDB_t *) CBWCB)->LUN = cmd;
+        }
+
+        // Wrap for CDB of 6
+
+        CommandBlockWrapper(uint32_t tag, uint32_t xflen, CDB6_t *cdb, uint8_t dir) :
+        CommandBlockWrapperBase(tag, xflen, dir),
+        bmReserved1(0), bmReserved2(0), bmCBWLUN(cdb->LUN), bmCBWCBLength(6) {
+                memcpy(&CBWCB, cdb, 6);
+        }
+        // Wrap for CDB of 10
+
+        CommandBlockWrapper(uint32_t tag, uint32_t xflen, CDB10_t *cdb, uint8_t dir) :
+        CommandBlockWrapperBase(tag, xflen, dir),
+        bmReserved1(0), bmReserved2(0), bmCBWLUN(cdb->LUN), bmCBWCBLength(10) {
+                memcpy(&CBWCB, cdb, 10);
+        }
+} __attribute__((packed));
+
+struct CommandStatusWrapper {
+        uint32_t dCSWSignature;
+        uint32_t dCSWTag;
+        uint32_t dCSWDataResidue;
+        uint8_t bCSWStatus;
+} __attribute__((packed));
+
+struct RequestSenseResponce {
+        uint8_t bResponseCode;
+        uint8_t bSegmentNumber;
+
+        uint8_t bmSenseKey : 4;
+        uint8_t bmReserved : 1;
+        uint8_t bmILI : 1;
+        uint8_t bmEOM : 1;
+        uint8_t bmFileMark : 1;
+
+        uint8_t Information[4];
+        uint8_t bAdditionalLength;
+        uint8_t CmdSpecificInformation[4];
+        uint8_t bAdditionalSenseCode;
+        uint8_t bAdditionalSenseQualifier;
+        uint8_t bFieldReplaceableUnitCode;
+        uint8_t SenseKeySpecific[3];
+} __attribute__((packed));
+
+class BulkOnly : public USBDeviceConfig, public UsbConfigXtracter {
+protected:
+        static const uint8_t epDataInIndex; // DataIn endpoint index
+        static const uint8_t epDataOutIndex; // DataOUT endpoint index
+        static const uint8_t epInterruptInIndex; // InterruptIN  endpoint index
+
+        USB *pUsb;
+        uint8_t bAddress;
+        uint8_t bConfNum; // configuration number
+        uint8_t bIface; // interface value
+        uint8_t bNumEP; // total number of EP in the configuration
+        uint32_t qNextPollTime; // next poll time
+        bool bPollEnable; // poll enable flag
+
+        EpInfo epInfo[MASS_MAX_ENDPOINTS];
+
+        uint32_t dCBWTag; // Tag
+        //uint32_t dCBWDataTransferLength; // Data Transfer Length
+        uint8_t bLastUsbError; // Last USB error
+        uint8_t bMaxLUN; // Max LUN
+        uint8_t bTheLUN; // Active LUN
+        uint32_t CurrentCapacity[MASS_MAX_SUPPORTED_LUN]; // Total sectors
+        uint16_t CurrentSectorSize[MASS_MAX_SUPPORTED_LUN]; // Sector size, clipped to 16 bits
+        bool LUNOk[MASS_MAX_SUPPORTED_LUN]; // use this to check for media changes.
+        bool WriteOk[MASS_MAX_SUPPORTED_LUN];
+        void PrintEndpointDescriptor(const USB_ENDPOINT_DESCRIPTOR* ep_ptr);
+
+
+        // Additional Initialization Method for Subclasses
+
+        virtual uint8_t OnInit() {
+                return 0;
+        };
+public:
+        BulkOnly(USB *p);
+
+        uint8_t GetLastUsbError() {
+                return bLastUsbError;
+        };
+
+        uint8_t GetbMaxLUN() {
+                return bMaxLUN; // Max LUN
+        }
+
+        uint8_t GetbTheLUN() {
+                return bTheLUN; // Active LUN
+        }
+
+        boolean WriteProtected(uint8_t lun);
+        uint8_t MediaCTL(uint8_t lun, uint8_t ctl);
+        uint8_t Read(uint8_t lun, uint32_t addr, uint16_t bsize, uint8_t blocks, uint8_t *buf);
+        uint8_t Read(uint8_t lun, uint32_t addr, uint16_t bsize, uint8_t blocks, USBReadParser *prs);
+        uint8_t Write(uint8_t lun, uint32_t addr, uint16_t bsize, uint8_t blocks, const uint8_t *buf);
+        uint8_t LockMedia(uint8_t lun, uint8_t lock);
+
+        bool LUNIsGood(uint8_t lun);
+        uint32_t GetCapacity(uint8_t lun);
+        uint16_t GetSectorSize(uint8_t lun);
+
+        // USBDeviceConfig implementation
+        virtual uint8_t Init(uint8_t parent, uint8_t port, bool lowspeed);
+        virtual uint8_t ConfigureDevice(uint8_t parent, uint8_t port, bool lowspeed);
+
+        virtual uint8_t Release();
+        virtual uint8_t Poll();
+
+        virtual uint8_t GetAddress() {
+                return bAddress;
+        };
+
+        // UsbConfigXtracter implementation
+        virtual void EndpointXtract(uint8_t conf, uint8_t iface, uint8_t alt, uint8_t proto, const USB_ENDPOINT_DESCRIPTOR *ep);
+
+        virtual boolean DEVCLASSOK(uint8_t klass) {
+                return(klass == USB_CLASS_MASS_STORAGE);
+        }
+
+        uint8_t SCSITransaction6(CDB6_t *cdb, uint16_t buf_size, void *buf, uint8_t dir);
+        uint8_t SCSITransaction10(CDB10_t *cdb, uint16_t buf_size, void *buf, uint8_t dir);
+
+private:
+        uint8_t Inquiry(uint8_t lun, uint16_t size, uint8_t *buf);
+        uint8_t TestUnitReady(uint8_t lun);
+        uint8_t RequestSense(uint8_t lun, uint16_t size, uint8_t *buf);
+        uint8_t ModeSense6(uint8_t lun, uint8_t pc, uint8_t page, uint8_t subpage, uint8_t len, uint8_t *buf);
+        uint8_t GetMaxLUN(uint8_t *max_lun);
+        uint8_t SetCurLUN(uint8_t lun);
+        void Reset();
+        uint8_t ResetRecovery();
+        uint8_t ReadCapacity10(uint8_t lun, uint8_t *buf);
+        void ClearAllEP();
+        void CheckMedia();
+        boolean CheckLUN(uint8_t lun);
+        uint8_t Page3F(uint8_t lun);
+        bool IsValidCBW(uint8_t size, uint8_t *pcbw);
+        bool IsMeaningfulCBW(uint8_t size, uint8_t *pcbw);
+
+        bool IsValidCSW(CommandStatusWrapper *pcsw, CommandBlockWrapperBase *pcbw);
+
+        uint8_t ClearEpHalt(uint8_t index);
+#if MS_WANT_PARSER
+        uint8_t Transaction(CommandBlockWrapper *cbw, uint16_t bsize, void *buf, uint8_t flags);
+#endif
+        uint8_t Transaction(CommandBlockWrapper *cbw, uint16_t bsize, void *buf);
+        uint8_t HandleUsbError(uint8_t error, uint8_t index);
+        uint8_t HandleSCSIError(uint8_t status);
+
+};
+
+#endif // __MASSTORAGE_H__