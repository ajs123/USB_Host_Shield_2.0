--- conflicted
+++ resolved
@@ -1,823 +1,817 @@
-/* Copyright (C) 2011 Circuits At Home, LTD. All rights reserved.
-
-This software may be distributed and modified under the terms of the GNU
-General Public License version 2 (GPL2) as published by the Free Software
-Foundation and appearing in the file GPL2.TXT included in the packaging of
-this file. Please note that GPL2 Section 2[b] requires that all works based
-on this software must also be made publicly available under the terms of
-the GPL2 ("Copyleft").
-
-Contact information
--------------------
-
-Circuits At Home, LTD
-Web      :  http://www.circuitsathome.com
-e-mail   :  support@circuitsathome.com
- */
-
-/* derived from Konstantin Chizhov's AVR port templates */
-
-#if !defined(_usb_h_) || defined(_avrpins_h_)
-#error "Never include avrpins.h directly; include Usb.h instead"
-#else
-#define _avrpins_h_
-
-<<<<<<< HEAD
-#if defined(__AVR__)
-
-// pointers are 16 bits on AVR
-#define pgm_read_pointer(p) pgm_read_word(p)
-
-#if defined(__AVR_ATmega1280__) || (__AVR_ATmega2560__)
-/* Uncomment the following if you have Arduino Mega ADK board with MAX3421e built-in */
-//#define BOARD_MEGA_ADK
-=======
-// Support for these boards needs to be manually activated in settings.h or in a makefile
-#if !defined(BOARD_MEGA_ADK) && defined(__AVR_ATmega2560__) && USE_UHS_MEGA_ADK
-#define BOARD_MEGA_ADK
-#elif !defined(BOARD_BLACK_WIDDOW) && USE_UHS_BLACK_WIDDOW
-#define BOARD_BLACK_WIDDOW
->>>>>>> 86f88e53
-#endif
-
-#ifdef PORTA
-#define USE_PORTA
-#endif
-#ifdef PORTB
-#define USE_PORTB
-#endif
-#ifdef PORTC
-#define USE_PORTC
-#endif
-#ifdef PORTD
-#define USE_PORTD
-#endif
-#ifdef PORTE
-#define USE_PORTE
-#endif
-#ifdef PORTF
-#define USE_PORTF
-#endif
-#ifdef PORTG
-#define USE_PORTG
-#endif
-#ifdef PORTH
-#define USE_PORTH
-#endif
-#ifdef PORTJ
-#define USE_PORTJ
-#endif
-#ifdef PORTK
-#define USE_PORTK
-#endif
-#ifdef PORTL
-#define USE_PORTL
-#endif
-#ifdef PORTQ
-#define USE_PORTQ
-#endif
-#ifdef PORTR
-#define USE_PORTR
-#endif
-
-#ifdef TCCR0A
-#define USE_TCCR0A
-#endif
-#ifdef TCCR1A
-#define USE_TCCR1A
-#endif
-#ifdef TCCR2A
-#define USE_TCCR2A
-#endif
-
-//Port definitions for AtTiny, AtMega families.
-
-#define MAKE_PORT(portName, ddrName, pinName, className, ID) \
-    class className{\
-    public:\
-      typedef uint8_t DataT;\
-    public:\
-      static void Write(DataT value){portName = value;}\
-      static void ClearAndSet(DataT clearMask, DataT value){portName = (portName & ~clearMask) | value;}\
-      static DataT Read(){return portName;}\
-      static void DirWrite(DataT value){ddrName = value;}\
-      static DataT DirRead(){return ddrName;}\
-      static void Set(DataT value){portName |= value;}\
-      static void Clear(DataT value){portName &= ~value;}\
-      static void Toggle(DataT value){portName ^= value;}\
-      static void DirSet(DataT value){ddrName |= value;}\
-      static void DirClear(DataT value){ddrName &= ~value;}\
-      static void DirToggle(DataT value){ddrName ^= value;}\
-      static DataT PinRead(){return pinName;}\
-      enum{Id = ID};\
-      enum{Width=sizeof(DataT)*8};\
-    };
-
-// TCCR registers to set/clear Arduino PWM
-#define MAKE_TCCR(TccrName, className) \
-    class className{\
-    public:\
-      typedef uint8_t DataT;\
-    public:\
-      static void Write(DataT value){TccrName = value;}\
-      static void ClearAndSet(DataT clearMask, DataT value){TccrName = (TccrName & ~clearMask) | value;}\
-      static DataT Read(){return TccrName;}\
-      static void Set(DataT value){TccrName |= value;}\
-      static void Clear(DataT value){TccrName &= ~value;}\
-      static void Toggle(DataT value){TccrName ^= value;}\
-      enum{Width=sizeof(DataT)*8};\
-    };
-
-#ifdef USE_PORTA
-
-MAKE_PORT(PORTA, DDRA, PINA, Porta, 'A')
-#endif
-#ifdef USE_PORTB
-MAKE_PORT(PORTB, DDRB, PINB, Portb, 'B')
-#endif
-#ifdef USE_PORTC
-MAKE_PORT(PORTC, DDRC, PINC, Portc, 'C')
-#endif
-#ifdef USE_PORTD
-MAKE_PORT(PORTD, DDRD, PIND, Portd, 'D')
-#endif
-#ifdef USE_PORTE
-MAKE_PORT(PORTE, DDRE, PINE, Porte, 'E')
-#endif
-#ifdef USE_PORTF
-MAKE_PORT(PORTF, DDRF, PINF, Portf, 'F')
-#endif
-#ifdef USE_PORTG
-MAKE_PORT(PORTG, DDRG, PING, Portg, 'G')
-#endif
-#ifdef USE_PORTH
-MAKE_PORT(PORTH, DDRH, PINH, Porth, 'H')
-#endif
-#ifdef USE_PORTJ
-MAKE_PORT(PORTJ, DDRJ, PINJ, Portj, 'J')
-#endif
-#ifdef USE_PORTK
-MAKE_PORT(PORTK, DDRK, PINK, Portk, 'K')
-#endif
-#ifdef USE_PORTL
-MAKE_PORT(PORTL, DDRL, PINL, Portl, 'L')
-#endif
-#ifdef USE_PORTQ
-MAKE_PORT(PORTQ, DDRQ, PINQ, Portq, 'Q')
-#endif
-#ifdef USE_PORTR
-MAKE_PORT(PORTR, DDRR, PINR, Portr, 'R')
-#endif
-
-#ifdef USE_TCCR0A
-MAKE_TCCR(TCCR0A, Tccr0a)
-#endif
-#ifdef USE_TCCR1A
-MAKE_TCCR(TCCR1A, Tccr1a)
-#endif
-#ifdef USE_TCCR2A
-MAKE_TCCR(TCCR2A, Tccr2a)
-#endif
-
-// this class represents one pin in a IO port.
-// It is fully static.
-template<typename PORT, uint8_t PIN>
-class TPin {
-        //    BOOST_STATIC_ASSERT(PIN < PORT::Width);
-public:
-        typedef PORT Port;
-
-        enum {
-                Number = PIN
-        };
-
-        static void Set() {
-                PORT::Set(1 << PIN);
-        }
-
-        static void Set(uint8_t val) {
-                if(val)
-                        Set();
-                else Clear();
-        }
-
-        static void SetDir(uint8_t val) {
-                if(val)
-                        SetDirWrite();
-                else SetDirRead();
-        }
-
-        static void Clear() {
-                PORT::Clear(1 << PIN);
-        }
-
-        static void Toggle() {
-                PORT::Toggle(1 << PIN);
-        }
-
-        static void SetDirRead() {
-                PORT::DirClear(1 << PIN);
-        }
-
-        static void SetDirWrite() {
-                PORT::DirSet(1 << PIN);
-        }
-
-        static uint8_t IsSet() {
-                return PORT::PinRead() & (uint8_t) (1 << PIN);
-        }
-
-        static void WaiteForSet() {
-                while(IsSet() == 0) {
-                }
-        }
-
-        static void WaiteForClear() {
-                while(IsSet()) {
-                }
-        }
-}; //class TPin...
-
-// this class represents one bit in TCCR port.
-// used to set/clear TCCRx bits
-// It is fully static.
-
-template<typename TCCR, uint8_t COM>
-class TCom {
-        //    BOOST_STATIC_ASSERT(PIN < PORT::Width);
-public:
-        typedef TCCR Tccr;
-
-        enum {
-                Com = COM
-        };
-
-        static void Set() {
-                TCCR::Set(1 << COM);
-        }
-
-        static void Clear() {
-                TCCR::Clear(1 << COM);
-        }
-
-        static void Toggle() {
-                TCCR::Toggle(1 << COM);
-        }
-}; //class TCom...
-
-//Short pin definitions
-#ifdef USE_PORTA
-typedef TPin<Porta, 0 > Pa0;
-typedef TPin<Porta, 1 > Pa1;
-typedef TPin<Porta, 2 > Pa2;
-typedef TPin<Porta, 3 > Pa3;
-typedef TPin<Porta, 4 > Pa4;
-typedef TPin<Porta, 5 > Pa5;
-typedef TPin<Porta, 6 > Pa6;
-typedef TPin<Porta, 7 > Pa7;
-#endif
-
-#ifdef USE_PORTB
-typedef TPin<Portb, 0 > Pb0;
-typedef TPin<Portb, 1 > Pb1;
-typedef TPin<Portb, 2 > Pb2;
-typedef TPin<Portb, 3 > Pb3;
-typedef TPin<Portb, 4 > Pb4;
-typedef TPin<Portb, 5 > Pb5;
-typedef TPin<Portb, 6 > Pb6;
-typedef TPin<Portb, 7 > Pb7;
-#endif
-
-#ifdef USE_PORTC
-typedef TPin<Portc, 0 > Pc0;
-typedef TPin<Portc, 1 > Pc1;
-typedef TPin<Portc, 2 > Pc2;
-typedef TPin<Portc, 3 > Pc3;
-typedef TPin<Portc, 4 > Pc4;
-typedef TPin<Portc, 5 > Pc5;
-typedef TPin<Portc, 6 > Pc6;
-typedef TPin<Portc, 7 > Pc7;
-#endif
-
-#ifdef USE_PORTD
-typedef TPin<Portd, 0 > Pd0;
-typedef TPin<Portd, 1 > Pd1;
-typedef TPin<Portd, 2 > Pd2;
-typedef TPin<Portd, 3 > Pd3;
-typedef TPin<Portd, 4 > Pd4;
-typedef TPin<Portd, 5 > Pd5;
-typedef TPin<Portd, 6 > Pd6;
-typedef TPin<Portd, 7 > Pd7;
-#endif
-
-#ifdef USE_PORTE
-typedef TPin<Porte, 0 > Pe0;
-typedef TPin<Porte, 1 > Pe1;
-typedef TPin<Porte, 2 > Pe2;
-typedef TPin<Porte, 3 > Pe3;
-typedef TPin<Porte, 4 > Pe4;
-typedef TPin<Porte, 5 > Pe5;
-typedef TPin<Porte, 6 > Pe6;
-typedef TPin<Porte, 7 > Pe7;
-#endif
-
-#ifdef USE_PORTF
-typedef TPin<Portf, 0 > Pf0;
-typedef TPin<Portf, 1 > Pf1;
-typedef TPin<Portf, 2 > Pf2;
-typedef TPin<Portf, 3 > Pf3;
-typedef TPin<Portf, 4 > Pf4;
-typedef TPin<Portf, 5 > Pf5;
-typedef TPin<Portf, 6 > Pf6;
-typedef TPin<Portf, 7 > Pf7;
-#endif
-
-#ifdef USE_PORTG
-typedef TPin<Portg, 0 > Pg0;
-typedef TPin<Portg, 1 > Pg1;
-typedef TPin<Portg, 2 > Pg2;
-typedef TPin<Portg, 3 > Pg3;
-typedef TPin<Portg, 4 > Pg4;
-typedef TPin<Portg, 5 > Pg5;
-typedef TPin<Portg, 6 > Pg6;
-typedef TPin<Portg, 7 > Pg7;
-#endif
-
-#ifdef USE_PORTH
-typedef TPin<Porth, 0 > Ph0;
-typedef TPin<Porth, 1 > Ph1;
-typedef TPin<Porth, 2 > Ph2;
-typedef TPin<Porth, 3 > Ph3;
-typedef TPin<Porth, 4 > Ph4;
-typedef TPin<Porth, 5 > Ph5;
-typedef TPin<Porth, 6 > Ph6;
-typedef TPin<Porth, 7 > Ph7;
-#endif
-
-#ifdef USE_PORTJ
-typedef TPin<Portj, 0 > Pj0;
-typedef TPin<Portj, 1 > Pj1;
-typedef TPin<Portj, 2 > Pj2;
-typedef TPin<Portj, 3 > Pj3;
-typedef TPin<Portj, 4 > Pj4;
-typedef TPin<Portj, 5 > Pj5;
-typedef TPin<Portj, 6 > Pj6;
-typedef TPin<Portj, 7 > Pj7;
-#endif
-
-#ifdef USE_PORTK
-typedef TPin<Portk, 0 > Pk0;
-typedef TPin<Portk, 1 > Pk1;
-typedef TPin<Portk, 2 > Pk2;
-typedef TPin<Portk, 3 > Pk3;
-typedef TPin<Portk, 4 > Pk4;
-typedef TPin<Portk, 5 > Pk5;
-typedef TPin<Portk, 6 > Pk6;
-typedef TPin<Portk, 7 > Pk7;
-#endif
-
-#ifdef USE_PORTL
-typedef TPin<Portl, 0 > Pl0;
-typedef TPin<Portl, 1 > Pl1;
-typedef TPin<Portl, 2 > Pl2;
-typedef TPin<Portl, 3 > Pl3;
-typedef TPin<Portl, 4 > Pl4;
-typedef TPin<Portl, 5 > Pl5;
-typedef TPin<Portl, 6 > Pl6;
-typedef TPin<Portl, 7 > Pl7;
-#endif
-
-#ifdef USE_PORTQ
-typedef TPin<Portq, 0 > Pq0;
-typedef TPin<Portq, 1 > Pq1;
-typedef TPin<Portq, 2 > Pq2;
-typedef TPin<Portq, 3 > Pq3;
-typedef TPin<Portq, 4 > Pq4;
-typedef TPin<Portq, 5 > Pq5;
-typedef TPin<Portq, 6 > Pq6;
-typedef TPin<Portq, 7 > Pq7;
-#endif
-
-#ifdef USE_PORTR
-typedef TPin<Portr, 0 > Pr0;
-typedef TPin<Portr, 1 > Pr1;
-typedef TPin<Portr, 2 > Pr2;
-typedef TPin<Portr, 3 > Pr3;
-typedef TPin<Portr, 4 > Pr4;
-typedef TPin<Portr, 5 > Pr5;
-typedef TPin<Portr, 6 > Pr6;
-typedef TPin<Portr, 7 > Pr7;
-#endif
-
-#ifdef USE_TCCR0A
-typedef TCom<Tccr0a, COM0A1> Tc0a; //P6
-typedef TCom<Tccr0a, COM0B1> Tc0b; //P5
-#endif
-
-#ifdef USE_TCCR1A
-typedef TCom<Tccr1a, COM1A1> Tc1a; //P9
-typedef TCom<Tccr1a, COM1B1> Tc1b; //P10
-#endif
-
-#ifdef USE_TCCR2A
-typedef TCom<Tccr2a, COM2A1> Tc2a; //P11
-typedef TCom<Tccr2a, COM2B1> Tc2b; //P3
-#endif
-
-template<typename Tp_pin, typename Tc_bit>
-class Tp_Tc {
-public:
-
-        static void SetDir(uint8_t val) {
-                if(val)
-                        SetDirWrite();
-                else SetDirRead();
-        }
-
-        static void SetDirRead() {
-                Tp_pin::SetDirRead(); //set pin direction
-                Tc_bit::Clear(); //disconnect pin from PWM
-        }
-
-        static void SetDirWrite() {
-                Tp_pin::SetDirWrite();
-                Tc_bit::Clear();
-        }
-};
-
-/* pin definitions for cases where it's necessary to clear compare output mode bits */
-
-//typedef Tp_Tc<Pd3, Tc2b> P3;  //Arduino pin 3
-//typedef Tp_Tc<Pd5, Tc0b> P5;  //Arduino pin 5
-//typedef Tp_Tc<Pd6, Tc0a> P6;  //Arduino pin 6
-//typedef Tp_Tc<Pb1, Tc1a> P9;  //Arduino pin 9
-//typedef Tp_Tc<Pb2, Tc1b> P10;  //Arduino pin 10
-//typedef Tp_Tc<Pb3, Tc2a> P11;  //Arduino pin 11
-
-/* Arduino pin definitions  */
-#if defined(__AVR_ATmega1280__) || defined(__AVR_ATmega2560__)
-// "Mega" Arduino pin numbers
-
-#define P0  Pe0
-#define P1  Pe1
-#define P2  Pe4
-#define P3  Pe5
-#define P4  Pg5
-#define P5  Pe5
-#define P6  Ph3
-#define P7  Ph4
-
-#define P8  Ph5
-#define P9  Ph6
-#define P10  Pb4
-#define P11  Pb5
-#define P12  Pb6
-#define P13  Pb7
-
-#define P14  Pj1
-#define P15  Pj0
-#define P16  Ph1
-#define P17  Ph0
-#define P18  Pd3
-#define P19  Pd2
-#define P20  Pd1
-#define P21  Pd0
-
-#define P22 Pa0
-#define P23 Pa1
-#define P24 Pa2
-#define P25 Pa3
-#define P26 Pa4
-#define P27 Pa5
-#define P28 Pa6
-#define P29 Pa7
-#define P30 Pc7
-#define P31 Pc6
-#define P32 Pc5
-#define P33 Pc4
-#define P34 Pc3
-#define P35 Pc2
-#define P36 Pc1
-#define P37 Pc0
-
-#define P38 Pd7
-#define P39 Pg2
-#define P40 Pg1
-#define P41 Pg0
-#define P42 Pl7
-#define P43 Pl6
-#define P44 Pl5
-#define P45 Pl4
-#define P46 Pl3
-#define P47 Pl2
-#define P48 Pl1
-#define P49 Pl0
-#define P50 Pb3
-#define P51 Pb2
-#define P52 Pb1
-#define P53 Pb0
-#define P54 Pe6 // INT on Arduino ADK
-
-// "Mega" pin numbers
-
-#elif defined(__AVR_ATmega168__) || defined(__AVR_ATmega328P__)
-// "Classic" Arduino pin numbers
-
-#define P0  Pd0
-#define P1  Pd1
-#define P2  Pd2
-#define P3  Pd3
-#define P4  Pd4
-#define P5  Pd5
-#define P6  Pd6
-#define P7  Pd7
-
-#define P8  Pb0
-#define P9  Pb1
-#define P10  Pb2
-#define P11  Pb3
-#define P12  Pb4
-#define P13  Pb5
-
-#define P14  Pc0
-#define P15  Pc1
-#define P16  Pc2
-#define P17  Pc3
-#define P18  Pc4
-#define P19  Pc5
-
-// "Classic" Arduino pin numbers
-
-#elif defined(CORE_TEENSY) && defined(__AVR_ATmega32U4__)
-// Teensy 2.0 pin numbers
-// http://www.pjrc.com/teensy/pinout.html
-#define P0  Pb0
-#define P1  Pb1
-#define P2  Pb2
-#define P3  Pb3
-#define P4  Pb7
-#define P5  Pd0
-#define P6  Pd1
-#define P7  Pd2
-#define P8  Pd3
-#define P9  Pc6
-#define P10 Pc7
-#define P11 Pd6
-#define P12 Pd7
-#define P13 Pb4
-#define P14 Pb5
-#define P15 Pb6
-#define P16 Pf7
-#define P17 Pf6
-#define P18 Pf5
-#define P19 Pf4
-#define P20 Pf1
-#define P21 Pf0
-#define P22 Pd4
-#define P23 Pd5
-#define P24 Pe6
-// Teensy 2.0
-
-#elif defined(__AVR_ATmega32U4__)
-// Arduino Leonardo pin numbers
-
-#define P0  Pd2 // D0 - PD2
-#define P1  Pd3 // D1 - PD3
-#define P2  Pd1 // D2 - PD1
-#define P3  Pd0 // D3 - PD0
-#define P4  Pd4 // D4 - PD4
-#define P5  Pc6 // D5 - PC6
-#define P6  Pd7 // D6 - PD7
-#define P7  Pe6 // D7 - PE6
-
-#define P8  Pb4 // D8 - PB4
-#define P9  Pb5 // D9 - PB5
-#define P10 Pb6 // D10 - PB6
-#define P11 Pb7 // D11 - PB7
-#define P12 Pd6 // D12 - PD6
-#define P13 Pc7 // D13 - PC7
-
-#define P14 Pb3 // D14 - MISO - PB3
-#define P15 Pb1 // D15 - SCK - PB1
-#define P16 Pb2 // D16 - MOSI - PB2
-#define P17 Pb0 // D17 - SS - PB0
-
-#define P18 Pf7 // D18 - A0 - PF7
-#define P19 Pf6 // D19 - A1 - PF6
-#define P20 Pf5 // D20 - A2 - PF5
-#define P21 Pf4 // D21 - A3 - PF4
-#define P22 Pf1 // D22 - A4 - PF1
-#define P23 Pf0 // D23 - A5 - PF0
-
-#define P24 Pd4 // D24 / D4 - A6 - PD4
-#define P25 Pd7 // D25 / D6 - A7 - PD7
-#define P26 Pb4 // D26 / D8 - A8 - PB4
-#define P27 Pb5 // D27 / D9 - A9 - PB5
-#define P28 Pb6 // D28 / D10 - A10 - PB6
-#define P29 Pd6 // D29 / D12 - A11 - PD6
-
-// Arduino Leonardo pin numbers
-
-#elif defined(CORE_TEENSY) && (defined(__AVR_AT90USB646__) || defined(__AVR_AT90USB1286__))
-// Teensy++ 2.0 pin numbers
-// http://www.pjrc.com/teensy/pinout.html
-#define P0  Pd0
-#define P1  Pd1
-#define P2  Pd2
-#define P3  Pd3
-#define P4  Pd4
-#define P5  Pd5
-#define P6  Pd6
-#define P7  Pd7
-#define P8  Pe0
-#define P9  Pe1
-#define P10 Pc0
-#define P11 Pc1
-#define P12 Pc2
-#define P13 Pc3
-#define P14 Pc4
-#define P15 Pc5
-#define P16 Pc6
-#define P17 Pc7
-#define P18 Pe6
-#define P19 Pe7
-#define P20 Pb0
-#define P21 Pb1
-#define P22 Pb2
-#define P23 Pb3
-#define P24 Pb4
-#define P25 Pb5
-#define P26 Pb6
-#define P27 Pb7
-#define P28 Pa0
-#define P29 Pa1
-#define P30 Pa2
-#define P31 Pa3
-#define P32 Pa4
-#define P33 Pa5
-#define P34 Pa6
-#define P35 Pa7
-#define P36 Pe4
-#define P37 Pe5
-#define P38 Pf0
-#define P39 Pf1
-#define P40 Pf2
-#define P41 Pf3
-#define P42 Pf4
-#define P43 Pf5
-#define P44 Pf6
-#define P45 Pf7
-// Teensy++ 2.0
-
-#elif defined(ARDUINO_AVR_BALANDUINO) && (defined(__AVR_ATmega644__) || defined(__AVR_ATmega1284P__))
-// Balanduino pin numbers
-// http://balanduino.net/
-#define P0  Pd0 /* 0  - PD0 */
-#define P1  Pd1 /* 1  - PD1 */
-#define P2  Pb2 /* 2  - PB2 */
-#define P3  Pd6 /* 3  - PD6 */
-#define P4  Pd7 /* 4  - PD7 */
-#define P5  Pb3 /* 5  - PB3 */
-#define P6  Pb4 /* 6  - PB4 */
-#define P7  Pa0 /* 7  - PA0 */
-#define P8  Pa1 /* 8  - PA1 */
-#define P9  Pa2 /* 9  - PA2 */
-#define P10 Pa3 /* 10 - PA3 */
-#define P11 Pa4 /* 11 - PA4 */
-#define P12 Pa5 /* 12 - PA5 */
-#define P13 Pc1 /* 13 - PC1 */
-#define P14 Pc0 /* 14 - PC0 */
-#define P15 Pd2 /* 15 - PD2 */
-#define P16 Pd3 /* 16 - PD3 */
-#define P17 Pd4 /* 17 - PD4 */
-#define P18 Pd5 /* 18 - PD5 */
-#define P19 Pc2 /* 19 - PC2 */
-#define P20 Pc3 /* 20 - PC3 */
-#define P21 Pc4 /* 21 - PC4 */
-#define P22 Pc5 /* 22 - PC5 */
-#define P23 Pc6 /* 23 - PC6 */
-#define P24 Pc7 /* 24 - PC7 */
-#define P25 Pb0 /* 25 - PB0 */
-#define P26 Pb1 /* 26 - PB1 */
-#define P27 Pb5 /* 27 - PB5 */
-#define P28 Pb6 /* 28 - PB6 */
-#define P29 Pb7 /* 29 - PB7 */
-#define P30 Pa6 /* 30 - PA6 */
-#define P31 Pa7 /* 31 - PA7 */
-// Balanduino
-
-#elif defined(__AVR_ATmega644__) || defined(__AVR_ATmega644P__) || defined(__AVR_ATmega1284__) || defined(__AVR_ATmega1284P__)
-// Sanguino pin numbers
-// Homepage: http://sanguino.cc/hardware
-// Hardware add-on: https://github.com/Lauszus/Sanguino
-#define P0  Pb0
-#define P1  Pb1
-#define P2  Pb2
-#define P3  Pb3
-#define P4  Pb4
-#define P5  Pb5
-#define P6  Pb6
-#define P7  Pb7
-#define P8  Pd0
-#define P9  Pd1
-#define P10 Pd2
-#define P11 Pd3
-#define P12 Pd4
-#define P13 Pd5
-#define P14 Pd6
-#define P15 Pd7
-#define P16 Pc0
-#define P17 Pc1
-#define P18 Pc2
-#define P19 Pc3
-#define P20 Pc4
-#define P21 Pc5
-#define P22 Pc6
-#define P23 Pc7
-#define P24 Pa0
-#define P25 Pa1
-#define P26 Pa2
-#define P27 Pa3
-#define P28 Pa4
-#define P29 Pa5
-#define P30 Pa6
-#define P31 Pa7
-// Sanguino
-
-#endif // Arduino pin definitions
-
-#endif // __AVR__
-
-#if defined(__arm__)
-
-// pointers are 32 bits on ARM
-#define pgm_read_pointer(p) pgm_read_dword(p)
-
-#include "core_pins.h"
-#include "avr_emulation.h"
-
-#define GPIO_BITBAND_ADDR(reg, bit) (((uint32_t)&(reg) - 0x40000000) * 32 + (bit) * 4 + 0x42000000)
-#define GPIO_BITBAND_PTR(reg, bit) ((uint8_t *)GPIO_BITBAND_ADDR((reg), (bit)))
-
-#define MAKE_PIN(className, baseReg, pinNum, configReg) \
-class className { \
-public: \
-  static void Set() { \
-    *GPIO_BITBAND_PTR(baseReg, pinNum) = 1; \
-  } \
-  static void Clear() { \
-    *GPIO_BITBAND_PTR(baseReg, pinNum) = 0; \
-  } \
-  static void SetDirRead() { \
-    configReg = PORT_PCR_SRE | PORT_PCR_DSE | PORT_PCR_MUX(1); \
-    *(GPIO_BITBAND_PTR(baseReg, pinNum) + 640) = 0; \
-  } \
-  static void SetDirWrite() { \
-    configReg = PORT_PCR_SRE | PORT_PCR_DSE | PORT_PCR_MUX(1); \
-    *(GPIO_BITBAND_PTR(baseReg, pinNum) + 640) = 1; \
-  } \
-  static uint8_t IsSet() { \
-    return *(GPIO_BITBAND_PTR(baseReg, pinNum) + 512); \
-  } \
-}
-
-MAKE_PIN(P0, CORE_PIN0_PORTREG, CORE_PIN0_BIT, CORE_PIN0_CONFIG);
-MAKE_PIN(P1, CORE_PIN1_PORTREG, CORE_PIN1_BIT, CORE_PIN1_CONFIG);
-MAKE_PIN(P2, CORE_PIN2_PORTREG, CORE_PIN2_BIT, CORE_PIN2_CONFIG);
-MAKE_PIN(P3, CORE_PIN3_PORTREG, CORE_PIN3_BIT, CORE_PIN3_CONFIG);
-MAKE_PIN(P4, CORE_PIN4_PORTREG, CORE_PIN4_BIT, CORE_PIN4_CONFIG);
-MAKE_PIN(P5, CORE_PIN5_PORTREG, CORE_PIN5_BIT, CORE_PIN5_CONFIG);
-MAKE_PIN(P6, CORE_PIN6_PORTREG, CORE_PIN6_BIT, CORE_PIN6_CONFIG);
-MAKE_PIN(P7, CORE_PIN7_PORTREG, CORE_PIN7_BIT, CORE_PIN7_CONFIG);
-MAKE_PIN(P8, CORE_PIN8_PORTREG, CORE_PIN8_BIT, CORE_PIN8_CONFIG);
-MAKE_PIN(P9, CORE_PIN9_PORTREG, CORE_PIN9_BIT, CORE_PIN9_CONFIG);
-MAKE_PIN(P10, CORE_PIN10_PORTREG, CORE_PIN10_BIT, CORE_PIN10_CONFIG);
-MAKE_PIN(P11, CORE_PIN11_PORTREG, CORE_PIN11_BIT, CORE_PIN11_CONFIG);
-MAKE_PIN(P12, CORE_PIN12_PORTREG, CORE_PIN12_BIT, CORE_PIN12_CONFIG);
-MAKE_PIN(P13, CORE_PIN13_PORTREG, CORE_PIN13_BIT, CORE_PIN13_CONFIG);
-MAKE_PIN(P14, CORE_PIN14_PORTREG, CORE_PIN14_BIT, CORE_PIN14_CONFIG);
-MAKE_PIN(P15, CORE_PIN15_PORTREG, CORE_PIN15_BIT, CORE_PIN15_CONFIG);
-MAKE_PIN(P16, CORE_PIN16_PORTREG, CORE_PIN16_BIT, CORE_PIN16_CONFIG);
-MAKE_PIN(P17, CORE_PIN17_PORTREG, CORE_PIN17_BIT, CORE_PIN17_CONFIG);
-MAKE_PIN(P18, CORE_PIN18_PORTREG, CORE_PIN18_BIT, CORE_PIN18_CONFIG);
-MAKE_PIN(P19, CORE_PIN19_PORTREG, CORE_PIN19_BIT, CORE_PIN19_CONFIG);
-MAKE_PIN(P20, CORE_PIN20_PORTREG, CORE_PIN20_BIT, CORE_PIN20_CONFIG);
-MAKE_PIN(P21, CORE_PIN21_PORTREG, CORE_PIN21_BIT, CORE_PIN21_CONFIG);
-MAKE_PIN(P22, CORE_PIN22_PORTREG, CORE_PIN22_BIT, CORE_PIN22_CONFIG);
-MAKE_PIN(P23, CORE_PIN23_PORTREG, CORE_PIN23_BIT, CORE_PIN23_CONFIG);
-MAKE_PIN(P24, CORE_PIN24_PORTREG, CORE_PIN24_BIT, CORE_PIN24_CONFIG);
-MAKE_PIN(P25, CORE_PIN25_PORTREG, CORE_PIN25_BIT, CORE_PIN25_CONFIG);
-MAKE_PIN(P26, CORE_PIN26_PORTREG, CORE_PIN26_BIT, CORE_PIN26_CONFIG);
-MAKE_PIN(P27, CORE_PIN27_PORTREG, CORE_PIN27_BIT, CORE_PIN27_CONFIG);
-MAKE_PIN(P28, CORE_PIN28_PORTREG, CORE_PIN28_BIT, CORE_PIN28_CONFIG);
-MAKE_PIN(P29, CORE_PIN29_PORTREG, CORE_PIN29_BIT, CORE_PIN29_CONFIG);
-MAKE_PIN(P30, CORE_PIN30_PORTREG, CORE_PIN30_BIT, CORE_PIN30_CONFIG);
-MAKE_PIN(P31, CORE_PIN31_PORTREG, CORE_PIN31_BIT, CORE_PIN31_CONFIG);
-MAKE_PIN(P32, CORE_PIN32_PORTREG, CORE_PIN32_BIT, CORE_PIN32_CONFIG);
-MAKE_PIN(P33, CORE_PIN33_PORTREG, CORE_PIN33_BIT, CORE_PIN33_CONFIG);
-
-#undef MAKE_PIN
-
-#endif // __arm__
-
-#endif //_avrpins_h_
+/* Copyright (C) 2011 Circuits At Home, LTD. All rights reserved.
+
+This software may be distributed and modified under the terms of the GNU
+General Public License version 2 (GPL2) as published by the Free Software
+Foundation and appearing in the file GPL2.TXT included in the packaging of
+this file. Please note that GPL2 Section 2[b] requires that all works based
+on this software must also be made publicly available under the terms of
+the GPL2 ("Copyleft").
+
+Contact information
+-------------------
+
+Circuits At Home, LTD
+Web      :  http://www.circuitsathome.com
+e-mail   :  support@circuitsathome.com
+ */
+
+/* derived from Konstantin Chizhov's AVR port templates */
+
+#if !defined(_usb_h_) || defined(_avrpins_h_)
+#error "Never include avrpins.h directly; include Usb.h instead"
+#else
+#define _avrpins_h_
+
+#if defined(__AVR__)
+
+// pointers are 16 bits on AVR
+#define pgm_read_pointer(p) pgm_read_word(p)
+
+// Support for these boards needs to be manually activated in settings.h or in a makefile
+#if !defined(BOARD_MEGA_ADK) && defined(__AVR_ATmega2560__) && USE_UHS_MEGA_ADK
+#define BOARD_MEGA_ADK
+#elif !defined(BOARD_BLACK_WIDDOW) && USE_UHS_BLACK_WIDDOW
+#define BOARD_BLACK_WIDDOW
+#endif
+
+#ifdef PORTA
+#define USE_PORTA
+#endif
+#ifdef PORTB
+#define USE_PORTB
+#endif
+#ifdef PORTC
+#define USE_PORTC
+#endif
+#ifdef PORTD
+#define USE_PORTD
+#endif
+#ifdef PORTE
+#define USE_PORTE
+#endif
+#ifdef PORTF
+#define USE_PORTF
+#endif
+#ifdef PORTG
+#define USE_PORTG
+#endif
+#ifdef PORTH
+#define USE_PORTH
+#endif
+#ifdef PORTJ
+#define USE_PORTJ
+#endif
+#ifdef PORTK
+#define USE_PORTK
+#endif
+#ifdef PORTL
+#define USE_PORTL
+#endif
+#ifdef PORTQ
+#define USE_PORTQ
+#endif
+#ifdef PORTR
+#define USE_PORTR
+#endif
+
+#ifdef TCCR0A
+#define USE_TCCR0A
+#endif
+#ifdef TCCR1A
+#define USE_TCCR1A
+#endif
+#ifdef TCCR2A
+#define USE_TCCR2A
+#endif
+
+//Port definitions for AtTiny, AtMega families.
+
+#define MAKE_PORT(portName, ddrName, pinName, className, ID) \
+    class className{\
+    public:\
+      typedef uint8_t DataT;\
+    public:\
+      static void Write(DataT value){portName = value;}\
+      static void ClearAndSet(DataT clearMask, DataT value){portName = (portName & ~clearMask) | value;}\
+      static DataT Read(){return portName;}\
+      static void DirWrite(DataT value){ddrName = value;}\
+      static DataT DirRead(){return ddrName;}\
+      static void Set(DataT value){portName |= value;}\
+      static void Clear(DataT value){portName &= ~value;}\
+      static void Toggle(DataT value){portName ^= value;}\
+      static void DirSet(DataT value){ddrName |= value;}\
+      static void DirClear(DataT value){ddrName &= ~value;}\
+      static void DirToggle(DataT value){ddrName ^= value;}\
+      static DataT PinRead(){return pinName;}\
+      enum{Id = ID};\
+      enum{Width=sizeof(DataT)*8};\
+    };
+
+// TCCR registers to set/clear Arduino PWM
+#define MAKE_TCCR(TccrName, className) \
+    class className{\
+    public:\
+      typedef uint8_t DataT;\
+    public:\
+      static void Write(DataT value){TccrName = value;}\
+      static void ClearAndSet(DataT clearMask, DataT value){TccrName = (TccrName & ~clearMask) | value;}\
+      static DataT Read(){return TccrName;}\
+      static void Set(DataT value){TccrName |= value;}\
+      static void Clear(DataT value){TccrName &= ~value;}\
+      static void Toggle(DataT value){TccrName ^= value;}\
+      enum{Width=sizeof(DataT)*8};\
+    };
+
+#ifdef USE_PORTA
+
+MAKE_PORT(PORTA, DDRA, PINA, Porta, 'A')
+#endif
+#ifdef USE_PORTB
+MAKE_PORT(PORTB, DDRB, PINB, Portb, 'B')
+#endif
+#ifdef USE_PORTC
+MAKE_PORT(PORTC, DDRC, PINC, Portc, 'C')
+#endif
+#ifdef USE_PORTD
+MAKE_PORT(PORTD, DDRD, PIND, Portd, 'D')
+#endif
+#ifdef USE_PORTE
+MAKE_PORT(PORTE, DDRE, PINE, Porte, 'E')
+#endif
+#ifdef USE_PORTF
+MAKE_PORT(PORTF, DDRF, PINF, Portf, 'F')
+#endif
+#ifdef USE_PORTG
+MAKE_PORT(PORTG, DDRG, PING, Portg, 'G')
+#endif
+#ifdef USE_PORTH
+MAKE_PORT(PORTH, DDRH, PINH, Porth, 'H')
+#endif
+#ifdef USE_PORTJ
+MAKE_PORT(PORTJ, DDRJ, PINJ, Portj, 'J')
+#endif
+#ifdef USE_PORTK
+MAKE_PORT(PORTK, DDRK, PINK, Portk, 'K')
+#endif
+#ifdef USE_PORTL
+MAKE_PORT(PORTL, DDRL, PINL, Portl, 'L')
+#endif
+#ifdef USE_PORTQ
+MAKE_PORT(PORTQ, DDRQ, PINQ, Portq, 'Q')
+#endif
+#ifdef USE_PORTR
+MAKE_PORT(PORTR, DDRR, PINR, Portr, 'R')
+#endif
+
+#ifdef USE_TCCR0A
+MAKE_TCCR(TCCR0A, Tccr0a)
+#endif
+#ifdef USE_TCCR1A
+MAKE_TCCR(TCCR1A, Tccr1a)
+#endif
+#ifdef USE_TCCR2A
+MAKE_TCCR(TCCR2A, Tccr2a)
+#endif
+
+// this class represents one pin in a IO port.
+// It is fully static.
+template<typename PORT, uint8_t PIN>
+class TPin {
+        //    BOOST_STATIC_ASSERT(PIN < PORT::Width);
+public:
+        typedef PORT Port;
+
+        enum {
+                Number = PIN
+        };
+
+        static void Set() {
+                PORT::Set(1 << PIN);
+        }
+
+        static void Set(uint8_t val) {
+                if(val)
+                        Set();
+                else Clear();
+        }
+
+        static void SetDir(uint8_t val) {
+                if(val)
+                        SetDirWrite();
+                else SetDirRead();
+        }
+
+        static void Clear() {
+                PORT::Clear(1 << PIN);
+        }
+
+        static void Toggle() {
+                PORT::Toggle(1 << PIN);
+        }
+
+        static void SetDirRead() {
+                PORT::DirClear(1 << PIN);
+        }
+
+        static void SetDirWrite() {
+                PORT::DirSet(1 << PIN);
+        }
+
+        static uint8_t IsSet() {
+                return PORT::PinRead() & (uint8_t) (1 << PIN);
+        }
+
+        static void WaiteForSet() {
+                while(IsSet() == 0) {
+                }
+        }
+
+        static void WaiteForClear() {
+                while(IsSet()) {
+                }
+        }
+}; //class TPin...
+
+// this class represents one bit in TCCR port.
+// used to set/clear TCCRx bits
+// It is fully static.
+
+template<typename TCCR, uint8_t COM>
+class TCom {
+        //    BOOST_STATIC_ASSERT(PIN < PORT::Width);
+public:
+        typedef TCCR Tccr;
+
+        enum {
+                Com = COM
+        };
+
+        static void Set() {
+                TCCR::Set(1 << COM);
+        }
+
+        static void Clear() {
+                TCCR::Clear(1 << COM);
+        }
+
+        static void Toggle() {
+                TCCR::Toggle(1 << COM);
+        }
+}; //class TCom...
+
+//Short pin definitions
+#ifdef USE_PORTA
+typedef TPin<Porta, 0 > Pa0;
+typedef TPin<Porta, 1 > Pa1;
+typedef TPin<Porta, 2 > Pa2;
+typedef TPin<Porta, 3 > Pa3;
+typedef TPin<Porta, 4 > Pa4;
+typedef TPin<Porta, 5 > Pa5;
+typedef TPin<Porta, 6 > Pa6;
+typedef TPin<Porta, 7 > Pa7;
+#endif
+
+#ifdef USE_PORTB
+typedef TPin<Portb, 0 > Pb0;
+typedef TPin<Portb, 1 > Pb1;
+typedef TPin<Portb, 2 > Pb2;
+typedef TPin<Portb, 3 > Pb3;
+typedef TPin<Portb, 4 > Pb4;
+typedef TPin<Portb, 5 > Pb5;
+typedef TPin<Portb, 6 > Pb6;
+typedef TPin<Portb, 7 > Pb7;
+#endif
+
+#ifdef USE_PORTC
+typedef TPin<Portc, 0 > Pc0;
+typedef TPin<Portc, 1 > Pc1;
+typedef TPin<Portc, 2 > Pc2;
+typedef TPin<Portc, 3 > Pc3;
+typedef TPin<Portc, 4 > Pc4;
+typedef TPin<Portc, 5 > Pc5;
+typedef TPin<Portc, 6 > Pc6;
+typedef TPin<Portc, 7 > Pc7;
+#endif
+
+#ifdef USE_PORTD
+typedef TPin<Portd, 0 > Pd0;
+typedef TPin<Portd, 1 > Pd1;
+typedef TPin<Portd, 2 > Pd2;
+typedef TPin<Portd, 3 > Pd3;
+typedef TPin<Portd, 4 > Pd4;
+typedef TPin<Portd, 5 > Pd5;
+typedef TPin<Portd, 6 > Pd6;
+typedef TPin<Portd, 7 > Pd7;
+#endif
+
+#ifdef USE_PORTE
+typedef TPin<Porte, 0 > Pe0;
+typedef TPin<Porte, 1 > Pe1;
+typedef TPin<Porte, 2 > Pe2;
+typedef TPin<Porte, 3 > Pe3;
+typedef TPin<Porte, 4 > Pe4;
+typedef TPin<Porte, 5 > Pe5;
+typedef TPin<Porte, 6 > Pe6;
+typedef TPin<Porte, 7 > Pe7;
+#endif
+
+#ifdef USE_PORTF
+typedef TPin<Portf, 0 > Pf0;
+typedef TPin<Portf, 1 > Pf1;
+typedef TPin<Portf, 2 > Pf2;
+typedef TPin<Portf, 3 > Pf3;
+typedef TPin<Portf, 4 > Pf4;
+typedef TPin<Portf, 5 > Pf5;
+typedef TPin<Portf, 6 > Pf6;
+typedef TPin<Portf, 7 > Pf7;
+#endif
+
+#ifdef USE_PORTG
+typedef TPin<Portg, 0 > Pg0;
+typedef TPin<Portg, 1 > Pg1;
+typedef TPin<Portg, 2 > Pg2;
+typedef TPin<Portg, 3 > Pg3;
+typedef TPin<Portg, 4 > Pg4;
+typedef TPin<Portg, 5 > Pg5;
+typedef TPin<Portg, 6 > Pg6;
+typedef TPin<Portg, 7 > Pg7;
+#endif
+
+#ifdef USE_PORTH
+typedef TPin<Porth, 0 > Ph0;
+typedef TPin<Porth, 1 > Ph1;
+typedef TPin<Porth, 2 > Ph2;
+typedef TPin<Porth, 3 > Ph3;
+typedef TPin<Porth, 4 > Ph4;
+typedef TPin<Porth, 5 > Ph5;
+typedef TPin<Porth, 6 > Ph6;
+typedef TPin<Porth, 7 > Ph7;
+#endif
+
+#ifdef USE_PORTJ
+typedef TPin<Portj, 0 > Pj0;
+typedef TPin<Portj, 1 > Pj1;
+typedef TPin<Portj, 2 > Pj2;
+typedef TPin<Portj, 3 > Pj3;
+typedef TPin<Portj, 4 > Pj4;
+typedef TPin<Portj, 5 > Pj5;
+typedef TPin<Portj, 6 > Pj6;
+typedef TPin<Portj, 7 > Pj7;
+#endif
+
+#ifdef USE_PORTK
+typedef TPin<Portk, 0 > Pk0;
+typedef TPin<Portk, 1 > Pk1;
+typedef TPin<Portk, 2 > Pk2;
+typedef TPin<Portk, 3 > Pk3;
+typedef TPin<Portk, 4 > Pk4;
+typedef TPin<Portk, 5 > Pk5;
+typedef TPin<Portk, 6 > Pk6;
+typedef TPin<Portk, 7 > Pk7;
+#endif
+
+#ifdef USE_PORTL
+typedef TPin<Portl, 0 > Pl0;
+typedef TPin<Portl, 1 > Pl1;
+typedef TPin<Portl, 2 > Pl2;
+typedef TPin<Portl, 3 > Pl3;
+typedef TPin<Portl, 4 > Pl4;
+typedef TPin<Portl, 5 > Pl5;
+typedef TPin<Portl, 6 > Pl6;
+typedef TPin<Portl, 7 > Pl7;
+#endif
+
+#ifdef USE_PORTQ
+typedef TPin<Portq, 0 > Pq0;
+typedef TPin<Portq, 1 > Pq1;
+typedef TPin<Portq, 2 > Pq2;
+typedef TPin<Portq, 3 > Pq3;
+typedef TPin<Portq, 4 > Pq4;
+typedef TPin<Portq, 5 > Pq5;
+typedef TPin<Portq, 6 > Pq6;
+typedef TPin<Portq, 7 > Pq7;
+#endif
+
+#ifdef USE_PORTR
+typedef TPin<Portr, 0 > Pr0;
+typedef TPin<Portr, 1 > Pr1;
+typedef TPin<Portr, 2 > Pr2;
+typedef TPin<Portr, 3 > Pr3;
+typedef TPin<Portr, 4 > Pr4;
+typedef TPin<Portr, 5 > Pr5;
+typedef TPin<Portr, 6 > Pr6;
+typedef TPin<Portr, 7 > Pr7;
+#endif
+
+#ifdef USE_TCCR0A
+typedef TCom<Tccr0a, COM0A1> Tc0a; //P6
+typedef TCom<Tccr0a, COM0B1> Tc0b; //P5
+#endif
+
+#ifdef USE_TCCR1A
+typedef TCom<Tccr1a, COM1A1> Tc1a; //P9
+typedef TCom<Tccr1a, COM1B1> Tc1b; //P10
+#endif
+
+#ifdef USE_TCCR2A
+typedef TCom<Tccr2a, COM2A1> Tc2a; //P11
+typedef TCom<Tccr2a, COM2B1> Tc2b; //P3
+#endif
+
+template<typename Tp_pin, typename Tc_bit>
+class Tp_Tc {
+public:
+
+        static void SetDir(uint8_t val) {
+                if(val)
+                        SetDirWrite();
+                else SetDirRead();
+        }
+
+        static void SetDirRead() {
+                Tp_pin::SetDirRead(); //set pin direction
+                Tc_bit::Clear(); //disconnect pin from PWM
+        }
+
+        static void SetDirWrite() {
+                Tp_pin::SetDirWrite();
+                Tc_bit::Clear();
+        }
+};
+
+/* pin definitions for cases where it's necessary to clear compare output mode bits */
+
+//typedef Tp_Tc<Pd3, Tc2b> P3;  //Arduino pin 3
+//typedef Tp_Tc<Pd5, Tc0b> P5;  //Arduino pin 5
+//typedef Tp_Tc<Pd6, Tc0a> P6;  //Arduino pin 6
+//typedef Tp_Tc<Pb1, Tc1a> P9;  //Arduino pin 9
+//typedef Tp_Tc<Pb2, Tc1b> P10;  //Arduino pin 10
+//typedef Tp_Tc<Pb3, Tc2a> P11;  //Arduino pin 11
+
+/* Arduino pin definitions  */
+#if defined(__AVR_ATmega1280__) || defined(__AVR_ATmega2560__)
+// "Mega" Arduino pin numbers
+
+#define P0  Pe0
+#define P1  Pe1
+#define P2  Pe4
+#define P3  Pe5
+#define P4  Pg5
+#define P5  Pe5
+#define P6  Ph3
+#define P7  Ph4
+
+#define P8  Ph5
+#define P9  Ph6
+#define P10  Pb4
+#define P11  Pb5
+#define P12  Pb6
+#define P13  Pb7
+
+#define P14  Pj1
+#define P15  Pj0
+#define P16  Ph1
+#define P17  Ph0
+#define P18  Pd3
+#define P19  Pd2
+#define P20  Pd1
+#define P21  Pd0
+
+#define P22 Pa0
+#define P23 Pa1
+#define P24 Pa2
+#define P25 Pa3
+#define P26 Pa4
+#define P27 Pa5
+#define P28 Pa6
+#define P29 Pa7
+#define P30 Pc7
+#define P31 Pc6
+#define P32 Pc5
+#define P33 Pc4
+#define P34 Pc3
+#define P35 Pc2
+#define P36 Pc1
+#define P37 Pc0
+
+#define P38 Pd7
+#define P39 Pg2
+#define P40 Pg1
+#define P41 Pg0
+#define P42 Pl7
+#define P43 Pl6
+#define P44 Pl5
+#define P45 Pl4
+#define P46 Pl3
+#define P47 Pl2
+#define P48 Pl1
+#define P49 Pl0
+#define P50 Pb3
+#define P51 Pb2
+#define P52 Pb1
+#define P53 Pb0
+#define P54 Pe6 // INT on Arduino ADK
+
+// "Mega" pin numbers
+
+#elif defined(__AVR_ATmega168__) || defined(__AVR_ATmega328P__)
+// "Classic" Arduino pin numbers
+
+#define P0  Pd0
+#define P1  Pd1
+#define P2  Pd2
+#define P3  Pd3
+#define P4  Pd4
+#define P5  Pd5
+#define P6  Pd6
+#define P7  Pd7
+
+#define P8  Pb0
+#define P9  Pb1
+#define P10  Pb2
+#define P11  Pb3
+#define P12  Pb4
+#define P13  Pb5
+
+#define P14  Pc0
+#define P15  Pc1
+#define P16  Pc2
+#define P17  Pc3
+#define P18  Pc4
+#define P19  Pc5
+
+// "Classic" Arduino pin numbers
+
+#elif defined(CORE_TEENSY) && defined(__AVR_ATmega32U4__)
+// Teensy 2.0 pin numbers
+// http://www.pjrc.com/teensy/pinout.html
+#define P0  Pb0
+#define P1  Pb1
+#define P2  Pb2
+#define P3  Pb3
+#define P4  Pb7
+#define P5  Pd0
+#define P6  Pd1
+#define P7  Pd2
+#define P8  Pd3
+#define P9  Pc6
+#define P10 Pc7
+#define P11 Pd6
+#define P12 Pd7
+#define P13 Pb4
+#define P14 Pb5
+#define P15 Pb6
+#define P16 Pf7
+#define P17 Pf6
+#define P18 Pf5
+#define P19 Pf4
+#define P20 Pf1
+#define P21 Pf0
+#define P22 Pd4
+#define P23 Pd5
+#define P24 Pe6
+// Teensy 2.0
+
+#elif defined(__AVR_ATmega32U4__)
+// Arduino Leonardo pin numbers
+
+#define P0  Pd2 // D0 - PD2
+#define P1  Pd3 // D1 - PD3
+#define P2  Pd1 // D2 - PD1
+#define P3  Pd0 // D3 - PD0
+#define P4  Pd4 // D4 - PD4
+#define P5  Pc6 // D5 - PC6
+#define P6  Pd7 // D6 - PD7
+#define P7  Pe6 // D7 - PE6
+
+#define P8  Pb4 // D8 - PB4
+#define P9  Pb5 // D9 - PB5
+#define P10 Pb6 // D10 - PB6
+#define P11 Pb7 // D11 - PB7
+#define P12 Pd6 // D12 - PD6
+#define P13 Pc7 // D13 - PC7
+
+#define P14 Pb3 // D14 - MISO - PB3
+#define P15 Pb1 // D15 - SCK - PB1
+#define P16 Pb2 // D16 - MOSI - PB2
+#define P17 Pb0 // D17 - SS - PB0
+
+#define P18 Pf7 // D18 - A0 - PF7
+#define P19 Pf6 // D19 - A1 - PF6
+#define P20 Pf5 // D20 - A2 - PF5
+#define P21 Pf4 // D21 - A3 - PF4
+#define P22 Pf1 // D22 - A4 - PF1
+#define P23 Pf0 // D23 - A5 - PF0
+
+#define P24 Pd4 // D24 / D4 - A6 - PD4
+#define P25 Pd7 // D25 / D6 - A7 - PD7
+#define P26 Pb4 // D26 / D8 - A8 - PB4
+#define P27 Pb5 // D27 / D9 - A9 - PB5
+#define P28 Pb6 // D28 / D10 - A10 - PB6
+#define P29 Pd6 // D29 / D12 - A11 - PD6
+
+// Arduino Leonardo pin numbers
+
+#elif defined(CORE_TEENSY) && (defined(__AVR_AT90USB646__) || defined(__AVR_AT90USB1286__))
+// Teensy++ 2.0 pin numbers
+// http://www.pjrc.com/teensy/pinout.html
+#define P0  Pd0
+#define P1  Pd1
+#define P2  Pd2
+#define P3  Pd3
+#define P4  Pd4
+#define P5  Pd5
+#define P6  Pd6
+#define P7  Pd7
+#define P8  Pe0
+#define P9  Pe1
+#define P10 Pc0
+#define P11 Pc1
+#define P12 Pc2
+#define P13 Pc3
+#define P14 Pc4
+#define P15 Pc5
+#define P16 Pc6
+#define P17 Pc7
+#define P18 Pe6
+#define P19 Pe7
+#define P20 Pb0
+#define P21 Pb1
+#define P22 Pb2
+#define P23 Pb3
+#define P24 Pb4
+#define P25 Pb5
+#define P26 Pb6
+#define P27 Pb7
+#define P28 Pa0
+#define P29 Pa1
+#define P30 Pa2
+#define P31 Pa3
+#define P32 Pa4
+#define P33 Pa5
+#define P34 Pa6
+#define P35 Pa7
+#define P36 Pe4
+#define P37 Pe5
+#define P38 Pf0
+#define P39 Pf1
+#define P40 Pf2
+#define P41 Pf3
+#define P42 Pf4
+#define P43 Pf5
+#define P44 Pf6
+#define P45 Pf7
+// Teensy++ 2.0
+
+#elif defined(ARDUINO_AVR_BALANDUINO) && (defined(__AVR_ATmega644__) || defined(__AVR_ATmega1284P__))
+// Balanduino pin numbers
+// http://balanduino.net/
+#define P0  Pd0 /* 0  - PD0 */
+#define P1  Pd1 /* 1  - PD1 */
+#define P2  Pb2 /* 2  - PB2 */
+#define P3  Pd6 /* 3  - PD6 */
+#define P4  Pd7 /* 4  - PD7 */
+#define P5  Pb3 /* 5  - PB3 */
+#define P6  Pb4 /* 6  - PB4 */
+#define P7  Pa0 /* 7  - PA0 */
+#define P8  Pa1 /* 8  - PA1 */
+#define P9  Pa2 /* 9  - PA2 */
+#define P10 Pa3 /* 10 - PA3 */
+#define P11 Pa4 /* 11 - PA4 */
+#define P12 Pa5 /* 12 - PA5 */
+#define P13 Pc1 /* 13 - PC1 */
+#define P14 Pc0 /* 14 - PC0 */
+#define P15 Pd2 /* 15 - PD2 */
+#define P16 Pd3 /* 16 - PD3 */
+#define P17 Pd4 /* 17 - PD4 */
+#define P18 Pd5 /* 18 - PD5 */
+#define P19 Pc2 /* 19 - PC2 */
+#define P20 Pc3 /* 20 - PC3 */
+#define P21 Pc4 /* 21 - PC4 */
+#define P22 Pc5 /* 22 - PC5 */
+#define P23 Pc6 /* 23 - PC6 */
+#define P24 Pc7 /* 24 - PC7 */
+#define P25 Pb0 /* 25 - PB0 */
+#define P26 Pb1 /* 26 - PB1 */
+#define P27 Pb5 /* 27 - PB5 */
+#define P28 Pb6 /* 28 - PB6 */
+#define P29 Pb7 /* 29 - PB7 */
+#define P30 Pa6 /* 30 - PA6 */
+#define P31 Pa7 /* 31 - PA7 */
+// Balanduino
+
+#elif defined(__AVR_ATmega644__) || defined(__AVR_ATmega644P__) || defined(__AVR_ATmega1284__) || defined(__AVR_ATmega1284P__)
+// Sanguino pin numbers
+// Homepage: http://sanguino.cc/hardware
+// Hardware add-on: https://github.com/Lauszus/Sanguino
+#define P0  Pb0
+#define P1  Pb1
+#define P2  Pb2
+#define P3  Pb3
+#define P4  Pb4
+#define P5  Pb5
+#define P6  Pb6
+#define P7  Pb7
+#define P8  Pd0
+#define P9  Pd1
+#define P10 Pd2
+#define P11 Pd3
+#define P12 Pd4
+#define P13 Pd5
+#define P14 Pd6
+#define P15 Pd7
+#define P16 Pc0
+#define P17 Pc1
+#define P18 Pc2
+#define P19 Pc3
+#define P20 Pc4
+#define P21 Pc5
+#define P22 Pc6
+#define P23 Pc7
+#define P24 Pa0
+#define P25 Pa1
+#define P26 Pa2
+#define P27 Pa3
+#define P28 Pa4
+#define P29 Pa5
+#define P30 Pa6
+#define P31 Pa7
+// Sanguino
+
+#endif // Arduino pin definitions
+
+#endif // __AVR__
+
+#if defined(__arm__)
+
+// pointers are 32 bits on ARM
+#define pgm_read_pointer(p) pgm_read_dword(p)
+
+#include "core_pins.h"
+#include "avr_emulation.h"
+
+#define GPIO_BITBAND_ADDR(reg, bit) (((uint32_t)&(reg) - 0x40000000) * 32 + (bit) * 4 + 0x42000000)
+#define GPIO_BITBAND_PTR(reg, bit) ((uint8_t *)GPIO_BITBAND_ADDR((reg), (bit)))
+
+#define MAKE_PIN(className, baseReg, pinNum, configReg) \
+class className { \
+public: \
+  static void Set() { \
+    *GPIO_BITBAND_PTR(baseReg, pinNum) = 1; \
+  } \
+  static void Clear() { \
+    *GPIO_BITBAND_PTR(baseReg, pinNum) = 0; \
+  } \
+  static void SetDirRead() { \
+    configReg = PORT_PCR_SRE | PORT_PCR_DSE | PORT_PCR_MUX(1); \
+    *(GPIO_BITBAND_PTR(baseReg, pinNum) + 640) = 0; \
+  } \
+  static void SetDirWrite() { \
+    configReg = PORT_PCR_SRE | PORT_PCR_DSE | PORT_PCR_MUX(1); \
+    *(GPIO_BITBAND_PTR(baseReg, pinNum) + 640) = 1; \
+  } \
+  static uint8_t IsSet() { \
+    return *(GPIO_BITBAND_PTR(baseReg, pinNum) + 512); \
+  } \
+}
+
+MAKE_PIN(P0, CORE_PIN0_PORTREG, CORE_PIN0_BIT, CORE_PIN0_CONFIG);
+MAKE_PIN(P1, CORE_PIN1_PORTREG, CORE_PIN1_BIT, CORE_PIN1_CONFIG);
+MAKE_PIN(P2, CORE_PIN2_PORTREG, CORE_PIN2_BIT, CORE_PIN2_CONFIG);
+MAKE_PIN(P3, CORE_PIN3_PORTREG, CORE_PIN3_BIT, CORE_PIN3_CONFIG);
+MAKE_PIN(P4, CORE_PIN4_PORTREG, CORE_PIN4_BIT, CORE_PIN4_CONFIG);
+MAKE_PIN(P5, CORE_PIN5_PORTREG, CORE_PIN5_BIT, CORE_PIN5_CONFIG);
+MAKE_PIN(P6, CORE_PIN6_PORTREG, CORE_PIN6_BIT, CORE_PIN6_CONFIG);
+MAKE_PIN(P7, CORE_PIN7_PORTREG, CORE_PIN7_BIT, CORE_PIN7_CONFIG);
+MAKE_PIN(P8, CORE_PIN8_PORTREG, CORE_PIN8_BIT, CORE_PIN8_CONFIG);
+MAKE_PIN(P9, CORE_PIN9_PORTREG, CORE_PIN9_BIT, CORE_PIN9_CONFIG);
+MAKE_PIN(P10, CORE_PIN10_PORTREG, CORE_PIN10_BIT, CORE_PIN10_CONFIG);
+MAKE_PIN(P11, CORE_PIN11_PORTREG, CORE_PIN11_BIT, CORE_PIN11_CONFIG);
+MAKE_PIN(P12, CORE_PIN12_PORTREG, CORE_PIN12_BIT, CORE_PIN12_CONFIG);
+MAKE_PIN(P13, CORE_PIN13_PORTREG, CORE_PIN13_BIT, CORE_PIN13_CONFIG);
+MAKE_PIN(P14, CORE_PIN14_PORTREG, CORE_PIN14_BIT, CORE_PIN14_CONFIG);
+MAKE_PIN(P15, CORE_PIN15_PORTREG, CORE_PIN15_BIT, CORE_PIN15_CONFIG);
+MAKE_PIN(P16, CORE_PIN16_PORTREG, CORE_PIN16_BIT, CORE_PIN16_CONFIG);
+MAKE_PIN(P17, CORE_PIN17_PORTREG, CORE_PIN17_BIT, CORE_PIN17_CONFIG);
+MAKE_PIN(P18, CORE_PIN18_PORTREG, CORE_PIN18_BIT, CORE_PIN18_CONFIG);
+MAKE_PIN(P19, CORE_PIN19_PORTREG, CORE_PIN19_BIT, CORE_PIN19_CONFIG);
+MAKE_PIN(P20, CORE_PIN20_PORTREG, CORE_PIN20_BIT, CORE_PIN20_CONFIG);
+MAKE_PIN(P21, CORE_PIN21_PORTREG, CORE_PIN21_BIT, CORE_PIN21_CONFIG);
+MAKE_PIN(P22, CORE_PIN22_PORTREG, CORE_PIN22_BIT, CORE_PIN22_CONFIG);
+MAKE_PIN(P23, CORE_PIN23_PORTREG, CORE_PIN23_BIT, CORE_PIN23_CONFIG);
+MAKE_PIN(P24, CORE_PIN24_PORTREG, CORE_PIN24_BIT, CORE_PIN24_CONFIG);
+MAKE_PIN(P25, CORE_PIN25_PORTREG, CORE_PIN25_BIT, CORE_PIN25_CONFIG);
+MAKE_PIN(P26, CORE_PIN26_PORTREG, CORE_PIN26_BIT, CORE_PIN26_CONFIG);
+MAKE_PIN(P27, CORE_PIN27_PORTREG, CORE_PIN27_BIT, CORE_PIN27_CONFIG);
+MAKE_PIN(P28, CORE_PIN28_PORTREG, CORE_PIN28_BIT, CORE_PIN28_CONFIG);
+MAKE_PIN(P29, CORE_PIN29_PORTREG, CORE_PIN29_BIT, CORE_PIN29_CONFIG);
+MAKE_PIN(P30, CORE_PIN30_PORTREG, CORE_PIN30_BIT, CORE_PIN30_CONFIG);
+MAKE_PIN(P31, CORE_PIN31_PORTREG, CORE_PIN31_BIT, CORE_PIN31_CONFIG);
+MAKE_PIN(P32, CORE_PIN32_PORTREG, CORE_PIN32_BIT, CORE_PIN32_CONFIG);
+MAKE_PIN(P33, CORE_PIN33_PORTREG, CORE_PIN33_BIT, CORE_PIN33_CONFIG);
+
+#undef MAKE_PIN
+
+#endif // __arm__
+
+#endif //_avrpins_h_