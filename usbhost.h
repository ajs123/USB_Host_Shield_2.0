/* Copyright (C) 2011 Circuits At Home, LTD. All rights reserved.

This software may be distributed and modified under the terms of the GNU
General Public License version 2 (GPL2) as published by the Free Software
Foundation and appearing in the file GPL2.TXT included in the packaging of
this file. Please note that GPL2 Section 2[b] requires that all works based
on this software must also be made publicly available under the terms of
the GPL2 ("Copyleft").

Contact information
-------------------

Circuits At Home, LTD
Web      :  http://www.circuitsathome.com
e-mail   :  support@circuitsathome.com
 */
/* MAX3421E-based USB Host Library header file */


#if !defined(_usb_h_) || defined(_USBHOST_H_)
#error "Never include usbhost.h directly; include Usb.h instead"
#else
#define _USBHOST_H_

#if USING_SPI4TEENSY3
#include <spi4teensy3.h>
#include <sys/types.h>
#endif


/* SPI initialization */
template< typename SPI_CLK, typename SPI_MOSI, typename SPI_MISO, typename SPI_SS > class SPi {
public:
#if SPI_HAS_TRANSACTION
        static void init() {
                SPI.begin(); // The SPI library with transaction will take care of setting up the pins - settings is set in beginTransaction()
        }
#elif USING_SPI4TEENSY3
        static void init() {
                // spi4teensy3 inits everything for us, except /SS
                // CLK, MOSI and MISO are hard coded for now.
                // spi4teensy3::init(0,0,0); // full speed, cpol 0, cpha 0
                spi4teensy3::init(); // full speed, cpol 0, cpha 0
                SPI_SS::SetDirWrite();
                SPI_SS::Set();
        }
<<<<<<< HEAD
#elif (defined(ARDUINO_SAM_DUE) && defined(__SAM3X8E__)) || defined(__ARDUINO_X86__)
=======
#elif !defined(SPDR)
>>>>>>> d19d78f9
        static void init() {
                SPI_SS::SetDirWrite();
                SPI_SS::Set();
                SPI.begin();
<<<<<<< HEAD
#ifdef __ARDUINO_X86__
                SPI.setClockDivider(SPI_CLOCK_DIV2); // This will set the SPI frequency to 8MHz - it could be higher, but it is not supported in the API
#else
                SPI.setClockDivider(4); // Set speed to 84MHz/4=21MHz - the MAX3421E can handle up to 26MHz
#endif
=======
#if defined(__MIPSEL__)
                SPI.setClockDivider(1);
#else
                SPI.setClockDivider(4); // Set speed to 84MHz/4=21MHz - the MAX3421E can handle up to 26MHz
#endif
        }
#elif defined(RBL_NRF51822)
        static void init() {
                SPI_SS::SetDirWrite();
                SPI_SS::Set();
                SPI.begin();
                // SPI.setFrequency(SPI_FREQUENCY_8M);
>>>>>>> d19d78f9
        }
#else
        static void init() {
                //uint8_t tmp;
                SPI_CLK::SetDirWrite();
                SPI_MOSI::SetDirWrite();
                SPI_MISO::SetDirRead();
                SPI_SS::SetDirWrite();
                /* mode 00 (CPOL=0, CPHA=0) master, fclk/2. Mode 11 (CPOL=11, CPHA=11) is also supported by MAX3421E */
                SPCR = 0x50;
                SPSR = 0x01; // 0x01
                /**/
                //tmp = SPSR;
                //tmp = SPDR;
        }
#endif
};

/* SPI pin definitions. see avrpins.h   */
#if defined(__AVR_ATmega1280__) || (__AVR_ATmega2560__) || defined(__AVR_ATmega32U4__) || defined(__AVR_AT90USB646__) || defined(__AVR_AT90USB1286__)
typedef SPi< Pb1, Pb2, Pb3, Pb0 > spi;
#elif  defined(__AVR_ATmega168__) || defined(__AVR_ATmega328P__)
typedef SPi< Pb5, Pb3, Pb4, Pb2 > spi;
#elif defined(__AVR_ATmega644__) || defined(__AVR_ATmega644P__) || defined(__AVR_ATmega1284__) || defined(__AVR_ATmega1284P__)
typedef SPi< Pb7, Pb5, Pb6, Pb4 > spi;
#elif (defined(CORE_TEENSY) && (defined(__MK20DX128__) || defined(__MK20DX256__))) || defined(__ARDUINO_X86__)
typedef SPi< P13, P11, P12, P10 > spi;
#elif defined(ARDUINO_SAM_DUE) && defined(__SAM3X8E__)
typedef SPi< P76, P75, P74, P10 > spi;
#elif defined(RBL_NRF51822)
typedef SPi< P16, P18, P17, P10 > spi;
#elif defined(__MIPSEL__)
typedef SPi< P13, P11, P12, P10 > spi;
#else
#error "No SPI entry in usbhost.h"
#endif

typedef enum {
        vbus_on = 0,
        vbus_off = GPX_VBDET
} VBUS_t;

template< typename SPI_SS, typename INTR > class MAX3421e /* : public spi */ {
        static uint8_t vbusState;

public:
        MAX3421e();
        void regWr(uint8_t reg, uint8_t data);
        uint8_t* bytesWr(uint8_t reg, uint8_t nbytes, uint8_t* data_p);
        void gpioWr(uint8_t data);
        uint8_t regRd(uint8_t reg);
        uint8_t* bytesRd(uint8_t reg, uint8_t nbytes, uint8_t* data_p);
        uint8_t gpioRd();
        uint16_t reset();
        int8_t Init();
        int8_t Init(int mseconds);

        void vbusPower(VBUS_t state) {
                regWr(rPINCTL, (bmFDUPSPI | bmINTLEVEL | state));
        }

        uint8_t getVbusState(void) {
                return vbusState;
        };
        void busprobe();
        uint8_t GpxHandler();
        uint8_t IntHandler();
        uint8_t Task();
};

template< typename SPI_SS, typename INTR >
        uint8_t MAX3421e< SPI_SS, INTR >::vbusState = 0;

/* constructor */
template< typename SPI_SS, typename INTR >
MAX3421e< SPI_SS, INTR >::MAX3421e() {
        // Leaving ADK hardware setup in here, for now. This really belongs with the other parts.
#ifdef BOARD_MEGA_ADK
        // For Mega ADK, which has a Max3421e on-board, set MAX_RESET to output mode, and then set it to HIGH
        P55::SetDirWrite();
        P55::Set();
#endif
};

/* write single byte into MAX3421 register */
template< typename SPI_SS, typename INTR >
void MAX3421e< SPI_SS, INTR >::regWr(uint8_t reg, uint8_t data) {
        XMEM_ACQUIRE_SPI();
#if SPI_HAS_TRANSACTION
        SPI.beginTransaction(SPISettings(26000000, MSBFIRST, SPI_MODE0)); // The MAX3421E can handle up to 26MHz, use MSB First and SPI mode 0
#endif
        SPI_SS::Clear();

#if SPI_HAS_TRANSACTION
        uint8_t c[2];
        c[0] = reg | 0x02;
        c[1] = data;
        SPI.transfer(c, 2);
#elif USING_SPI4TEENSY3
        uint8_t c[2];
        c[0] = reg | 0x02;
        c[1] = data;
        spi4teensy3::send(c, 2);
<<<<<<< HEAD
#elif (defined(ARDUINO_SAM_DUE) && defined(__SAM3X8E__)) || defined(__ARDUINO_X86__)
=======
#elif !defined(SPDR)
>>>>>>> d19d78f9
        SPI.transfer(reg | 0x02);
        SPI.transfer(data);
#else
        SPDR = (reg | 0x02);
        while(!(SPSR & (1 << SPIF)));
        SPDR = data;
        while(!(SPSR & (1 << SPIF)));
#endif

        SPI_SS::Set();
#if SPI_HAS_TRANSACTION
        SPI.endTransaction();
#endif
        XMEM_RELEASE_SPI();
        return;
};
/* multiple-byte write                            */

/* returns a pointer to memory position after last written */
template< typename SPI_SS, typename INTR >
uint8_t* MAX3421e< SPI_SS, INTR >::bytesWr(uint8_t reg, uint8_t nbytes, uint8_t* data_p) {
        XMEM_ACQUIRE_SPI();
#if SPI_HAS_TRANSACTION
        SPI.beginTransaction(SPISettings(26000000, MSBFIRST, SPI_MODE0)); // The MAX3421E can handle up to 26MHz, use MSB First and SPI mode 0
#endif
        SPI_SS::Clear();

#if SPI_HAS_TRANSACTION
        SPI.transfer(reg | 0x02);
        SPI.transfer(data_p, nbytes);
        data_p += nbytes;
#elif USING_SPI4TEENSY3
        spi4teensy3::send(reg | 0x02);
        spi4teensy3::send(data_p, nbytes);
        data_p += nbytes;
#elif !defined(SPDR)
        SPI.transfer(reg | 0x02);
        while(nbytes) {
                SPI.transfer(*data_p);
                nbytes--;
                data_p++; // advance data pointer
        }
#elif defined(__ARDUINO_X86__)
        SPI.transfer(reg | 0x02);
        SPI.transferBuffer(data_p, NULL, nbytes);
        data_p += nbytes;
#else
        SPDR = (reg | 0x02); //set WR bit and send register number
        while(nbytes) {
                while(!(SPSR & (1 << SPIF))); //check if previous byte was sent
                SPDR = (*data_p); // send next data byte
                nbytes--;
                data_p++; // advance data pointer
        }
        while(!(SPSR & (1 << SPIF)));
#endif

        SPI_SS::Set();
#if SPI_HAS_TRANSACTION
        SPI.endTransaction();
#endif
        XMEM_RELEASE_SPI();
        return ( data_p);
}
/* GPIO write                                           */
/*GPIO byte is split between 2 registers, so two writes are needed to write one byte */

/* GPOUT bits are in the low nibble. 0-3 in IOPINS1, 4-7 in IOPINS2 */
template< typename SPI_SS, typename INTR >
void MAX3421e< SPI_SS, INTR >::gpioWr(uint8_t data) {
        regWr(rIOPINS1, data);
        data >>= 4;
        regWr(rIOPINS2, data);
        return;
}

/* single host register read    */
template< typename SPI_SS, typename INTR >
uint8_t MAX3421e< SPI_SS, INTR >::regRd(uint8_t reg) {
        XMEM_ACQUIRE_SPI();
#if SPI_HAS_TRANSACTION
        SPI.beginTransaction(SPISettings(26000000, MSBFIRST, SPI_MODE0)); // The MAX3421E can handle up to 26MHz, use MSB First and SPI mode 0
#endif
        SPI_SS::Clear();

<<<<<<< HEAD
#if (defined(ARDUINO_SAM_DUE) && defined(__SAM3X8E__)) || SPI_HAS_TRANSACTION || defined(__ARDUINO_X86__)
=======
#if !defined(SPDR) || SPI_HAS_TRANSACTION
>>>>>>> d19d78f9
        SPI.transfer(reg);
        uint8_t rv = SPI.transfer(0); // Send empty byte
        SPI_SS::Set();
#elif USING_SPI4TEENSY3
        spi4teensy3::send(reg);
        uint8_t rv = spi4teensy3::receive();
        SPI_SS::Set();
#else
        SPDR = reg;
        while(!(SPSR & (1 << SPIF)));
        SPDR = 0; // Send empty byte
        while(!(SPSR & (1 << SPIF)));
        SPI_SS::Set();
        uint8_t rv = SPDR;
#endif

#if SPI_HAS_TRANSACTION
        SPI.endTransaction();
#endif
        XMEM_RELEASE_SPI();
        return (rv);
}
/* multiple-byte register read  */

/* returns a pointer to a memory position after last read   */
template< typename SPI_SS, typename INTR >
uint8_t* MAX3421e< SPI_SS, INTR >::bytesRd(uint8_t reg, uint8_t nbytes, uint8_t* data_p) {
        XMEM_ACQUIRE_SPI();
#if SPI_HAS_TRANSACTION
        SPI.beginTransaction(SPISettings(26000000, MSBFIRST, SPI_MODE0)); // The MAX3421E can handle up to 26MHz, use MSB First and SPI mode 0
#endif
        SPI_SS::Clear();

#if SPI_HAS_TRANSACTION
        SPI.transfer(reg);
        memset(data_p, 0, nbytes); // Make sure we send out empty bytes
        SPI.transfer(data_p, nbytes);
        data_p += nbytes;
#elif USING_SPI4TEENSY3
        spi4teensy3::send(reg);
        spi4teensy3::receive(data_p, nbytes);
        data_p += nbytes;
#elif !defined(SPDR)
        SPI.transfer(reg);
        while(nbytes) {
            *data_p++ = SPI.transfer(0);
            nbytes--;
        }
#elif defined(__ARDUINO_X86__)
        SPI.transfer(reg);
        SPI.transferBuffer(NULL, data_p, nbytes);
        data_p += nbytes;
#else
        SPDR = reg;
        while(!(SPSR & (1 << SPIF))); //wait
        while(nbytes) {
                SPDR = 0; // Send empty byte
                nbytes--;
                while(!(SPSR & (1 << SPIF)));
#if 0
                {
                        *data_p = SPDR;
                        printf("%2.2x ", *data_p);
                }
                data_p++;
        }
        printf("\r\n");
#else
                *data_p++ = SPDR;
        }
#endif
#endif

        SPI_SS::Set();
#if SPI_HAS_TRANSACTION
        SPI.endTransaction();
#endif
        XMEM_RELEASE_SPI();
        return ( data_p);
}
/* GPIO read. See gpioWr for explanation */

/* GPIN pins are in high nibbles of IOPINS1, IOPINS2    */
template< typename SPI_SS, typename INTR >
uint8_t MAX3421e< SPI_SS, INTR >::gpioRd() {
        uint8_t gpin = 0;
        gpin = regRd(rIOPINS2); //pins 4-7
        gpin &= 0xf0; //clean lower nibble
        gpin |= (regRd(rIOPINS1) >> 4); //shift low bits and OR with upper from previous operation.
        return ( gpin);
}

/* reset MAX3421E. Returns number of cycles it took for PLL to stabilize after reset
  or zero if PLL haven't stabilized in 65535 cycles */
template< typename SPI_SS, typename INTR >
uint16_t MAX3421e< SPI_SS, INTR >::reset() {
        uint16_t i = 0;
        regWr(rUSBCTL, bmCHIPRES);
        regWr(rUSBCTL, 0x00);
        while(++i) {
                if((regRd(rUSBIRQ) & bmOSCOKIRQ)) {
                        break;
                }
        }
        return ( i);
}

/* initialize MAX3421E. Set Host mode, pullups, and stuff. Returns 0 if success, -1 if not */
template< typename SPI_SS, typename INTR >
int8_t MAX3421e< SPI_SS, INTR >::Init() {
        XMEM_ACQUIRE_SPI();
        // Moved here.
        // you really should not init hardware in the constructor when it involves locks.
        // Also avoids the vbus flicker issue confusing some devices.
        /* pin and peripheral setup */
        SPI_SS::SetDirWrite();
        SPI_SS::Set();
        spi::init();
        INTR::SetDirRead();
        XMEM_RELEASE_SPI();
        /* MAX3421E - full-duplex SPI, level interrupt */
        // GPX pin on. Moved here, otherwise we flicker the vbus.
        regWr(rPINCTL, (bmFDUPSPI | bmINTLEVEL));

        if(reset() == 0) { //OSCOKIRQ hasn't asserted in time
                return ( -1);
        }

        regWr(rMODE, bmDPPULLDN | bmDMPULLDN | bmHOST); // set pull-downs, Host

        regWr(rHIEN, bmCONDETIE | bmFRAMEIE); //connection detection

        /* check if device is connected */
        regWr(rHCTL, bmSAMPLEBUS); // sample USB bus
        while(!(regRd(rHCTL) & bmSAMPLEBUS)); //wait for sample operation to finish

        busprobe(); //check if anything is connected

        regWr(rHIRQ, bmCONDETIRQ); //clear connection detect interrupt
        regWr(rCPUCTL, 0x01); //enable interrupt pin

        return ( 0);
}

/* initialize MAX3421E. Set Host mode, pullups, and stuff. Returns 0 if success, -1 if not */
template< typename SPI_SS, typename INTR >
int8_t MAX3421e< SPI_SS, INTR >::Init(int mseconds) {
        XMEM_ACQUIRE_SPI();
        // Moved here.
        // you really should not init hardware in the constructor when it involves locks.
        // Also avoids the vbus flicker issue confusing some devices.
        /* pin and peripheral setup */
        SPI_SS::SetDirWrite();
        SPI_SS::Set();
        spi::init();
        INTR::SetDirRead();
        XMEM_RELEASE_SPI();
        /* MAX3421E - full-duplex SPI, level interrupt, vbus off */
        regWr(rPINCTL, (bmFDUPSPI | bmINTLEVEL | GPX_VBDET));

        if(reset() == 0) { //OSCOKIRQ hasn't asserted in time
                return ( -1);
        }

        // Delay a minimum of 1 second to ensure any capacitors are drained.
        // 1 second is required to make sure we do not smoke a Microdrive!
        if(mseconds < 1000) mseconds = 1000;
        delay(mseconds);

        regWr(rMODE, bmDPPULLDN | bmDMPULLDN | bmHOST); // set pull-downs, Host

        regWr(rHIEN, bmCONDETIE | bmFRAMEIE); //connection detection

        /* check if device is connected */
        regWr(rHCTL, bmSAMPLEBUS); // sample USB bus
        while(!(regRd(rHCTL) & bmSAMPLEBUS)); //wait for sample operation to finish

        busprobe(); //check if anything is connected

        regWr(rHIRQ, bmCONDETIRQ); //clear connection detect interrupt
        regWr(rCPUCTL, 0x01); //enable interrupt pin

        // GPX pin on. This is done here so that busprobe will fail if we have a switch connected.
        regWr(rPINCTL, (bmFDUPSPI | bmINTLEVEL));

        return ( 0);
}

/* probe bus to determine device presence and speed and switch host to this speed */
template< typename SPI_SS, typename INTR >
void MAX3421e< SPI_SS, INTR >::busprobe() {
        uint8_t bus_sample;
        bus_sample = regRd(rHRSL); //Get J,K status
        bus_sample &= (bmJSTATUS | bmKSTATUS); //zero the rest of the byte
        switch(bus_sample) { //start full-speed or low-speed host
                case( bmJSTATUS):
                        if((regRd(rMODE) & bmLOWSPEED) == 0) {
                                regWr(rMODE, MODE_FS_HOST); //start full-speed host
                                vbusState = FSHOST;
                        } else {
                                regWr(rMODE, MODE_LS_HOST); //start low-speed host
                                vbusState = LSHOST;
                        }
                        break;
                case( bmKSTATUS):
                        if((regRd(rMODE) & bmLOWSPEED) == 0) {
                                regWr(rMODE, MODE_LS_HOST); //start low-speed host
                                vbusState = LSHOST;
                        } else {
                                regWr(rMODE, MODE_FS_HOST); //start full-speed host
                                vbusState = FSHOST;
                        }
                        break;
                case( bmSE1): //illegal state
                        vbusState = SE1;
                        break;
                case( bmSE0): //disconnected state
                        regWr(rMODE, bmDPPULLDN | bmDMPULLDN | bmHOST | bmSEPIRQ);
                        vbusState = SE0;
                        break;
        }//end switch( bus_sample )
}

/* MAX3421 state change task and interrupt handler */
template< typename SPI_SS, typename INTR >
uint8_t MAX3421e< SPI_SS, INTR >::Task(void) {
        uint8_t rcode = 0;
        uint8_t pinvalue;
        //USB_HOST_SERIAL.print("Vbus state: ");
        //USB_HOST_SERIAL.println( vbusState, HEX );
        pinvalue = INTR::IsSet(); //Read();
        //pinvalue = digitalRead( MAX_INT );
        if(pinvalue == 0) {
                rcode = IntHandler();
        }
        //    pinvalue = digitalRead( MAX_GPX );
        //    if( pinvalue == LOW ) {
        //        GpxHandler();
        //    }
        //    usbSM();                                //USB state machine
        return ( rcode);
}

template< typename SPI_SS, typename INTR >
uint8_t MAX3421e< SPI_SS, INTR >::IntHandler() {
        uint8_t HIRQ;
        uint8_t HIRQ_sendback = 0x00;
        HIRQ = regRd(rHIRQ); //determine interrupt source
        //if( HIRQ & bmFRAMEIRQ ) {               //->1ms SOF interrupt handler
        //    HIRQ_sendback |= bmFRAMEIRQ;
        //}//end FRAMEIRQ handling
        if(HIRQ & bmCONDETIRQ) {
                busprobe();
                HIRQ_sendback |= bmCONDETIRQ;
        }
        /* End HIRQ interrupts handling, clear serviced IRQs    */
        regWr(rHIRQ, HIRQ_sendback);
        return ( HIRQ_sendback);
}
//template< typename SPI_SS, typename INTR >
//uint8_t MAX3421e< SPI_SS, INTR >::GpxHandler()
//{
//    uint8_t GPINIRQ = regRd( rGPINIRQ );          //read GPIN IRQ register
////    if( GPINIRQ & bmGPINIRQ7 ) {            //vbus overload
////        vbusPwr( OFF );                     //attempt powercycle
////        delay( 1000 );
////        vbusPwr( ON );
////        regWr( rGPINIRQ, bmGPINIRQ7 );
////    }
//    return( GPINIRQ );
//}

#endif //_USBHOST_H_
<|MERGE_RESOLUTION|>--- conflicted
+++ resolved
@@ -1,546 +1,527 @@
-/* Copyright (C) 2011 Circuits At Home, LTD. All rights reserved.
-
-This software may be distributed and modified under the terms of the GNU
-General Public License version 2 (GPL2) as published by the Free Software
-Foundation and appearing in the file GPL2.TXT included in the packaging of
-this file. Please note that GPL2 Section 2[b] requires that all works based
-on this software must also be made publicly available under the terms of
-the GPL2 ("Copyleft").
-
-Contact information
--------------------
-
-Circuits At Home, LTD
-Web      :  http://www.circuitsathome.com
-e-mail   :  support@circuitsathome.com
- */
-/* MAX3421E-based USB Host Library header file */
-
-
-#if !defined(_usb_h_) || defined(_USBHOST_H_)
-#error "Never include usbhost.h directly; include Usb.h instead"
-#else
-#define _USBHOST_H_
-
-#if USING_SPI4TEENSY3
-#include <spi4teensy3.h>
-#include <sys/types.h>
-#endif
-
-
-/* SPI initialization */
-template< typename SPI_CLK, typename SPI_MOSI, typename SPI_MISO, typename SPI_SS > class SPi {
-public:
-#if SPI_HAS_TRANSACTION
-        static void init() {
-                SPI.begin(); // The SPI library with transaction will take care of setting up the pins - settings is set in beginTransaction()
-        }
-#elif USING_SPI4TEENSY3
-        static void init() {
-                // spi4teensy3 inits everything for us, except /SS
-                // CLK, MOSI and MISO are hard coded for now.
-                // spi4teensy3::init(0,0,0); // full speed, cpol 0, cpha 0
-                spi4teensy3::init(); // full speed, cpol 0, cpha 0
-                SPI_SS::SetDirWrite();
-                SPI_SS::Set();
-        }
-<<<<<<< HEAD
-#elif (defined(ARDUINO_SAM_DUE) && defined(__SAM3X8E__)) || defined(__ARDUINO_X86__)
-=======
-#elif !defined(SPDR)
->>>>>>> d19d78f9
-        static void init() {
-                SPI_SS::SetDirWrite();
-                SPI_SS::Set();
-                SPI.begin();
-<<<<<<< HEAD
-#ifdef __ARDUINO_X86__
-                SPI.setClockDivider(SPI_CLOCK_DIV2); // This will set the SPI frequency to 8MHz - it could be higher, but it is not supported in the API
-#else
-                SPI.setClockDivider(4); // Set speed to 84MHz/4=21MHz - the MAX3421E can handle up to 26MHz
-#endif
-=======
-#if defined(__MIPSEL__)
-                SPI.setClockDivider(1);
-#else
-                SPI.setClockDivider(4); // Set speed to 84MHz/4=21MHz - the MAX3421E can handle up to 26MHz
-#endif
-        }
-#elif defined(RBL_NRF51822)
-        static void init() {
-                SPI_SS::SetDirWrite();
-                SPI_SS::Set();
-                SPI.begin();
-                // SPI.setFrequency(SPI_FREQUENCY_8M);
->>>>>>> d19d78f9
-        }
-#else
-        static void init() {
-                //uint8_t tmp;
-                SPI_CLK::SetDirWrite();
-                SPI_MOSI::SetDirWrite();
-                SPI_MISO::SetDirRead();
-                SPI_SS::SetDirWrite();
-                /* mode 00 (CPOL=0, CPHA=0) master, fclk/2. Mode 11 (CPOL=11, CPHA=11) is also supported by MAX3421E */
-                SPCR = 0x50;
-                SPSR = 0x01; // 0x01
-                /**/
-                //tmp = SPSR;
-                //tmp = SPDR;
-        }
-#endif
-};
-
-/* SPI pin definitions. see avrpins.h   */
-#if defined(__AVR_ATmega1280__) || (__AVR_ATmega2560__) || defined(__AVR_ATmega32U4__) || defined(__AVR_AT90USB646__) || defined(__AVR_AT90USB1286__)
-typedef SPi< Pb1, Pb2, Pb3, Pb0 > spi;
-#elif  defined(__AVR_ATmega168__) || defined(__AVR_ATmega328P__)
-typedef SPi< Pb5, Pb3, Pb4, Pb2 > spi;
-#elif defined(__AVR_ATmega644__) || defined(__AVR_ATmega644P__) || defined(__AVR_ATmega1284__) || defined(__AVR_ATmega1284P__)
-typedef SPi< Pb7, Pb5, Pb6, Pb4 > spi;
-#elif (defined(CORE_TEENSY) && (defined(__MK20DX128__) || defined(__MK20DX256__))) || defined(__ARDUINO_X86__)
-typedef SPi< P13, P11, P12, P10 > spi;
-#elif defined(ARDUINO_SAM_DUE) && defined(__SAM3X8E__)
-typedef SPi< P76, P75, P74, P10 > spi;
-#elif defined(RBL_NRF51822)
-typedef SPi< P16, P18, P17, P10 > spi;
-#elif defined(__MIPSEL__)
-typedef SPi< P13, P11, P12, P10 > spi;
-#else
-#error "No SPI entry in usbhost.h"
-#endif
-
-typedef enum {
-        vbus_on = 0,
-        vbus_off = GPX_VBDET
-} VBUS_t;
-
-template< typename SPI_SS, typename INTR > class MAX3421e /* : public spi */ {
-        static uint8_t vbusState;
-
-public:
-        MAX3421e();
-        void regWr(uint8_t reg, uint8_t data);
-        uint8_t* bytesWr(uint8_t reg, uint8_t nbytes, uint8_t* data_p);
-        void gpioWr(uint8_t data);
-        uint8_t regRd(uint8_t reg);
-        uint8_t* bytesRd(uint8_t reg, uint8_t nbytes, uint8_t* data_p);
-        uint8_t gpioRd();
-        uint16_t reset();
-        int8_t Init();
-        int8_t Init(int mseconds);
-
-        void vbusPower(VBUS_t state) {
-                regWr(rPINCTL, (bmFDUPSPI | bmINTLEVEL | state));
-        }
-
-        uint8_t getVbusState(void) {
-                return vbusState;
-        };
-        void busprobe();
-        uint8_t GpxHandler();
-        uint8_t IntHandler();
-        uint8_t Task();
-};
-
-template< typename SPI_SS, typename INTR >
-        uint8_t MAX3421e< SPI_SS, INTR >::vbusState = 0;
-
-/* constructor */
-template< typename SPI_SS, typename INTR >
-MAX3421e< SPI_SS, INTR >::MAX3421e() {
-        // Leaving ADK hardware setup in here, for now. This really belongs with the other parts.
-#ifdef BOARD_MEGA_ADK
-        // For Mega ADK, which has a Max3421e on-board, set MAX_RESET to output mode, and then set it to HIGH
-        P55::SetDirWrite();
-        P55::Set();
-#endif
-};
-
-/* write single byte into MAX3421 register */
-template< typename SPI_SS, typename INTR >
-void MAX3421e< SPI_SS, INTR >::regWr(uint8_t reg, uint8_t data) {
-        XMEM_ACQUIRE_SPI();
-#if SPI_HAS_TRANSACTION
-        SPI.beginTransaction(SPISettings(26000000, MSBFIRST, SPI_MODE0)); // The MAX3421E can handle up to 26MHz, use MSB First and SPI mode 0
-#endif
-        SPI_SS::Clear();
-
-#if SPI_HAS_TRANSACTION
-        uint8_t c[2];
-        c[0] = reg | 0x02;
-        c[1] = data;
-        SPI.transfer(c, 2);
-#elif USING_SPI4TEENSY3
-        uint8_t c[2];
-        c[0] = reg | 0x02;
-        c[1] = data;
-        spi4teensy3::send(c, 2);
-<<<<<<< HEAD
-#elif (defined(ARDUINO_SAM_DUE) && defined(__SAM3X8E__)) || defined(__ARDUINO_X86__)
-=======
-#elif !defined(SPDR)
->>>>>>> d19d78f9
-        SPI.transfer(reg | 0x02);
-        SPI.transfer(data);
-#else
-        SPDR = (reg | 0x02);
-        while(!(SPSR & (1 << SPIF)));
-        SPDR = data;
-        while(!(SPSR & (1 << SPIF)));
-#endif
-
-        SPI_SS::Set();
-#if SPI_HAS_TRANSACTION
-        SPI.endTransaction();
-#endif
-        XMEM_RELEASE_SPI();
-        return;
-};
-/* multiple-byte write                            */
-
-/* returns a pointer to memory position after last written */
-template< typename SPI_SS, typename INTR >
-uint8_t* MAX3421e< SPI_SS, INTR >::bytesWr(uint8_t reg, uint8_t nbytes, uint8_t* data_p) {
-        XMEM_ACQUIRE_SPI();
-#if SPI_HAS_TRANSACTION
-        SPI.beginTransaction(SPISettings(26000000, MSBFIRST, SPI_MODE0)); // The MAX3421E can handle up to 26MHz, use MSB First and SPI mode 0
-#endif
-        SPI_SS::Clear();
-
-#if SPI_HAS_TRANSACTION
-        SPI.transfer(reg | 0x02);
-        SPI.transfer(data_p, nbytes);
-        data_p += nbytes;
-#elif USING_SPI4TEENSY3
-        spi4teensy3::send(reg | 0x02);
-        spi4teensy3::send(data_p, nbytes);
-        data_p += nbytes;
-#elif !defined(SPDR)
-        SPI.transfer(reg | 0x02);
-        while(nbytes) {
-                SPI.transfer(*data_p);
-                nbytes--;
-                data_p++; // advance data pointer
-        }
-#elif defined(__ARDUINO_X86__)
-        SPI.transfer(reg | 0x02);
-        SPI.transferBuffer(data_p, NULL, nbytes);
-        data_p += nbytes;
-#else
-        SPDR = (reg | 0x02); //set WR bit and send register number
-        while(nbytes) {
-                while(!(SPSR & (1 << SPIF))); //check if previous byte was sent
-                SPDR = (*data_p); // send next data byte
-                nbytes--;
-                data_p++; // advance data pointer
-        }
-        while(!(SPSR & (1 << SPIF)));
-#endif
-
-        SPI_SS::Set();
-#if SPI_HAS_TRANSACTION
-        SPI.endTransaction();
-#endif
-        XMEM_RELEASE_SPI();
-        return ( data_p);
-}
-/* GPIO write                                           */
-/*GPIO byte is split between 2 registers, so two writes are needed to write one byte */
-
-/* GPOUT bits are in the low nibble. 0-3 in IOPINS1, 4-7 in IOPINS2 */
-template< typename SPI_SS, typename INTR >
-void MAX3421e< SPI_SS, INTR >::gpioWr(uint8_t data) {
-        regWr(rIOPINS1, data);
-        data >>= 4;
-        regWr(rIOPINS2, data);
-        return;
-}
-
-/* single host register read    */
-template< typename SPI_SS, typename INTR >
-uint8_t MAX3421e< SPI_SS, INTR >::regRd(uint8_t reg) {
-        XMEM_ACQUIRE_SPI();
-#if SPI_HAS_TRANSACTION
-        SPI.beginTransaction(SPISettings(26000000, MSBFIRST, SPI_MODE0)); // The MAX3421E can handle up to 26MHz, use MSB First and SPI mode 0
-#endif
-        SPI_SS::Clear();
-
-<<<<<<< HEAD
-#if (defined(ARDUINO_SAM_DUE) && defined(__SAM3X8E__)) || SPI_HAS_TRANSACTION || defined(__ARDUINO_X86__)
-=======
-#if !defined(SPDR) || SPI_HAS_TRANSACTION
->>>>>>> d19d78f9
-        SPI.transfer(reg);
-        uint8_t rv = SPI.transfer(0); // Send empty byte
-        SPI_SS::Set();
-#elif USING_SPI4TEENSY3
-        spi4teensy3::send(reg);
-        uint8_t rv = spi4teensy3::receive();
-        SPI_SS::Set();
-#else
-        SPDR = reg;
-        while(!(SPSR & (1 << SPIF)));
-        SPDR = 0; // Send empty byte
-        while(!(SPSR & (1 << SPIF)));
-        SPI_SS::Set();
-        uint8_t rv = SPDR;
-#endif
-
-#if SPI_HAS_TRANSACTION
-        SPI.endTransaction();
-#endif
-        XMEM_RELEASE_SPI();
-        return (rv);
-}
-/* multiple-byte register read  */
-
-/* returns a pointer to a memory position after last read   */
-template< typename SPI_SS, typename INTR >
-uint8_t* MAX3421e< SPI_SS, INTR >::bytesRd(uint8_t reg, uint8_t nbytes, uint8_t* data_p) {
-        XMEM_ACQUIRE_SPI();
-#if SPI_HAS_TRANSACTION
-        SPI.beginTransaction(SPISettings(26000000, MSBFIRST, SPI_MODE0)); // The MAX3421E can handle up to 26MHz, use MSB First and SPI mode 0
-#endif
-        SPI_SS::Clear();
-
-#if SPI_HAS_TRANSACTION
-        SPI.transfer(reg);
-        memset(data_p, 0, nbytes); // Make sure we send out empty bytes
-        SPI.transfer(data_p, nbytes);
-        data_p += nbytes;
-#elif USING_SPI4TEENSY3
-        spi4teensy3::send(reg);
-        spi4teensy3::receive(data_p, nbytes);
-        data_p += nbytes;
-#elif !defined(SPDR)
-        SPI.transfer(reg);
-        while(nbytes) {
-            *data_p++ = SPI.transfer(0);
-            nbytes--;
-        }
-#elif defined(__ARDUINO_X86__)
-        SPI.transfer(reg);
-        SPI.transferBuffer(NULL, data_p, nbytes);
-        data_p += nbytes;
-#else
-        SPDR = reg;
-        while(!(SPSR & (1 << SPIF))); //wait
-        while(nbytes) {
-                SPDR = 0; // Send empty byte
-                nbytes--;
-                while(!(SPSR & (1 << SPIF)));
-#if 0
-                {
-                        *data_p = SPDR;
-                        printf("%2.2x ", *data_p);
-                }
-                data_p++;
-        }
-        printf("\r\n");
-#else
-                *data_p++ = SPDR;
-        }
-#endif
-#endif
-
-        SPI_SS::Set();
-#if SPI_HAS_TRANSACTION
-        SPI.endTransaction();
-#endif
-        XMEM_RELEASE_SPI();
-        return ( data_p);
-}
-/* GPIO read. See gpioWr for explanation */
-
-/* GPIN pins are in high nibbles of IOPINS1, IOPINS2    */
-template< typename SPI_SS, typename INTR >
-uint8_t MAX3421e< SPI_SS, INTR >::gpioRd() {
-        uint8_t gpin = 0;
-        gpin = regRd(rIOPINS2); //pins 4-7
-        gpin &= 0xf0; //clean lower nibble
-        gpin |= (regRd(rIOPINS1) >> 4); //shift low bits and OR with upper from previous operation.
-        return ( gpin);
-}
-
-/* reset MAX3421E. Returns number of cycles it took for PLL to stabilize after reset
-  or zero if PLL haven't stabilized in 65535 cycles */
-template< typename SPI_SS, typename INTR >
-uint16_t MAX3421e< SPI_SS, INTR >::reset() {
-        uint16_t i = 0;
-        regWr(rUSBCTL, bmCHIPRES);
-        regWr(rUSBCTL, 0x00);
-        while(++i) {
-                if((regRd(rUSBIRQ) & bmOSCOKIRQ)) {
-                        break;
-                }
-        }
-        return ( i);
-}
-
-/* initialize MAX3421E. Set Host mode, pullups, and stuff. Returns 0 if success, -1 if not */
-template< typename SPI_SS, typename INTR >
-int8_t MAX3421e< SPI_SS, INTR >::Init() {
-        XMEM_ACQUIRE_SPI();
-        // Moved here.
-        // you really should not init hardware in the constructor when it involves locks.
-        // Also avoids the vbus flicker issue confusing some devices.
-        /* pin and peripheral setup */
-        SPI_SS::SetDirWrite();
-        SPI_SS::Set();
-        spi::init();
-        INTR::SetDirRead();
-        XMEM_RELEASE_SPI();
-        /* MAX3421E - full-duplex SPI, level interrupt */
-        // GPX pin on. Moved here, otherwise we flicker the vbus.
-        regWr(rPINCTL, (bmFDUPSPI | bmINTLEVEL));
-
-        if(reset() == 0) { //OSCOKIRQ hasn't asserted in time
-                return ( -1);
-        }
-
-        regWr(rMODE, bmDPPULLDN | bmDMPULLDN | bmHOST); // set pull-downs, Host
-
-        regWr(rHIEN, bmCONDETIE | bmFRAMEIE); //connection detection
-
-        /* check if device is connected */
-        regWr(rHCTL, bmSAMPLEBUS); // sample USB bus
-        while(!(regRd(rHCTL) & bmSAMPLEBUS)); //wait for sample operation to finish
-
-        busprobe(); //check if anything is connected
-
-        regWr(rHIRQ, bmCONDETIRQ); //clear connection detect interrupt
-        regWr(rCPUCTL, 0x01); //enable interrupt pin
-
-        return ( 0);
-}
-
-/* initialize MAX3421E. Set Host mode, pullups, and stuff. Returns 0 if success, -1 if not */
-template< typename SPI_SS, typename INTR >
-int8_t MAX3421e< SPI_SS, INTR >::Init(int mseconds) {
-        XMEM_ACQUIRE_SPI();
-        // Moved here.
-        // you really should not init hardware in the constructor when it involves locks.
-        // Also avoids the vbus flicker issue confusing some devices.
-        /* pin and peripheral setup */
-        SPI_SS::SetDirWrite();
-        SPI_SS::Set();
-        spi::init();
-        INTR::SetDirRead();
-        XMEM_RELEASE_SPI();
-        /* MAX3421E - full-duplex SPI, level interrupt, vbus off */
-        regWr(rPINCTL, (bmFDUPSPI | bmINTLEVEL | GPX_VBDET));
-
-        if(reset() == 0) { //OSCOKIRQ hasn't asserted in time
-                return ( -1);
-        }
-
-        // Delay a minimum of 1 second to ensure any capacitors are drained.
-        // 1 second is required to make sure we do not smoke a Microdrive!
-        if(mseconds < 1000) mseconds = 1000;
-        delay(mseconds);
-
-        regWr(rMODE, bmDPPULLDN | bmDMPULLDN | bmHOST); // set pull-downs, Host
-
-        regWr(rHIEN, bmCONDETIE | bmFRAMEIE); //connection detection
-
-        /* check if device is connected */
-        regWr(rHCTL, bmSAMPLEBUS); // sample USB bus
-        while(!(regRd(rHCTL) & bmSAMPLEBUS)); //wait for sample operation to finish
-
-        busprobe(); //check if anything is connected
-
-        regWr(rHIRQ, bmCONDETIRQ); //clear connection detect interrupt
-        regWr(rCPUCTL, 0x01); //enable interrupt pin
-
-        // GPX pin on. This is done here so that busprobe will fail if we have a switch connected.
-        regWr(rPINCTL, (bmFDUPSPI | bmINTLEVEL));
-
-        return ( 0);
-}
-
-/* probe bus to determine device presence and speed and switch host to this speed */
-template< typename SPI_SS, typename INTR >
-void MAX3421e< SPI_SS, INTR >::busprobe() {
-        uint8_t bus_sample;
-        bus_sample = regRd(rHRSL); //Get J,K status
-        bus_sample &= (bmJSTATUS | bmKSTATUS); //zero the rest of the byte
-        switch(bus_sample) { //start full-speed or low-speed host
-                case( bmJSTATUS):
-                        if((regRd(rMODE) & bmLOWSPEED) == 0) {
-                                regWr(rMODE, MODE_FS_HOST); //start full-speed host
-                                vbusState = FSHOST;
-                        } else {
-                                regWr(rMODE, MODE_LS_HOST); //start low-speed host
-                                vbusState = LSHOST;
-                        }
-                        break;
-                case( bmKSTATUS):
-                        if((regRd(rMODE) & bmLOWSPEED) == 0) {
-                                regWr(rMODE, MODE_LS_HOST); //start low-speed host
-                                vbusState = LSHOST;
-                        } else {
-                                regWr(rMODE, MODE_FS_HOST); //start full-speed host
-                                vbusState = FSHOST;
-                        }
-                        break;
-                case( bmSE1): //illegal state
-                        vbusState = SE1;
-                        break;
-                case( bmSE0): //disconnected state
-                        regWr(rMODE, bmDPPULLDN | bmDMPULLDN | bmHOST | bmSEPIRQ);
-                        vbusState = SE0;
-                        break;
-        }//end switch( bus_sample )
-}
-
-/* MAX3421 state change task and interrupt handler */
-template< typename SPI_SS, typename INTR >
-uint8_t MAX3421e< SPI_SS, INTR >::Task(void) {
-        uint8_t rcode = 0;
-        uint8_t pinvalue;
-        //USB_HOST_SERIAL.print("Vbus state: ");
-        //USB_HOST_SERIAL.println( vbusState, HEX );
-        pinvalue = INTR::IsSet(); //Read();
-        //pinvalue = digitalRead( MAX_INT );
-        if(pinvalue == 0) {
-                rcode = IntHandler();
-        }
-        //    pinvalue = digitalRead( MAX_GPX );
-        //    if( pinvalue == LOW ) {
-        //        GpxHandler();
-        //    }
-        //    usbSM();                                //USB state machine
-        return ( rcode);
-}
-
-template< typename SPI_SS, typename INTR >
-uint8_t MAX3421e< SPI_SS, INTR >::IntHandler() {
-        uint8_t HIRQ;
-        uint8_t HIRQ_sendback = 0x00;
-        HIRQ = regRd(rHIRQ); //determine interrupt source
-        //if( HIRQ & bmFRAMEIRQ ) {               //->1ms SOF interrupt handler
-        //    HIRQ_sendback |= bmFRAMEIRQ;
-        //}//end FRAMEIRQ handling
-        if(HIRQ & bmCONDETIRQ) {
-                busprobe();
-                HIRQ_sendback |= bmCONDETIRQ;
-        }
-        /* End HIRQ interrupts handling, clear serviced IRQs    */
-        regWr(rHIRQ, HIRQ_sendback);
-        return ( HIRQ_sendback);
-}
-//template< typename SPI_SS, typename INTR >
-//uint8_t MAX3421e< SPI_SS, INTR >::GpxHandler()
-//{
-//    uint8_t GPINIRQ = regRd( rGPINIRQ );          //read GPIN IRQ register
-////    if( GPINIRQ & bmGPINIRQ7 ) {            //vbus overload
-////        vbusPwr( OFF );                     //attempt powercycle
-////        delay( 1000 );
-////        vbusPwr( ON );
-////        regWr( rGPINIRQ, bmGPINIRQ7 );
-////    }
-//    return( GPINIRQ );
-//}
-
-#endif //_USBHOST_H_
+/* Copyright (C) 2011 Circuits At Home, LTD. All rights reserved.
+
+This software may be distributed and modified under the terms of the GNU
+General Public License version 2 (GPL2) as published by the Free Software
+Foundation and appearing in the file GPL2.TXT included in the packaging of
+this file. Please note that GPL2 Section 2[b] requires that all works based
+on this software must also be made publicly available under the terms of
+the GPL2 ("Copyleft").
+
+Contact information
+-------------------
+
+Circuits At Home, LTD
+Web      :  http://www.circuitsathome.com
+e-mail   :  support@circuitsathome.com
+ */
+/* MAX3421E-based USB Host Library header file */
+
+
+#if !defined(_usb_h_) || defined(_USBHOST_H_)
+#error "Never include usbhost.h directly; include Usb.h instead"
+#else
+#define _USBHOST_H_
+
+#if USING_SPI4TEENSY3
+#include <spi4teensy3.h>
+#include <sys/types.h>
+#endif
+
+/* SPI initialization */
+template< typename SPI_CLK, typename SPI_MOSI, typename SPI_MISO, typename SPI_SS > class SPi {
+public:
+#if SPI_HAS_TRANSACTION
+        static void init() {
+                SPI.begin(); // The SPI library with transaction will take care of setting up the pins - settings is set in beginTransaction()
+        }
+#elif USING_SPI4TEENSY3
+        static void init() {
+                // spi4teensy3 inits everything for us, except /SS
+                // CLK, MOSI and MISO are hard coded for now.
+                // spi4teensy3::init(0,0,0); // full speed, cpol 0, cpha 0
+                spi4teensy3::init(); // full speed, cpol 0, cpha 0
+                SPI_SS::SetDirWrite();
+                SPI_SS::Set();
+        }
+#elif !defined(SPDR)
+        static void init() {
+                SPI_SS::SetDirWrite();
+                SPI_SS::Set();
+                SPI.begin();
+#if defined(__MIPSEL__)
+                SPI.setClockDivider(1);
+#elif defined(__ARDUINO_X86__)
+                SPI.setClockDivider(SPI_CLOCK_DIV2); // This will set the SPI frequency to 8MHz - it could be higher, but it is not supported in the API
+#else
+                SPI.setClockDivider(4); // Set speed to 84MHz/4=21MHz - the MAX3421E can handle up to 26MHz
+#endif
+        }
+#elif defined(RBL_NRF51822)
+        static void init() {
+                SPI_SS::SetDirWrite();
+                SPI_SS::Set();
+                SPI.begin();
+                // SPI.setFrequency(SPI_FREQUENCY_8M);
+        }
+#else
+        static void init() {
+                //uint8_t tmp;
+                SPI_CLK::SetDirWrite();
+                SPI_MOSI::SetDirWrite();
+                SPI_MISO::SetDirRead();
+                SPI_SS::SetDirWrite();
+                /* mode 00 (CPOL=0, CPHA=0) master, fclk/2. Mode 11 (CPOL=11, CPHA=11) is also supported by MAX3421E */
+                SPCR = 0x50;
+                SPSR = 0x01; // 0x01
+                /**/
+                //tmp = SPSR;
+                //tmp = SPDR;
+        }
+#endif
+};
+
+/* SPI pin definitions. see avrpins.h   */
+#if defined(__AVR_ATmega1280__) || (__AVR_ATmega2560__) || defined(__AVR_ATmega32U4__) || defined(__AVR_AT90USB646__) || defined(__AVR_AT90USB1286__)
+typedef SPi< Pb1, Pb2, Pb3, Pb0 > spi;
+#elif  defined(__AVR_ATmega168__) || defined(__AVR_ATmega328P__)
+typedef SPi< Pb5, Pb3, Pb4, Pb2 > spi;
+#elif defined(__AVR_ATmega644__) || defined(__AVR_ATmega644P__) || defined(__AVR_ATmega1284__) || defined(__AVR_ATmega1284P__)
+typedef SPi< Pb7, Pb5, Pb6, Pb4 > spi;
+#elif (defined(CORE_TEENSY) && (defined(__MK20DX128__) || defined(__MK20DX256__))) || defined(__ARDUINO_X86__)
+typedef SPi< P13, P11, P12, P10 > spi;
+#elif defined(ARDUINO_SAM_DUE) && defined(__SAM3X8E__)
+typedef SPi< P76, P75, P74, P10 > spi;
+#elif defined(RBL_NRF51822)
+typedef SPi< P16, P18, P17, P10 > spi;
+#elif defined(__MIPSEL__)
+typedef SPi< P13, P11, P12, P10 > spi;
+#else
+#error "No SPI entry in usbhost.h"
+#endif
+
+typedef enum {
+        vbus_on = 0,
+        vbus_off = GPX_VBDET
+} VBUS_t;
+
+template< typename SPI_SS, typename INTR > class MAX3421e /* : public spi */ {
+        static uint8_t vbusState;
+
+public:
+        MAX3421e();
+        void regWr(uint8_t reg, uint8_t data);
+        uint8_t* bytesWr(uint8_t reg, uint8_t nbytes, uint8_t* data_p);
+        void gpioWr(uint8_t data);
+        uint8_t regRd(uint8_t reg);
+        uint8_t* bytesRd(uint8_t reg, uint8_t nbytes, uint8_t* data_p);
+        uint8_t gpioRd();
+        uint16_t reset();
+        int8_t Init();
+        int8_t Init(int mseconds);
+
+        void vbusPower(VBUS_t state) {
+                regWr(rPINCTL, (bmFDUPSPI | bmINTLEVEL | state));
+        }
+
+        uint8_t getVbusState(void) {
+                return vbusState;
+        };
+        void busprobe();
+        uint8_t GpxHandler();
+        uint8_t IntHandler();
+        uint8_t Task();
+};
+
+template< typename SPI_SS, typename INTR >
+        uint8_t MAX3421e< SPI_SS, INTR >::vbusState = 0;
+
+/* constructor */
+template< typename SPI_SS, typename INTR >
+MAX3421e< SPI_SS, INTR >::MAX3421e() {
+        // Leaving ADK hardware setup in here, for now. This really belongs with the other parts.
+#ifdef BOARD_MEGA_ADK
+        // For Mega ADK, which has a Max3421e on-board, set MAX_RESET to output mode, and then set it to HIGH
+        P55::SetDirWrite();
+        P55::Set();
+#endif
+};
+
+/* write single byte into MAX3421 register */
+template< typename SPI_SS, typename INTR >
+void MAX3421e< SPI_SS, INTR >::regWr(uint8_t reg, uint8_t data) {
+        XMEM_ACQUIRE_SPI();
+#if SPI_HAS_TRANSACTION
+        SPI.beginTransaction(SPISettings(26000000, MSBFIRST, SPI_MODE0)); // The MAX3421E can handle up to 26MHz, use MSB First and SPI mode 0
+#endif
+        SPI_SS::Clear();
+
+#if SPI_HAS_TRANSACTION
+        uint8_t c[2];
+        c[0] = reg | 0x02;
+        c[1] = data;
+        SPI.transfer(c, 2);
+#elif USING_SPI4TEENSY3
+        uint8_t c[2];
+        c[0] = reg | 0x02;
+        c[1] = data;
+        spi4teensy3::send(c, 2);
+#elif !defined(SPDR)
+        SPI.transfer(reg | 0x02);
+        SPI.transfer(data);
+#else
+        SPDR = (reg | 0x02);
+        while(!(SPSR & (1 << SPIF)));
+        SPDR = data;
+        while(!(SPSR & (1 << SPIF)));
+#endif
+
+        SPI_SS::Set();
+#if SPI_HAS_TRANSACTION
+        SPI.endTransaction();
+#endif
+        XMEM_RELEASE_SPI();
+        return;
+};
+/* multiple-byte write                            */
+
+/* returns a pointer to memory position after last written */
+template< typename SPI_SS, typename INTR >
+uint8_t* MAX3421e< SPI_SS, INTR >::bytesWr(uint8_t reg, uint8_t nbytes, uint8_t* data_p) {
+        XMEM_ACQUIRE_SPI();
+#if SPI_HAS_TRANSACTION
+        SPI.beginTransaction(SPISettings(26000000, MSBFIRST, SPI_MODE0)); // The MAX3421E can handle up to 26MHz, use MSB First and SPI mode 0
+#endif
+        SPI_SS::Clear();
+
+#if SPI_HAS_TRANSACTION
+        SPI.transfer(reg | 0x02);
+        SPI.transfer(data_p, nbytes);
+        data_p += nbytes;
+#elif USING_SPI4TEENSY3
+        spi4teensy3::send(reg | 0x02);
+        spi4teensy3::send(data_p, nbytes);
+        data_p += nbytes;
+#elif defined(__ARDUINO_X86__)
+        SPI.transfer(reg | 0x02);
+        SPI.transferBuffer(data_p, NULL, nbytes);
+        data_p += nbytes;
+#elif !defined(SPDR)
+        SPI.transfer(reg | 0x02);
+        while(nbytes) {
+                SPI.transfer(*data_p);
+                nbytes--;
+                data_p++; // advance data pointer
+        }
+#else
+        SPDR = (reg | 0x02); //set WR bit and send register number
+        while(nbytes) {
+                while(!(SPSR & (1 << SPIF))); //check if previous byte was sent
+                SPDR = (*data_p); // send next data byte
+                nbytes--;
+                data_p++; // advance data pointer
+        }
+        while(!(SPSR & (1 << SPIF)));
+#endif
+
+        SPI_SS::Set();
+#if SPI_HAS_TRANSACTION
+        SPI.endTransaction();
+#endif
+        XMEM_RELEASE_SPI();
+        return ( data_p);
+}
+/* GPIO write                                           */
+/*GPIO byte is split between 2 registers, so two writes are needed to write one byte */
+
+/* GPOUT bits are in the low nibble. 0-3 in IOPINS1, 4-7 in IOPINS2 */
+template< typename SPI_SS, typename INTR >
+void MAX3421e< SPI_SS, INTR >::gpioWr(uint8_t data) {
+        regWr(rIOPINS1, data);
+        data >>= 4;
+        regWr(rIOPINS2, data);
+        return;
+}
+
+/* single host register read    */
+template< typename SPI_SS, typename INTR >
+uint8_t MAX3421e< SPI_SS, INTR >::regRd(uint8_t reg) {
+        XMEM_ACQUIRE_SPI();
+#if SPI_HAS_TRANSACTION
+        SPI.beginTransaction(SPISettings(26000000, MSBFIRST, SPI_MODE0)); // The MAX3421E can handle up to 26MHz, use MSB First and SPI mode 0
+#endif
+        SPI_SS::Clear();
+
+#if !defined(SPDR) || SPI_HAS_TRANSACTION
+        SPI.transfer(reg);
+        uint8_t rv = SPI.transfer(0); // Send empty byte
+        SPI_SS::Set();
+#elif USING_SPI4TEENSY3
+        spi4teensy3::send(reg);
+        uint8_t rv = spi4teensy3::receive();
+        SPI_SS::Set();
+#else
+        SPDR = reg;
+        while(!(SPSR & (1 << SPIF)));
+        SPDR = 0; // Send empty byte
+        while(!(SPSR & (1 << SPIF)));
+        SPI_SS::Set();
+        uint8_t rv = SPDR;
+#endif
+
+#if SPI_HAS_TRANSACTION
+        SPI.endTransaction();
+#endif
+        XMEM_RELEASE_SPI();
+        return (rv);
+}
+/* multiple-byte register read  */
+
+/* returns a pointer to a memory position after last read   */
+template< typename SPI_SS, typename INTR >
+uint8_t* MAX3421e< SPI_SS, INTR >::bytesRd(uint8_t reg, uint8_t nbytes, uint8_t* data_p) {
+        XMEM_ACQUIRE_SPI();
+#if SPI_HAS_TRANSACTION
+        SPI.beginTransaction(SPISettings(26000000, MSBFIRST, SPI_MODE0)); // The MAX3421E can handle up to 26MHz, use MSB First and SPI mode 0
+#endif
+        SPI_SS::Clear();
+
+#if SPI_HAS_TRANSACTION
+        SPI.transfer(reg);
+        memset(data_p, 0, nbytes); // Make sure we send out empty bytes
+        SPI.transfer(data_p, nbytes);
+        data_p += nbytes;
+#elif USING_SPI4TEENSY3
+        spi4teensy3::send(reg);
+        spi4teensy3::receive(data_p, nbytes);
+        data_p += nbytes;
+#elif defined(__ARDUINO_X86__)
+        SPI.transfer(reg);
+        SPI.transferBuffer(NULL, data_p, nbytes);
+        data_p += nbytes;
+#elif !defined(SPDR)
+        SPI.transfer(reg);
+        while(nbytes) {
+            *data_p++ = SPI.transfer(0);
+            nbytes--;
+        }
+#else
+        SPDR = reg;
+        while(!(SPSR & (1 << SPIF))); //wait
+        while(nbytes) {
+                SPDR = 0; // Send empty byte
+                nbytes--;
+                while(!(SPSR & (1 << SPIF)));
+#if 0
+                {
+                        *data_p = SPDR;
+                        printf("%2.2x ", *data_p);
+                }
+                data_p++;
+        }
+        printf("\r\n");
+#else
+                *data_p++ = SPDR;
+        }
+#endif
+#endif
+
+        SPI_SS::Set();
+#if SPI_HAS_TRANSACTION
+        SPI.endTransaction();
+#endif
+        XMEM_RELEASE_SPI();
+        return ( data_p);
+}
+/* GPIO read. See gpioWr for explanation */
+
+/* GPIN pins are in high nibbles of IOPINS1, IOPINS2    */
+template< typename SPI_SS, typename INTR >
+uint8_t MAX3421e< SPI_SS, INTR >::gpioRd() {
+        uint8_t gpin = 0;
+        gpin = regRd(rIOPINS2); //pins 4-7
+        gpin &= 0xf0; //clean lower nibble
+        gpin |= (regRd(rIOPINS1) >> 4); //shift low bits and OR with upper from previous operation.
+        return ( gpin);
+}
+
+/* reset MAX3421E. Returns number of cycles it took for PLL to stabilize after reset
+  or zero if PLL haven't stabilized in 65535 cycles */
+template< typename SPI_SS, typename INTR >
+uint16_t MAX3421e< SPI_SS, INTR >::reset() {
+        uint16_t i = 0;
+        regWr(rUSBCTL, bmCHIPRES);
+        regWr(rUSBCTL, 0x00);
+        while(++i) {
+                if((regRd(rUSBIRQ) & bmOSCOKIRQ)) {
+                        break;
+                }
+        }
+        return ( i);
+}
+
+/* initialize MAX3421E. Set Host mode, pullups, and stuff. Returns 0 if success, -1 if not */
+template< typename SPI_SS, typename INTR >
+int8_t MAX3421e< SPI_SS, INTR >::Init() {
+        XMEM_ACQUIRE_SPI();
+        // Moved here.
+        // you really should not init hardware in the constructor when it involves locks.
+        // Also avoids the vbus flicker issue confusing some devices.
+        /* pin and peripheral setup */
+        SPI_SS::SetDirWrite();
+        SPI_SS::Set();
+        spi::init();
+        INTR::SetDirRead();
+        XMEM_RELEASE_SPI();
+        /* MAX3421E - full-duplex SPI, level interrupt */
+        // GPX pin on. Moved here, otherwise we flicker the vbus.
+        regWr(rPINCTL, (bmFDUPSPI | bmINTLEVEL));
+
+        if(reset() == 0) { //OSCOKIRQ hasn't asserted in time
+                return ( -1);
+        }
+
+        regWr(rMODE, bmDPPULLDN | bmDMPULLDN | bmHOST); // set pull-downs, Host
+
+        regWr(rHIEN, bmCONDETIE | bmFRAMEIE); //connection detection
+
+        /* check if device is connected */
+        regWr(rHCTL, bmSAMPLEBUS); // sample USB bus
+        while(!(regRd(rHCTL) & bmSAMPLEBUS)); //wait for sample operation to finish
+
+        busprobe(); //check if anything is connected
+
+        regWr(rHIRQ, bmCONDETIRQ); //clear connection detect interrupt
+        regWr(rCPUCTL, 0x01); //enable interrupt pin
+
+        return ( 0);
+}
+
+/* initialize MAX3421E. Set Host mode, pullups, and stuff. Returns 0 if success, -1 if not */
+template< typename SPI_SS, typename INTR >
+int8_t MAX3421e< SPI_SS, INTR >::Init(int mseconds) {
+        XMEM_ACQUIRE_SPI();
+        // Moved here.
+        // you really should not init hardware in the constructor when it involves locks.
+        // Also avoids the vbus flicker issue confusing some devices.
+        /* pin and peripheral setup */
+        SPI_SS::SetDirWrite();
+        SPI_SS::Set();
+        spi::init();
+        INTR::SetDirRead();
+        XMEM_RELEASE_SPI();
+        /* MAX3421E - full-duplex SPI, level interrupt, vbus off */
+        regWr(rPINCTL, (bmFDUPSPI | bmINTLEVEL | GPX_VBDET));
+
+        if(reset() == 0) { //OSCOKIRQ hasn't asserted in time
+                return ( -1);
+        }
+
+        // Delay a minimum of 1 second to ensure any capacitors are drained.
+        // 1 second is required to make sure we do not smoke a Microdrive!
+        if(mseconds < 1000) mseconds = 1000;
+        delay(mseconds);
+
+        regWr(rMODE, bmDPPULLDN | bmDMPULLDN | bmHOST); // set pull-downs, Host
+
+        regWr(rHIEN, bmCONDETIE | bmFRAMEIE); //connection detection
+
+        /* check if device is connected */
+        regWr(rHCTL, bmSAMPLEBUS); // sample USB bus
+        while(!(regRd(rHCTL) & bmSAMPLEBUS)); //wait for sample operation to finish
+
+        busprobe(); //check if anything is connected
+
+        regWr(rHIRQ, bmCONDETIRQ); //clear connection detect interrupt
+        regWr(rCPUCTL, 0x01); //enable interrupt pin
+
+        // GPX pin on. This is done here so that busprobe will fail if we have a switch connected.
+        regWr(rPINCTL, (bmFDUPSPI | bmINTLEVEL));
+
+        return ( 0);
+}
+
+/* probe bus to determine device presence and speed and switch host to this speed */
+template< typename SPI_SS, typename INTR >
+void MAX3421e< SPI_SS, INTR >::busprobe() {
+        uint8_t bus_sample;
+        bus_sample = regRd(rHRSL); //Get J,K status
+        bus_sample &= (bmJSTATUS | bmKSTATUS); //zero the rest of the byte
+        switch(bus_sample) { //start full-speed or low-speed host
+                case( bmJSTATUS):
+                        if((regRd(rMODE) & bmLOWSPEED) == 0) {
+                                regWr(rMODE, MODE_FS_HOST); //start full-speed host
+                                vbusState = FSHOST;
+                        } else {
+                                regWr(rMODE, MODE_LS_HOST); //start low-speed host
+                                vbusState = LSHOST;
+                        }
+                        break;
+                case( bmKSTATUS):
+                        if((regRd(rMODE) & bmLOWSPEED) == 0) {
+                                regWr(rMODE, MODE_LS_HOST); //start low-speed host
+                                vbusState = LSHOST;
+                        } else {
+                                regWr(rMODE, MODE_FS_HOST); //start full-speed host
+                                vbusState = FSHOST;
+                        }
+                        break;
+                case( bmSE1): //illegal state
+                        vbusState = SE1;
+                        break;
+                case( bmSE0): //disconnected state
+                        regWr(rMODE, bmDPPULLDN | bmDMPULLDN | bmHOST | bmSEPIRQ);
+                        vbusState = SE0;
+                        break;
+        }//end switch( bus_sample )
+}
+
+/* MAX3421 state change task and interrupt handler */
+template< typename SPI_SS, typename INTR >
+uint8_t MAX3421e< SPI_SS, INTR >::Task(void) {
+        uint8_t rcode = 0;
+        uint8_t pinvalue;
+        //USB_HOST_SERIAL.print("Vbus state: ");
+        //USB_HOST_SERIAL.println( vbusState, HEX );
+        pinvalue = INTR::IsSet(); //Read();
+        //pinvalue = digitalRead( MAX_INT );
+        if(pinvalue == 0) {
+                rcode = IntHandler();
+        }
+        //    pinvalue = digitalRead( MAX_GPX );
+        //    if( pinvalue == LOW ) {
+        //        GpxHandler();
+        //    }
+        //    usbSM();                                //USB state machine
+        return ( rcode);
+}
+
+template< typename SPI_SS, typename INTR >
+uint8_t MAX3421e< SPI_SS, INTR >::IntHandler() {
+        uint8_t HIRQ;
+        uint8_t HIRQ_sendback = 0x00;
+        HIRQ = regRd(rHIRQ); //determine interrupt source
+        //if( HIRQ & bmFRAMEIRQ ) {               //->1ms SOF interrupt handler
+        //    HIRQ_sendback |= bmFRAMEIRQ;
+        //}//end FRAMEIRQ handling
+        if(HIRQ & bmCONDETIRQ) {
+                busprobe();
+                HIRQ_sendback |= bmCONDETIRQ;
+        }
+        /* End HIRQ interrupts handling, clear serviced IRQs    */
+        regWr(rHIRQ, HIRQ_sendback);
+        return ( HIRQ_sendback);
+}
+//template< typename SPI_SS, typename INTR >
+//uint8_t MAX3421e< SPI_SS, INTR >::GpxHandler()
+//{
+//    uint8_t GPINIRQ = regRd( rGPINIRQ );          //read GPIN IRQ register
+////    if( GPINIRQ & bmGPINIRQ7 ) {            //vbus overload
+////        vbusPwr( OFF );                     //attempt powercycle
+////        delay( 1000 );
+////        vbusPwr( ON );
+////        regWr( rGPINIRQ, bmGPINIRQ7 );
+////    }
+//    return( GPINIRQ );
+//}
+
+#endif //_USBHOST_H_