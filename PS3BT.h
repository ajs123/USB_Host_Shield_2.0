/* Copyright (C) 2012 Kristian Lauszus, TKJ Electronics. All rights reserved.

 This software may be distributed and modified under the terms of the GNU
 General Public License version 2 (GPL2) as published by the Free Software
 Foundation and appearing in the file GPL2.TXT included in the packaging of
 this file. Please note that GPL2 Section 2[b] requires that all works based
 on this software must also be made publicly available under the terms of
 the GPL2 ("Copyleft").

 Contact information
 -------------------

 Kristian Lauszus, TKJ Electronics
 Web      :  http://www.tkjelectronics.com
 e-mail   :  kristianl@tkjelectronics.com
 */

#ifndef _ps3bt_h_
#define _ps3bt_h_

#include "BTD.h"
#include "PS3Enums.h"

#define HID_BUFFERSIZE 50 // Size of the buffer for the Playstation Motion Controller

/**
 * This BluetoothService class implements support for all the official PS3 Controllers:
 * Dualshock 3, Navigation or a Motion controller via Bluetooth.
 *
 * Information about the protocol can be found at the wiki: https://github.com/felis/USB_Host_Shield_2.0/wiki/PS3-Information.
 */
class PS3BT : public BluetoothService {
public:
        /**
         * Constructor for the PS3BT class.
         * @param  pBtd   Pointer to BTD class instance.
         * @param  btadr5,btadr4,btadr3,btadr2,btadr1,btadr0
         * Pass your dongles Bluetooth address into the constructor,
         * This will set BTD#my_bdaddr, so you don't have to plug in the dongle before pairing with your controller.
         */
        PS3BT(BTD *pBtd, uint8_t btadr5 = 0, uint8_t btadr4 = 0, uint8_t btadr3 = 0, uint8_t btadr2 = 0, uint8_t btadr1 = 0, uint8_t btadr0 = 0);

        /** @name BluetoothService implementation */
<<<<<<< HEAD
=======
        /**
         * Used to pass acldata to the services.
         * @param ACLData Incoming acldata.
         */
        void ACLData(uint8_t* ACLData);
        /** Used to run part of the state machine. */
        void Run();
        /** Use this to reset the service. */
        void Reset();
>>>>>>> 86cb7f38
        /** Used this to disconnect any of the controllers. */
        void disconnect();
        /**@}*/

        /** @name PS3 Controller functions */
        /**
         * getButtonPress(ButtonEnum b) will return true as long as the button is held down.
         *
         * While getButtonClick(ButtonEnum b) will only return it once.
         *
         * So you instance if you need to increase a variable once you would use getButtonClick(ButtonEnum b),
         * but if you need to drive a robot forward you would use getButtonPress(ButtonEnum b).
         * @param  b          ::ButtonEnum to read.
         * @return            getButtonPress(ButtonEnum b) will return a true as long as a button is held down, while getButtonClick(ButtonEnum b) will return true once for each button press.
         */
        bool getButtonPress(ButtonEnum b);
        bool getButtonClick(ButtonEnum b);
        /**@}*/
        /** @name PS3 Controller functions */
        /**
         * Used to get the analog value from button presses.
         * @param  a The ::ButtonEnum to read.
         * The supported buttons are:
         * ::UP, ::RIGHT, ::DOWN, ::LEFT, ::L1, ::L2, ::R1, ::R2,
         * ::TRIANGLE, ::CIRCLE, ::CROSS, ::SQUARE, and ::T.
         * @return   Analog value in the range of 0-255.
         */
        uint8_t getAnalogButton(ButtonEnum a);
        /**
         * Used to read the analog joystick.
         * @param  a ::LeftHatX, ::LeftHatY, ::RightHatX, and ::RightHatY.
         * @return   Return the analog value in the range of 0-255.
         */
        uint8_t getAnalogHat(AnalogHatEnum a);
        /**
         * Used to read the sensors inside the Dualshock 3 and Move controller.
         * @param  a
         * The Dualshock 3 has a 3-axis accelerometer and a 1-axis gyro inside.
         * The Move controller has a 3-axis accelerometer, a 3-axis gyro, a 3-axis magnetometer
         * and a temperature sensor inside.
         * @return   Return the raw sensor value.
         */
        int16_t getSensor(SensorEnum a);
        /**
         * Use this to get ::Pitch and ::Roll calculated using the accelerometer.
         * @param  a Either ::Pitch or ::Roll.
         * @return   Return the angle in the range of 0-360.
         */
        double getAngle(AngleEnum a);
        /**
         * Read the sensors inside the Move controller.
         * @param  a ::aXmove, ::aYmove, ::aZmove, ::gXmove, ::gYmove, ::gZmove, ::mXmove, ::mYmove, and ::mXmove.
         * @return   The value in SI units.
         */
        double get9DOFValues(SensorEnum a);
        /**
         * Get the status from the controller.
         * @param  c The ::StatusEnum you want to read.
         * @return   True if correct and false if not.
         */
        bool getStatus(StatusEnum c);
        /** Read all the available statuses from the controller and prints it as a nice formated string. */
        void printStatusString();
        /**
         * Read the temperature from the Move controller.
         * @return The temperature in degrees Celsius.
         */
        String getTemperature();

        /** Used to set all LEDs and rumble off. */
        void setAllOff();
        /** Turn off rumble. */
        void setRumbleOff();
        /**
         * Turn on rumble.
         * @param mode Either ::RumbleHigh or ::RumbleLow.
         */
        void setRumbleOn(RumbleEnum mode);
        /**
         * Turn on rumble using custom duration and power.
         * @param rightDuration The duration of the right/low rumble effect.
         * @param rightPower The intensity of the right/low rumble effect.
         * @param leftDuration The duration of the left/high rumble effect.
         * @param leftPower The intensity of the left/high rumble effect.
         */
        void setRumbleOn(uint8_t rightDuration, uint8_t rightPower, uint8_t leftDuration, uint8_t leftPower);

        /**
         * Set LED value without using ::LEDEnum.
         * @param value See: ::LEDEnum.
         */
        void setLedRaw(uint8_t value);

        /** Turn all LEDs off. */
        void setLedOff() {
                setLedRaw(0);
        };
        /**
         * Turn the specific LED off.
         * @param a The ::LEDEnum to turn off.
         */
        void setLedOff(LEDEnum a);
        /**
         * Turn the specific LED on.
         * @param a The ::LEDEnum to turn on.
         */
        void setLedOn(LEDEnum a);
        /**
         * Toggle the specific LED.
         * @param a The ::LEDEnum to toggle.
         */
        void setLedToggle(LEDEnum a);

        /**
         * Use this to set the Color using RGB values.
         * @param r,g,b RGB value.
         */
        void moveSetBulb(uint8_t r, uint8_t g, uint8_t b);
        /**
         * Use this to set the color using the predefined colors in ::ColorsEnum.
         * @param color The desired color.
         */
        void moveSetBulb(ColorsEnum color);
        /**
         * Set the rumble value inside the Move controller.
         * @param rumble The desired value in the range from 64-255.
         */
        void moveSetRumble(uint8_t rumble);

        /** Used to get the millis() of the last message */
        uint32_t getLastMessageTime() {
                return lastMessageTime;
        };
        /**@}*/

        /** Variable used to indicate if the normal Playstation controller is successfully connected. */
        bool PS3Connected;
        /** Variable used to indicate if the Move controller is successfully connected. */
        bool PS3MoveConnected;
        /** Variable used to indicate if the Navigation controller is successfully connected. */
        bool PS3NavigationConnected;

protected:
        /** @name BluetoothService implementation */
        /**
         * Used to pass acldata to the services.
         * @param ACLData Incoming acldata.
         */
        virtual void ACLData(uint8_t* ACLData);
        /** Used to run part of the state machine. */
        virtual void Run();
        /** Use this to reset the service. */
        virtual void Reset();
        /**
         * Called when the controller is successfully initialized.
         * Use attachOnInit(void (*funcOnInit)(void)) to call your own function.
         * This is useful for instance if you want to set the LEDs in a specific way.
         */
        virtual void onInit();
        /**@}*/

private:

        void L2CAP_task(); // L2CAP state machine

        /* Variables filled from HCI event management */
        char remote_name_first; // First letter in remote name
        bool activeConnection; // Used to indicate if it's already has established a connection

        /* Variables used by high level L2CAP task */
        uint8_t l2cap_state;

        uint32_t lastMessageTime; // Variable used to store the millis value of the last message.

        uint32_t ButtonState;
        uint32_t OldButtonState;
        uint32_t ButtonClickState;

        uint32_t timer; // Timer used to limit time between messages and also used to continuously set PS3 Move controller Bulb and rumble values
        uint32_t timerHID; // Timer used see if there has to be a delay before a new HID command

        uint8_t l2capinbuf[BULK_MAXPKTSIZE]; // General purpose buffer for L2CAP in data
        uint8_t HIDBuffer[HID_BUFFERSIZE]; // Used to store HID commands
        uint8_t HIDMoveBuffer[HID_BUFFERSIZE]; // Used to store HID commands for the Move controller

        /* L2CAP Channels */
        uint8_t control_scid[2]; // L2CAP source CID for HID_Control
        uint8_t control_dcid[2]; // 0x0040
        uint8_t interrupt_scid[2]; // L2CAP source CID for HID_Interrupt
        uint8_t interrupt_dcid[2]; // 0x0041

        /* HID Commands */
        void HID_Command(uint8_t* data, uint8_t nbytes);
        void HIDMove_Command(uint8_t* data, uint8_t nbytes);
        void enable_sixaxis(); // Command used to enable the Dualshock 3 and Navigation controller to send data via Bluetooth
};
#endif<|MERGE_RESOLUTION|>--- conflicted
+++ resolved
@@ -41,18 +41,6 @@
         PS3BT(BTD *pBtd, uint8_t btadr5 = 0, uint8_t btadr4 = 0, uint8_t btadr3 = 0, uint8_t btadr2 = 0, uint8_t btadr1 = 0, uint8_t btadr0 = 0);
 
         /** @name BluetoothService implementation */
-<<<<<<< HEAD
-=======
-        /**
-         * Used to pass acldata to the services.
-         * @param ACLData Incoming acldata.
-         */
-        void ACLData(uint8_t* ACLData);
-        /** Used to run part of the state machine. */
-        void Run();
-        /** Use this to reset the service. */
-        void Reset();
->>>>>>> 86cb7f38
         /** Used this to disconnect any of the controllers. */
         void disconnect();
         /**@}*/
@@ -201,17 +189,17 @@
          * Used to pass acldata to the services.
          * @param ACLData Incoming acldata.
          */
-        virtual void ACLData(uint8_t* ACLData);
+        void ACLData(uint8_t* ACLData);
         /** Used to run part of the state machine. */
-        virtual void Run();
+        void Run();
         /** Use this to reset the service. */
-        virtual void Reset();
+        void Reset();
         /**
          * Called when the controller is successfully initialized.
          * Use attachOnInit(void (*funcOnInit)(void)) to call your own function.
          * This is useful for instance if you want to set the LEDs in a specific way.
          */
-        virtual void onInit();
+        void onInit();
         /**@}*/
 
 private:
