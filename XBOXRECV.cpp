/* Copyright (C) 2012 Kristian Lauszus, TKJ Electronics. All rights reserved.

 This software may be distributed and modified under the terms of the GNU
 General Public License version 2 (GPL2) as published by the Free Software
 Foundation and appearing in the file GPL2.TXT included in the packaging of
 this file. Please note that GPL2 Section 2[b] requires that all works based
 on this software must also be made publicly available under the terms of
 the GPL2 ("Copyleft").

 Contact information
 -------------------

 Kristian Lauszus, TKJ Electronics
 Web      :  http://www.tkjelectronics.com
 e-mail   :  kristianl@tkjelectronics.com

 getBatteryLevel and checkStatus functions made by timstamp.co.uk found using BusHound from Perisoft.net
 */

#include "XBOXRECV.h"
// To enable serial debugging see "settings.h"
//#define EXTRADEBUG // Uncomment to get even more debugging data
//#define PRINTREPORT // Uncomment to print the report send by the Xbox 360 Controller

XBOXRECV::XBOXRECV(USB *p) :
pUsb(p), // pointer to USB class instance - mandatory
bAddress(0), // device address - mandatory
bPollEnable(false) { // don't start polling before dongle is connected
        for (uint8_t i = 0; i < XBOX_MAX_ENDPOINTS; i++) {
                epInfo[i].epAddr = 0;
                epInfo[i].maxPktSize = (i) ? 0 : 8;
                epInfo[i].epAttribs = 0;
                epInfo[i].bmNakPower = (i) ? USB_NAK_NOWAIT : USB_NAK_MAX_POWER;
        }

        if (pUsb) // register in USB subsystem
                pUsb->RegisterDeviceClass(this); //set devConfig[] entry
}

<<<<<<< HEAD
uint8_t XBOXRECV::Init(uint8_t parent, uint8_t port, bool lowspeed) {
        uint8_t buf[sizeof (USB_DEVICE_DESCRIPTOR)];
        USB_DEVICE_DESCRIPTOR * udd = reinterpret_cast<USB_DEVICE_DESCRIPTOR*>(buf);
=======
uint8_t XBOXRECV::ConfigureDevice(uint8_t parent, uint8_t port, bool lowspeed) {
        const uint8_t constBufSize = sizeof (USB_DEVICE_DESCRIPTOR);
        uint8_t buf[constBufSize];
>>>>>>> 4512f0ee
        uint8_t rcode;
        UsbDevice *p = NULL;
        EpInfo *oldep_ptr = NULL;
        uint16_t PID, VID;

        AddressPool &addrPool = pUsb->GetAddressPool(); // Get memory address of USB device address pool
#ifdef EXTRADEBUG
        Notify(PSTR("\r\nXBOXRECV Init"), 0x80);
#endif

        if (bAddress) { // Check if address has already been assigned to an instance
#ifdef DEBUG_USB_HOST
                Notify(PSTR("\r\nAddress in use"), 0x80);
#endif
                return USB_ERROR_CLASS_INSTANCE_ALREADY_IN_USE;
        }

        p = addrPool.GetUsbDevicePtr(0); // Get pointer to pseudo device with address 0 assigned

        if (!p) {
#ifdef DEBUG_USB_HOST
                Notify(PSTR("\r\nAddress not found"), 0x80);
#endif
                return USB_ERROR_ADDRESS_NOT_FOUND_IN_POOL;
        }

        if (!p->epinfo) {
#ifdef DEBUG_USB_HOST
                Notify(PSTR("\r\nepinfo is null"), 0x80);
#endif
                return USB_ERROR_EPINFO_IS_NULL;
        }

        oldep_ptr = p->epinfo; // Save old pointer to EP_RECORD of address 0
        p->epinfo = epInfo; // Temporary assign new pointer to epInfo to p->epinfo in order to avoid toggle inconsistence
        p->lowspeed = lowspeed;

        rcode = pUsb->getDevDescr(0, 0, constBufSize, (uint8_t*)buf); // Get device descriptor - addr, ep, nbytes, data

        p->epinfo = oldep_ptr; // Restore p->epinfo

        if (rcode)
                goto FailGetDevDescr;

        VID = udd->idVendor;
        PID = udd->idProduct;

        if ((VID != XBOX_VID && VID != MADCATZ_VID) || (PID != XBOX_WIRELESS_RECEIVER_PID && PID != XBOX_WIRELESS_RECEIVER_THIRD_PARTY_PID)) { // Check if it's a Xbox receiver using the Vendor ID and Product ID
#ifdef DEBUG_USB_HOST
                Notify(PSTR("\r\nYou'll need a wireless receiver for this libary to work"), 0x80);
#endif
                goto FailUnknownDevice;
        }

        bAddress = addrPool.AllocAddress(parent, false, port); // Allocate new address according to device class

        if (!bAddress) {
#ifdef DEBUG_USB_HOST
                Notify(PSTR("\r\nOut of address space"), 0x80);
#endif
                return USB_ERROR_OUT_OF_ADDRESS_SPACE_IN_POOL;
        }

<<<<<<< HEAD
        // Extract Max Packet Size from device descriptor
        epInfo[0].maxPktSize = udd->bMaxPacketSize0;
=======
        epInfo[0].maxPktSize = (uint8_t)((USB_DEVICE_DESCRIPTOR*)buf)->bMaxPacketSize0; // Extract Max Packet Size from device descriptor
        epInfo[1].epAddr = ((USB_DEVICE_DESCRIPTOR*)buf)->bNumConfigurations; // Steal and abuse from epInfo structure to save memory
>>>>>>> 4512f0ee

        delay(20); // Wait a little before resetting device

        return USB_ERROR_CONFIG_REQUIRES_ADDITIONAL_RESET;

        /* Diagnostic messages */
FailGetDevDescr:
#ifdef DEBUG_USB_HOST
        NotifyFailGetDevDescr(rcode);
#endif
        if (rcode != hrJERR)
                rcode = USB_ERROR_FailGetDevDescr;
        goto Fail;

FailUnknownDevice:
#ifdef DEBUG_USB_HOST
        NotifyFailUnknownDevice(VID,PID);
#endif
        rcode = USB_DEV_CONFIG_ERROR_DEVICE_NOT_SUPPORTED;

Fail:
#ifdef DEBUG_USB_HOST
        Notify(PSTR("\r\nXbox 360 Init Failed, error code: "), 0x80);
        NotifyFail(rcode);
#endif
        Release();
        return rcode;
};

uint8_t XBOXRECV::Init(uint8_t parent, uint8_t port, bool lowspeed) {
        uint8_t rcode;
        uint8_t num_of_conf = epInfo[1].epAddr; // Number of configurations
        epInfo[1].epAddr = 0;

        AddressPool &addrPool = pUsb->GetAddressPool();
#ifdef EXTRADEBUG
        Notify(PSTR("\r\nBTD Init"), 0x80);
#endif
        UsbDevice *p = addrPool.GetUsbDevicePtr(bAddress); // Get pointer to assigned address record

        if (!p) {
#ifdef DEBUG_USB_HOST
                Notify(PSTR("\r\nAddress not found"), 0x80);
#endif
                return USB_ERROR_ADDRESS_NOT_FOUND_IN_POOL;
        }

        delay(300); // Assign new address to the device

        rcode = pUsb->setAddr(0, 0, bAddress); // Assign new address to the device
        if (rcode) {
#ifdef DEBUG_USB_HOST
                Notify(PSTR("\r\nsetAddr: "), 0x80);
                D_PrintHex<uint8_t > (rcode, 0x80);
#endif
                p->lowspeed = false;
                goto Fail;
        }
#ifdef EXTRADEBUG
        Notify(PSTR("\r\nAddr: "), 0x80);
        D_PrintHex<uint8_t > (bAddress, 0x80);
#endif
<<<<<<< HEAD
        delay(300); // Spec says you should wait at least 200ms
=======
>>>>>>> 4512f0ee

        p->lowspeed = false;

        p = addrPool.GetUsbDevicePtr(bAddress); // Get pointer to assigned address record
        if (!p) {
#ifdef DEBUG_USB_HOST
                Notify(PSTR("\r\nAddress not found"), 0x80);
#endif
                return USB_ERROR_ADDRESS_NOT_FOUND_IN_POOL;
        }

        p->lowspeed = lowspeed;

        rcode = pUsb->setEpInfoEntry(bAddress, 1, epInfo); // Assign epInfo to epinfo pointer - only EP0 is known
        if (rcode)
                goto FailSetDevTblEntry;

        /* The application will work in reduced host mode, so we can save program and data
           memory space. After verifying the VID we will use known values for the
           configuration values for device, interface, endpoints and HID for the XBOX360 Wireless receiver */

        /* Initialize data structures for endpoints of device */
        epInfo[ XBOX_INPUT_PIPE_1 ].epAddr = 0x01; // XBOX 360 report endpoint - poll interval 1ms
        epInfo[ XBOX_INPUT_PIPE_1 ].epAttribs = EP_INTERRUPT;
        epInfo[ XBOX_INPUT_PIPE_1 ].bmNakPower = USB_NAK_NOWAIT; // Only poll once for interrupt endpoints
        epInfo[ XBOX_INPUT_PIPE_1 ].maxPktSize = EP_MAXPKTSIZE;
        epInfo[ XBOX_INPUT_PIPE_1 ].bmSndToggle = 0;
        epInfo[ XBOX_INPUT_PIPE_1 ].bmRcvToggle = 0;
        epInfo[ XBOX_OUTPUT_PIPE_1 ].epAddr = 0x01; // XBOX 360 output endpoint - poll interval 8ms
        epInfo[ XBOX_OUTPUT_PIPE_1 ].epAttribs = EP_INTERRUPT;
        epInfo[ XBOX_OUTPUT_PIPE_1 ].bmNakPower = USB_NAK_NOWAIT; // Only poll once for interrupt endpoints
        epInfo[ XBOX_OUTPUT_PIPE_1 ].maxPktSize = EP_MAXPKTSIZE;
        epInfo[ XBOX_OUTPUT_PIPE_1 ].bmSndToggle = 0;
        epInfo[ XBOX_OUTPUT_PIPE_1 ].bmRcvToggle = 0;

        epInfo[ XBOX_INPUT_PIPE_2 ].epAddr = 0x03; // XBOX 360 report endpoint - poll interval 1ms
        epInfo[ XBOX_INPUT_PIPE_2 ].epAttribs = EP_INTERRUPT;
        epInfo[ XBOX_INPUT_PIPE_2 ].bmNakPower = USB_NAK_NOWAIT; // Only poll once for interrupt endpoints
        epInfo[ XBOX_INPUT_PIPE_2 ].maxPktSize = EP_MAXPKTSIZE;
        epInfo[ XBOX_INPUT_PIPE_2 ].bmSndToggle = 0;
        epInfo[ XBOX_INPUT_PIPE_2 ].bmRcvToggle = 0;
        epInfo[ XBOX_OUTPUT_PIPE_2 ].epAddr = 0x03; // XBOX 360 output endpoint - poll interval 8ms
        epInfo[ XBOX_OUTPUT_PIPE_2 ].epAttribs = EP_INTERRUPT;
        epInfo[ XBOX_OUTPUT_PIPE_2 ].bmNakPower = USB_NAK_NOWAIT; // Only poll once for interrupt endpoints
        epInfo[ XBOX_OUTPUT_PIPE_2 ].maxPktSize = EP_MAXPKTSIZE;
        epInfo[ XBOX_OUTPUT_PIPE_2 ].bmSndToggle = 0;
        epInfo[ XBOX_OUTPUT_PIPE_2 ].bmRcvToggle = 0;

        epInfo[ XBOX_INPUT_PIPE_3 ].epAddr = 0x05; // XBOX 360 report endpoint - poll interval 1ms
        epInfo[ XBOX_INPUT_PIPE_3 ].epAttribs = EP_INTERRUPT;
        epInfo[ XBOX_INPUT_PIPE_3 ].bmNakPower = USB_NAK_NOWAIT; // Only poll once for interrupt endpoints
        epInfo[ XBOX_INPUT_PIPE_3 ].maxPktSize = EP_MAXPKTSIZE;
        epInfo[ XBOX_INPUT_PIPE_3 ].bmSndToggle = 0;
        epInfo[ XBOX_INPUT_PIPE_3 ].bmRcvToggle = 0;
        epInfo[ XBOX_OUTPUT_PIPE_3 ].epAddr = 0x05; // XBOX 360 output endpoint - poll interval 8ms
        epInfo[ XBOX_OUTPUT_PIPE_3 ].epAttribs = EP_INTERRUPT;
        epInfo[ XBOX_OUTPUT_PIPE_3 ].bmNakPower = USB_NAK_NOWAIT; // Only poll once for interrupt endpoints
        epInfo[ XBOX_OUTPUT_PIPE_3 ].maxPktSize = EP_MAXPKTSIZE;
        epInfo[ XBOX_OUTPUT_PIPE_3 ].bmSndToggle = 0;
        epInfo[ XBOX_OUTPUT_PIPE_3 ].bmRcvToggle = 0;

        epInfo[ XBOX_INPUT_PIPE_4 ].epAddr = 0x07; // XBOX 360 report endpoint - poll interval 1ms
        epInfo[ XBOX_INPUT_PIPE_4 ].epAttribs = EP_INTERRUPT;
        epInfo[ XBOX_INPUT_PIPE_4 ].bmNakPower = USB_NAK_NOWAIT; // Only poll once for interrupt endpoints
        epInfo[ XBOX_INPUT_PIPE_4 ].maxPktSize = EP_MAXPKTSIZE;
        epInfo[ XBOX_INPUT_PIPE_4 ].bmSndToggle = 0;
        epInfo[ XBOX_INPUT_PIPE_4 ].bmRcvToggle = 0;
        epInfo[ XBOX_OUTPUT_PIPE_4 ].epAddr = 0x07; // XBOX 360 output endpoint - poll interval 8ms
        epInfo[ XBOX_OUTPUT_PIPE_4 ].epAttribs = EP_INTERRUPT;
        epInfo[ XBOX_OUTPUT_PIPE_4 ].bmNakPower = USB_NAK_NOWAIT; // Only poll once for interrupt endpoints
        epInfo[ XBOX_OUTPUT_PIPE_4 ].maxPktSize = EP_MAXPKTSIZE;
        epInfo[ XBOX_OUTPUT_PIPE_4 ].bmSndToggle = 0;
        epInfo[ XBOX_OUTPUT_PIPE_4 ].bmRcvToggle = 0;

        rcode = pUsb->setEpInfoEntry(bAddress, 9, epInfo);
        if (rcode)
                goto FailSetDevTblEntry;

        delay(200); //Give time for address change

        rcode = pUsb->setConf(bAddress, epInfo[ XBOX_CONTROL_PIPE ].epAddr, 1);
        if (rcode)
                goto FailSetConfDescr;

#ifdef DEBUG_USB_HOST
        Notify(PSTR("\r\nXbox Wireless Receiver Connected\r\n"), 0x80);
#endif
        XboxReceiverConnected = true;
        bPollEnable = true;
        checkStatusTimer = 0; // Reset timer
        return 0; // Successful configuration

        /* Diagnostic messages */
FailGetDevDescr:
#ifdef DEBUG_USB_HOST
        NotifyFailGetDevDescr();
        goto Fail;
#endif

FailSetDevTblEntry:
#ifdef DEBUG_USB_HOST
        NotifyFailSetDevTblEntry();
        goto Fail;
#endif

FailSetConfDescr:
#ifdef DEBUG_USB_HOST
        NotifyFailSetConfDescr();
#endif

<<<<<<< HEAD
FailUnknownDevice:
#ifdef DEBUG_USB_HOST
        NotifyFailUnknownDevice(VID,PID);
#endif
        rcode = USB_DEV_CONFIG_ERROR_DEVICE_NOT_SUPPORTED;

=======
Fail:
>>>>>>> 4512f0ee
#ifdef DEBUG_USB_HOST
Fail:
        Notify(PSTR("\r\nXbox 360 Init Failed, error code: "), 0x80);
        NotifyFail(rcode);
#endif
        Release();
        return rcode;
}

/* Performs a cleanup after failed Init() attempt */
uint8_t XBOXRECV::Release() {
        XboxReceiverConnected = false;
        for (uint8_t i = 0; i < 4; i++)
                Xbox360Connected[i] = 0x00;
        pUsb->GetAddressPool().FreeAddress(bAddress);
        bAddress = 0;
        bPollEnable = false;
        return 0;
}

uint8_t XBOXRECV::Poll() {
        if (!bPollEnable)
                return 0;
        if (!checkStatusTimer || ((millis() - checkStatusTimer) > 3000)) { // Run checkStatus every 3 seconds
                checkStatusTimer = millis();
                checkStatus();
        }

        uint8_t inputPipe;
        uint16_t bufferSize;
        for (uint8_t i = 0; i < 4; i++) {
                if (i == 0)
                        inputPipe = XBOX_INPUT_PIPE_1;
                else if (i == 1)
                        inputPipe = XBOX_INPUT_PIPE_2;
                else if (i == 2)
                        inputPipe = XBOX_INPUT_PIPE_3;
                else
                        inputPipe = XBOX_INPUT_PIPE_4;

                bufferSize = EP_MAXPKTSIZE; // This is the maximum number of bytes we want to receive
                pUsb->inTransfer(bAddress, epInfo[ inputPipe ].epAddr, &bufferSize, readBuf);
                if (bufferSize > 0) { // The number of received bytes
#ifdef EXTRADEBUG
                        Notify(PSTR("Bytes Received: "), 0x80);
                        D_PrintHex<uint16_t > (bufferSize, 0x80);
                        Notify(PSTR("\r\n"), 0x80);
#endif
                        readReport(i);
#ifdef PRINTREPORT
                        printReport(i, bufferSize); // Uncomment "#define PRINTREPORT" to print the report send by the Xbox 360 Controller
#endif
                }
        }
        return 0;
}

void XBOXRECV::readReport(uint8_t controller) {
        if (readBuf == NULL)
                return;
        // This report is send when a controller is connected and disconnected
        if (readBuf[0] == 0x08 && readBuf[1] != Xbox360Connected[controller]) {
                Xbox360Connected[controller] = readBuf[1];
#ifdef DEBUG_USB_HOST
                Notify(PSTR("Controller "), 0x80);
                Notify(controller, 0x80);
#endif
                if (Xbox360Connected[controller]) {
#ifdef DEBUG_USB_HOST
                        const char* str = 0;
                        switch (readBuf[1]) {
                                case 0x80: str = PSTR(" as controller\r\n");
                                        break;
                                case 0x40: str = PSTR(" as headset\r\n");
                                        break;
                                case 0xC0: str = PSTR(" as controller+headset\r\n");
                                        break;
                        }
                        Notify(PSTR(": connected"), 0x80);
                        Notify(str, 0x80);
#endif
                        onInit(controller);
                }
#ifdef DEBUG_USB_HOST
                else
                        Notify(PSTR(": disconnected\r\n"), 0x80);
#endif
                return;
        }
        // Controller status report
        if (readBuf[1] == 0x00 && readBuf[3] & 0x13 && readBuf[4] >= 0x22) {
                controllerStatus[controller] = ((uint16_t)readBuf[3] << 8) | readBuf[4];
                return;
        }
        if (readBuf[1] != 0x01) // Check if it's the correct report - the receiver also sends different status reports
                return;

        // A controller must be connected if it's sending data
        if (!Xbox360Connected[controller])
                Xbox360Connected[controller] |= 0x80;

        ButtonState[controller] = (uint32_t)(readBuf[9] | ((uint16_t)readBuf[8] << 8) | ((uint32_t)readBuf[7] << 16) | ((uint32_t)readBuf[6] << 24));

        hatValue[controller][LeftHatX] = (int16_t)(((uint16_t)readBuf[11] << 8) | readBuf[10]);
        hatValue[controller][LeftHatY] = (int16_t)(((uint16_t)readBuf[13] << 8) | readBuf[12]);
        hatValue[controller][RightHatX] = (int16_t)(((uint16_t)readBuf[15] << 8) | readBuf[14]);
        hatValue[controller][RightHatY] = (int16_t)(((uint16_t)readBuf[17] << 8) | readBuf[16]);

        //Notify(PSTR("\r\nButtonState: "), 0x80);
        //PrintHex<uint32_t>(ButtonState[controller], 0x80);

        if (ButtonState[controller] != OldButtonState[controller]) {
                buttonStateChanged[controller] = true;
                ButtonClickState[controller] = (ButtonState[controller] >> 16) & ((~OldButtonState[controller]) >> 16); // Update click state variable, but don't include the two trigger buttons L2 and R2
                if (((uint8_t)OldButtonState[controller]) == 0 && ((uint8_t)ButtonState[controller]) != 0) // The L2 and R2 buttons are special as they are analog buttons
                        R2Clicked[controller] = true;
                if ((uint8_t)(OldButtonState[controller] >> 8) == 0 && (uint8_t)(ButtonState[controller] >> 8) != 0)
                        L2Clicked[controller] = true;
                OldButtonState[controller] = ButtonState[controller];
        }
}

void XBOXRECV::printReport(uint8_t controller, uint8_t nBytes) { //Uncomment "#define PRINTREPORT" to print the report send by the Xbox 360 Controller
#ifdef PRINTREPORT
        if (readBuf == NULL)
                return;
        Notify(PSTR("Controller "), 0x80);
        Notify(controller, 0x80);
        Notify(PSTR(": "), 0x80);
        for (uint8_t i = 0; i < nBytes; i++) {
                D_PrintHex<uint8_t > (readBuf[i], 0x80);
                Notify(PSTR(" "), 0x80);
        }
        Notify(PSTR("\r\n"), 0x80);
#endif
}

uint8_t XBOXRECV::getButtonPress(Button b, uint8_t controller) {
        if (b == L2) // These are analog buttons
                return (uint8_t)(ButtonState[controller] >> 8);
        else if (b == R2)
                return (uint8_t)ButtonState[controller];
        return (bool)(ButtonState[controller] & ((uint32_t)pgm_read_word(&XBOXBUTTONS[(uint8_t)b]) << 16));
}

bool XBOXRECV::getButtonClick(Button b, uint8_t controller) {
        if (b == L2) {
                if (L2Clicked[controller]) {
                        L2Clicked[controller] = false;
                        return true;
                }
                return false;
        } else if (b == R2) {
                if (R2Clicked[controller]) {
                        R2Clicked[controller] = false;
                        return true;
                }
                return false;
        }
        uint16_t button = pgm_read_word(&XBOXBUTTONS[(uint8_t)b]);
        bool click = (ButtonClickState[controller] & button);
        ButtonClickState[controller] &= ~button; // clear "click" event
        return click;
}

int16_t XBOXRECV::getAnalogHat(AnalogHat a, uint8_t controller) {
        return hatValue[controller][a];
}

bool XBOXRECV::buttonChanged(uint8_t controller) {
        bool state = buttonStateChanged[controller];
        buttonStateChanged[controller] = false;
        return state;
}

/*
ControllerStatus Breakdown
ControllerStatus[controller] & 0x0001   // 0
ControllerStatus[controller] & 0x0002   // normal batteries, no rechargeable battery pack
ControllerStatus[controller] & 0x0004   // controller starting up / settling
ControllerStatus[controller] & 0x0008   // headset adapter plugged in, but no headphones connected (mute?)
ControllerStatus[controller] & 0x0010   // 0
ControllerStatus[controller] & 0x0020   // 1
ControllerStatus[controller] & 0x0040   // battery level (high bit)
ControllerStatus[controller] & 0x0080   // battery level (low bit)
ControllerStatus[controller] & 0x0100   // 1
ControllerStatus[controller] & 0x0200   // 1
ControllerStatus[controller] & 0x0400   // headset adapter plugged in
ControllerStatus[controller] & 0x0800   // 0
ControllerStatus[controller] & 0x1000   // 1
ControllerStatus[controller] & 0x2000   // 0
ControllerStatus[controller] & 0x4000   // 0
ControllerStatus[controller] & 0x8000   // 0
 */
uint8_t XBOXRECV::getBatteryLevel(uint8_t controller) {
        return ((controllerStatus[controller] & 0x00C0) >> 6);
}

void XBOXRECV::XboxCommand(uint8_t controller, uint8_t* data, uint16_t nbytes) {
<<<<<<< HEAD
#ifdef EXTRADEBUG
        uint8_t rcode;
#endif
        uint8_t outputPipe;
        switch (controller) {
                case 0: outputPipe = XBOX_OUTPUT_PIPE_1;
                        break;
                case 1: outputPipe = XBOX_OUTPUT_PIPE_2;
                        break;
                case 2: outputPipe = XBOX_OUTPUT_PIPE_3;
                        break;
                case 3: outputPipe = XBOX_OUTPUT_PIPE_4;
                        break;
                default:
                        return;
        }
#ifdef EXTRADEBUG
        rcode =
#endif
                pUsb->outTransfer(bAddress, epInfo[ outputPipe ].epAddr, nbytes, data);
=======
        uint8_t outputPipe;
        if (controller == 0)
                outputPipe = XBOX_OUTPUT_PIPE_1;
        else if (controller == 1)
                outputPipe = XBOX_OUTPUT_PIPE_2;
        else if (controller == 2)
                outputPipe = XBOX_OUTPUT_PIPE_3;
        else
                outputPipe = XBOX_OUTPUT_PIPE_4;

        uint8_t rcode = pUsb->outTransfer(bAddress, epInfo[ outputPipe ].epAddr, nbytes, data);
>>>>>>> 4512f0ee
#ifdef EXTRADEBUG
        if (rcode)
                Notify(PSTR("Error sending Xbox message\r\n"), 0x80);
#endif
}

void XBOXRECV::disconnect(uint8_t controller) {
        writeBuf[0] = 0x00;
        writeBuf[1] = 0x00;
        writeBuf[2] = 0x08;
        writeBuf[3] = 0xC0;

        XboxCommand(controller, writeBuf, 4);
}

void XBOXRECV::setLedRaw(uint8_t value, uint8_t controller) {
        writeBuf[0] = 0x00;
        writeBuf[1] = 0x00;
        writeBuf[2] = 0x08;
        writeBuf[3] = value | 0x40;

        XboxCommand(controller, writeBuf, 4);
}

void XBOXRECV::setLedOn(LED led, uint8_t controller) {
        if (led != ALL) // All LEDs can't be on a the same time
                setLedRaw(pgm_read_byte(&XBOXLEDS[(uint8_t)led]) + 4, controller);
}

void XBOXRECV::setLedBlink(LED led, uint8_t controller) {
        setLedRaw(pgm_read_byte(&XBOXLEDS[(uint8_t)led]), controller);
}

void XBOXRECV::setLedMode(LEDMode ledMode, uint8_t controller) { // This function is used to do some speciel LED stuff the controller supports
        setLedRaw((uint8_t)ledMode, controller);
}

/* PC runs this at interval of approx 2 seconds
Thanks to BusHound from Perisoft.net for the Windows USB Analysis output
Found by timstamp.co.uk
 */
void XBOXRECV::checkStatus() {
        if (!bPollEnable)
                return;
        // Get controller info
        writeBuf[0] = 0x08;
        writeBuf[1] = 0x00;
        writeBuf[2] = 0x0f;
        writeBuf[3] = 0xc0;
        for (uint8_t i = 0; i < 4; i++) {
                XboxCommand(i, writeBuf, 4);
        }
        // Get battery status
        writeBuf[0] = 0x00;
        writeBuf[1] = 0x00;
        writeBuf[2] = 0x00;
        writeBuf[3] = 0x40;
        for (uint8_t i = 0; i < 4; i++) {
                if (Xbox360Connected[i])
                        XboxCommand(i, writeBuf, 4);
        }
}

void XBOXRECV::setRumbleOn(uint8_t lValue, uint8_t rValue, uint8_t controller) {
        writeBuf[0] = 0x00;
        writeBuf[1] = 0x01;
        writeBuf[2] = 0x0f;
        writeBuf[3] = 0xc0;
        writeBuf[4] = 0x00;
        writeBuf[5] = lValue; // big weight
        writeBuf[6] = rValue; // small weight

        XboxCommand(controller, writeBuf, 7);
}

void XBOXRECV::onInit(uint8_t controller) {
        if (pFuncOnInit)
                pFuncOnInit(); // Call the user function
        else {
                LED led;
                if (controller == 0)
                    led = LED1;
                else if (controller == 1)
                    led = LED2;
                else if (controller == 2)
                    led = LED3;
                else
                    led = LED4;
                setLedOn(led, controller);
        }
}<|MERGE_RESOLUTION|>--- conflicted
+++ resolved
@@ -37,15 +37,10 @@
                 pUsb->RegisterDeviceClass(this); //set devConfig[] entry
 }
 
-<<<<<<< HEAD
-uint8_t XBOXRECV::Init(uint8_t parent, uint8_t port, bool lowspeed) {
-        uint8_t buf[sizeof (USB_DEVICE_DESCRIPTOR)];
-        USB_DEVICE_DESCRIPTOR * udd = reinterpret_cast<USB_DEVICE_DESCRIPTOR*>(buf);
-=======
 uint8_t XBOXRECV::ConfigureDevice(uint8_t parent, uint8_t port, bool lowspeed) {
         const uint8_t constBufSize = sizeof (USB_DEVICE_DESCRIPTOR);
         uint8_t buf[constBufSize];
->>>>>>> 4512f0ee
+        USB_DEVICE_DESCRIPTOR * udd = reinterpret_cast<USB_DEVICE_DESCRIPTOR*>(buf);
         uint8_t rcode;
         UsbDevice *p = NULL;
         EpInfo *oldep_ptr = NULL;
@@ -109,13 +104,9 @@
                 return USB_ERROR_OUT_OF_ADDRESS_SPACE_IN_POOL;
         }
 
-<<<<<<< HEAD
         // Extract Max Packet Size from device descriptor
         epInfo[0].maxPktSize = udd->bMaxPacketSize0;
-=======
-        epInfo[0].maxPktSize = (uint8_t)((USB_DEVICE_DESCRIPTOR*)buf)->bMaxPacketSize0; // Extract Max Packet Size from device descriptor
-        epInfo[1].epAddr = ((USB_DEVICE_DESCRIPTOR*)buf)->bNumConfigurations; // Steal and abuse from epInfo structure to save memory
->>>>>>> 4512f0ee
+        epInfo[1].epAddr = udd->bNumConfigurations; // Steal and abuse from epInfo structure to save memory
 
         delay(20); // Wait a little before resetting device
 
@@ -178,10 +169,6 @@
         Notify(PSTR("\r\nAddr: "), 0x80);
         D_PrintHex<uint8_t > (bAddress, 0x80);
 #endif
-<<<<<<< HEAD
-        delay(300); // Spec says you should wait at least 200ms
-=======
->>>>>>> 4512f0ee
 
         p->lowspeed = false;
 
@@ -292,18 +279,14 @@
         NotifyFailSetConfDescr();
 #endif
 
-<<<<<<< HEAD
 FailUnknownDevice:
 #ifdef DEBUG_USB_HOST
         NotifyFailUnknownDevice(VID,PID);
 #endif
         rcode = USB_DEV_CONFIG_ERROR_DEVICE_NOT_SUPPORTED;
 
-=======
 Fail:
->>>>>>> 4512f0ee
-#ifdef DEBUG_USB_HOST
-Fail:
+#ifdef DEBUG_USB_HOST
         Notify(PSTR("\r\nXbox 360 Init Failed, error code: "), 0x80);
         NotifyFail(rcode);
 #endif
@@ -501,7 +484,6 @@
 }
 
 void XBOXRECV::XboxCommand(uint8_t controller, uint8_t* data, uint16_t nbytes) {
-<<<<<<< HEAD
 #ifdef EXTRADEBUG
         uint8_t rcode;
 #endif
@@ -522,19 +504,6 @@
         rcode =
 #endif
                 pUsb->outTransfer(bAddress, epInfo[ outputPipe ].epAddr, nbytes, data);
-=======
-        uint8_t outputPipe;
-        if (controller == 0)
-                outputPipe = XBOX_OUTPUT_PIPE_1;
-        else if (controller == 1)
-                outputPipe = XBOX_OUTPUT_PIPE_2;
-        else if (controller == 2)
-                outputPipe = XBOX_OUTPUT_PIPE_3;
-        else
-                outputPipe = XBOX_OUTPUT_PIPE_4;
-
-        uint8_t rcode = pUsb->outTransfer(bAddress, epInfo[ outputPipe ].epAddr, nbytes, data);
->>>>>>> 4512f0ee
 #ifdef EXTRADEBUG
         if (rcode)
                 Notify(PSTR("Error sending Xbox message\r\n"), 0x80);
