/* Copyright (C) 2012 Kristian Lauszus, TKJ Electronics. All rights reserved.

 This software may be distributed and modified under the terms of the GNU
 General Public License version 2 (GPL2) as published by the Free Software
 Foundation and appearing in the file GPL2.TXT included in the packaging of
 this file. Please note that GPL2 Section 2[b] requires that all works based
 on this software must also be made publicly available under the terms of
 the GPL2 ("Copyleft").

 Contact information
 -------------------

 Kristian Lauszus, TKJ Electronics
 Web      :  http://www.tkjelectronics.com
 e-mail   :  kristianl@tkjelectronics.com

 getBatteryLevel and checkStatus functions made by timstamp.co.uk found using BusHound from Perisoft.net
 */

#include "XBOXRECV.h"
// To enable serial debugging uncomment "#define DEBUG_USB_HOST" in message.h
//#define EXTRADEBUG // Uncomment to get even more debugging data
//#define PRINTREPORT // Uncomment to print the report send by the Xbox 360 Controller

XBOXRECV::XBOXRECV(USB *p) :
pUsb(p), // pointer to USB class instance - mandatory
bAddress(0), // device address - mandatory
bPollEnable(false) { // don't start polling before dongle is connected
        for (uint8_t i = 0; i < XBOX_MAX_ENDPOINTS; i++) {
                epInfo[i].epAddr = 0;
                epInfo[i].maxPktSize = (i) ? 0 : 8;
                epInfo[i].epAttribs = 0;
                epInfo[i].bmNakPower = (i) ? USB_NAK_NOWAIT : USB_NAK_MAX_POWER;
        }

        if (pUsb) // register in USB subsystem
                pUsb->RegisterDeviceClass(this); //set devConfig[] entry
}

uint8_t XBOXRECV::Init(uint8_t parent, uint8_t port, bool lowspeed) {
        uint8_t buf[sizeof (USB_DEVICE_DESCRIPTOR)];
        uint8_t rcode;
        UsbDevice *p = NULL;
        EpInfo *oldep_ptr = NULL;
        uint16_t PID;
        uint16_t VID;

        // get memory address of USB device address pool
        AddressPool &addrPool = pUsb->GetAddressPool();
#ifdef EXTRADEBUG
        Notify(PSTR("\r\nXBOXRECV Init"), 0x80);
#endif
        // check if address has already been assigned to an instance
        if (bAddress) {
#ifdef DEBUG_USB_HOST
                Notify(PSTR("\r\nAddress in use"), 0x80);
#endif
                return USB_ERROR_CLASS_INSTANCE_ALREADY_IN_USE;
        }

        // Get pointer to pseudo device with address 0 assigned
        p = addrPool.GetUsbDevicePtr(0);

        if (!p) {
#ifdef DEBUG_USB_HOST
                Notify(PSTR("\r\nAddress not found"), 0x80);
#endif
                return USB_ERROR_ADDRESS_NOT_FOUND_IN_POOL;
        }

        if (!p->epinfo) {
#ifdef DEBUG_USB_HOST
                Notify(PSTR("\r\nepinfo is null"), 0x80);
#endif
                return USB_ERROR_EPINFO_IS_NULL;
        }

        // Save old pointer to EP_RECORD of address 0
        oldep_ptr = p->epinfo;

        // Temporary assign new pointer to epInfo to p->epinfo in order to avoid toggle inconsistence
        p->epinfo = epInfo;

        p->lowspeed = lowspeed;

        // Get device descriptor
        rcode = pUsb->getDevDescr(0, 0, sizeof (USB_DEVICE_DESCRIPTOR), (uint8_t*)buf); // Get device descriptor - addr, ep, nbytes, data
        // Restore p->epinfo
        p->epinfo = oldep_ptr;

        if (rcode)
                goto FailGetDevDescr;

        VID = ((USB_DEVICE_DESCRIPTOR*)buf)->idVendor;
        PID = ((USB_DEVICE_DESCRIPTOR*)buf)->idProduct;

        if (VID != XBOX_VID && VID != MADCATZ_VID) // We just check if it's a Xbox receiver using the Vendor ID
                goto FailUnknownDevice;
        else if (PID != XBOX_WIRELESS_RECEIVER_PID && PID != XBOX_WIRELESS_RECEIVER_THIRD_PARTY_PID) { // Check the PID as well
#ifdef DEBUG_USB_HOST
                Notify(PSTR("\r\nYou'll need a wireless receiver for this libary to work"), 0x80);
#endif
                goto FailUnknownDevice;
        }

        // Allocate new address according to device class
        bAddress = addrPool.AllocAddress(parent, false, port);

        if (!bAddress)
                return USB_ERROR_OUT_OF_ADDRESS_SPACE_IN_POOL;

        // Extract Max Packet Size from device descriptor
        epInfo[0].maxPktSize = (uint8_t)((USB_DEVICE_DESCRIPTOR*)buf)->bMaxPacketSize0;

        // Assign new address to the device
        rcode = pUsb->setAddr(0, 0, bAddress);
        if (rcode) {
                p->lowspeed = false;
                addrPool.FreeAddress(bAddress);
                bAddress = 0;
#ifdef DEBUG_USB_HOST
                Notify(PSTR("\r\nsetAddr: "), 0x80);
                D_PrintHex<uint8_t > (rcode, 0x80);
#endif
                return rcode;
        }
#ifdef EXTRADEBUG
        Notify(PSTR("\r\nAddr: "), 0x80);
        D_PrintHex<uint8_t > (bAddress, 0x80);
#endif
        delay(300); // Spec says you should wait at least 200ms
        
        p->lowspeed = false;

        //get pointer to assigned address record
        p = addrPool.GetUsbDevicePtr(bAddress);
        if (!p)
                return USB_ERROR_ADDRESS_NOT_FOUND_IN_POOL;

        p->lowspeed = lowspeed;

        // Assign epInfo to epinfo pointer - only EP0 is known
        rcode = pUsb->setEpInfoEntry(bAddress, 1, epInfo);
        if (rcode)
                goto FailSetDevTblEntry;

        /* The application will work in reduced host mode, so we can save program and data
           memory space. After verifying the VID we will use known values for the
           configuration values for device, interface, endpoints and HID for the XBOX360 Wireless receiver */

        /* Initialize data structures for endpoints of device */
        epInfo[ XBOX_INPUT_PIPE_1 ].epAddr = 0x01; // XBOX 360 report endpoint - poll interval 1ms
        epInfo[ XBOX_INPUT_PIPE_1 ].epAttribs = EP_INTERRUPT;
        epInfo[ XBOX_INPUT_PIPE_1 ].bmNakPower = USB_NAK_NOWAIT; // Only poll once for interrupt endpoints
        epInfo[ XBOX_INPUT_PIPE_1 ].maxPktSize = EP_MAXPKTSIZE;
        epInfo[ XBOX_INPUT_PIPE_1 ].bmSndToggle = bmSNDTOG0;
        epInfo[ XBOX_INPUT_PIPE_1 ].bmRcvToggle = bmRCVTOG0;
        epInfo[ XBOX_OUTPUT_PIPE_1 ].epAddr = 0x01; // XBOX 360 output endpoint - poll interval 8ms
        epInfo[ XBOX_OUTPUT_PIPE_1 ].epAttribs = EP_INTERRUPT;
        epInfo[ XBOX_OUTPUT_PIPE_1 ].bmNakPower = USB_NAK_NOWAIT; // Only poll once for interrupt endpoints
        epInfo[ XBOX_OUTPUT_PIPE_1 ].maxPktSize = EP_MAXPKTSIZE;
        epInfo[ XBOX_OUTPUT_PIPE_1 ].bmSndToggle = bmSNDTOG0;
        epInfo[ XBOX_OUTPUT_PIPE_1 ].bmRcvToggle = bmRCVTOG0;

        epInfo[ XBOX_INPUT_PIPE_2 ].epAddr = 0x03; // XBOX 360 report endpoint - poll interval 1ms
        epInfo[ XBOX_INPUT_PIPE_2 ].epAttribs = EP_INTERRUPT;
        epInfo[ XBOX_INPUT_PIPE_2 ].bmNakPower = USB_NAK_NOWAIT; // Only poll once for interrupt endpoints
        epInfo[ XBOX_INPUT_PIPE_2 ].maxPktSize = EP_MAXPKTSIZE;
        epInfo[ XBOX_INPUT_PIPE_2 ].bmSndToggle = bmSNDTOG0;
        epInfo[ XBOX_INPUT_PIPE_2 ].bmRcvToggle = bmRCVTOG0;
        epInfo[ XBOX_OUTPUT_PIPE_2 ].epAddr = 0x03; // XBOX 360 output endpoint - poll interval 8ms
        epInfo[ XBOX_OUTPUT_PIPE_2 ].epAttribs = EP_INTERRUPT;
        epInfo[ XBOX_OUTPUT_PIPE_2 ].bmNakPower = USB_NAK_NOWAIT; // Only poll once for interrupt endpoints
        epInfo[ XBOX_OUTPUT_PIPE_2 ].maxPktSize = EP_MAXPKTSIZE;
        epInfo[ XBOX_OUTPUT_PIPE_2 ].bmSndToggle = bmSNDTOG0;
        epInfo[ XBOX_OUTPUT_PIPE_2 ].bmRcvToggle = bmRCVTOG0;

        epInfo[ XBOX_INPUT_PIPE_3 ].epAddr = 0x05; // XBOX 360 report endpoint - poll interval 1ms
        epInfo[ XBOX_INPUT_PIPE_3 ].epAttribs = EP_INTERRUPT;
        epInfo[ XBOX_INPUT_PIPE_3 ].bmNakPower = USB_NAK_NOWAIT; // Only poll once for interrupt endpoints
        epInfo[ XBOX_INPUT_PIPE_3 ].maxPktSize = EP_MAXPKTSIZE;
        epInfo[ XBOX_INPUT_PIPE_3 ].bmSndToggle = bmSNDTOG0;
        epInfo[ XBOX_INPUT_PIPE_3 ].bmRcvToggle = bmRCVTOG0;
        epInfo[ XBOX_OUTPUT_PIPE_3 ].epAddr = 0x05; // XBOX 360 output endpoint - poll interval 8ms
        epInfo[ XBOX_OUTPUT_PIPE_3 ].epAttribs = EP_INTERRUPT;
        epInfo[ XBOX_OUTPUT_PIPE_3 ].bmNakPower = USB_NAK_NOWAIT; // Only poll once for interrupt endpoints
        epInfo[ XBOX_OUTPUT_PIPE_3 ].maxPktSize = EP_MAXPKTSIZE;
        epInfo[ XBOX_OUTPUT_PIPE_3 ].bmSndToggle = bmSNDTOG0;
        epInfo[ XBOX_OUTPUT_PIPE_3 ].bmRcvToggle = bmRCVTOG0;

        epInfo[ XBOX_INPUT_PIPE_4 ].epAddr = 0x07; // XBOX 360 report endpoint - poll interval 1ms
        epInfo[ XBOX_INPUT_PIPE_4 ].epAttribs = EP_INTERRUPT;
        epInfo[ XBOX_INPUT_PIPE_4 ].bmNakPower = USB_NAK_NOWAIT; // Only poll once for interrupt endpoints
        epInfo[ XBOX_INPUT_PIPE_4 ].maxPktSize = EP_MAXPKTSIZE;
        epInfo[ XBOX_INPUT_PIPE_4 ].bmSndToggle = bmSNDTOG0;
        epInfo[ XBOX_INPUT_PIPE_4 ].bmRcvToggle = bmRCVTOG0;
        epInfo[ XBOX_OUTPUT_PIPE_4 ].epAddr = 0x07; // XBOX 360 output endpoint - poll interval 8ms
        epInfo[ XBOX_OUTPUT_PIPE_4 ].epAttribs = EP_INTERRUPT;
        epInfo[ XBOX_OUTPUT_PIPE_4 ].bmNakPower = USB_NAK_NOWAIT; // Only poll once for interrupt endpoints
        epInfo[ XBOX_OUTPUT_PIPE_4 ].maxPktSize = EP_MAXPKTSIZE;
        epInfo[ XBOX_OUTPUT_PIPE_4 ].bmSndToggle = bmSNDTOG0;
        epInfo[ XBOX_OUTPUT_PIPE_4 ].bmRcvToggle = bmRCVTOG0;

        rcode = pUsb->setEpInfoEntry(bAddress, 9, epInfo);
        if (rcode)
                goto FailSetDevTblEntry;

        delay(200); //Give time for address change

        rcode = pUsb->setConf(bAddress, epInfo[ XBOX_CONTROL_PIPE ].epAddr, 1);
        if (rcode)
                goto FailSetConfDescr;

#ifdef DEBUG_USB_HOST
        Notify(PSTR("\r\nXbox Wireless Receiver Connected\r\n"), 0x80);
#endif
        XboxReceiverConnected = true;
        bPollEnable = true;
        return 0; // successful configuration

        /* diagnostic messages */
FailGetDevDescr:
#ifdef DEBUG_USB_HOST
        NotifyFailGetDevDescr();
        goto Fail;
#endif

FailSetDevTblEntry:
#ifdef DEBUG_USB_HOST
        NotifyFailSetDevTblEntry();
        goto Fail;
#endif

FailSetConfDescr:
#ifdef DEBUG_USB_HOST
        NotifyFailSetConfDescr();
#endif
        goto Fail;

FailUnknownDevice:
#ifdef DEBUG_USB_HOST
        NotifyFailUnknownDevice(VID,PID);
#endif
        rcode = USB_DEV_CONFIG_ERROR_DEVICE_NOT_SUPPORTED;

Fail:
#ifdef DEBUG_USB_HOST
        Notify(PSTR("\r\nXbox 360 Init Failed, error code: "), 0x80);
        NotifyFail(rcode);
#endif
        Release();
        return rcode;
}

/* Performs a cleanup after failed Init() attempt */
uint8_t XBOXRECV::Release() {
        XboxReceiverConnected = false;
        for (uint8_t i = 0; i < 4; i++)
                Xbox360Connected[i] = 0x00;
        pUsb->GetAddressPool().FreeAddress(bAddress);
        bAddress = 0;
        bPollEnable = false;
        return 0;
}

uint8_t XBOXRECV::Poll() {
        if (!bPollEnable)
                return 0;
        if (!timer || ((millis() - timer) > 3000)) { // Run checkStatus every 3 seconds
                timer = millis();
                checkStatus();
        }
        uint8_t inputPipe;
        uint16_t bufferSize;
        for (uint8_t i = 0; i < 4; i++) {
                switch (i) {
                        case 0: inputPipe = XBOX_INPUT_PIPE_1;
                                break;
                        case 1: inputPipe = XBOX_INPUT_PIPE_2;
                                break;
                        case 2: inputPipe = XBOX_INPUT_PIPE_3;
                                break;
                        case 3: inputPipe = XBOX_INPUT_PIPE_4;
                                break;
                }
                bufferSize = EP_MAXPKTSIZE; // This is the maximum number of bytes we want to receive
                pUsb->inTransfer(bAddress, epInfo[ inputPipe ].epAddr, &bufferSize, readBuf);
                if (bufferSize > 0) { // The number of received bytes
#ifdef EXTRADEBUG
                        Notify(PSTR("Bytes Received: "), 0x80);
                        D_PrintHex<uint16_t > (bufferSize, 0x80);
                        Notify(PSTR("\r\n"), 0x80);
#endif
                        readReport(i);
#ifdef PRINTREPORT
                        printReport(i, bufferSize); // Uncomment "#define PRINTREPORT" to print the report send by the Xbox 360 Controller
#endif
                }
        }
        return 0;
}

void XBOXRECV::readReport(uint8_t controller) {
        if (readBuf == NULL)
                return;
        // This report is send when a controller is connected and disconnected
        if (readBuf[0] == 0x08 && readBuf[1] != Xbox360Connected[controller]) {
                Xbox360Connected[controller] = readBuf[1];
#ifdef DEBUG_USB_HOST
                Notify(PSTR("Controller "), 0x80);
                Notify(controller, 0x80);
#endif
                if (Xbox360Connected[controller]) {
<<<<<<< HEAD
#ifdef DEBUG
=======
#ifdef DEBUG_USB_HOST
>>>>>>> 86f88e53
                        const char* str = 0;
                        switch (readBuf[1]) {
                                case 0x80: str = PSTR(" as controller\r\n");
                                        break;
                                case 0x40: str = PSTR(" as headset\r\n");
                                        break;
                                case 0xC0: str = PSTR(" as controller+headset\r\n");
                                        break;
                        }
                        Notify(PSTR(": connected"), 0x80);
                        Notify(str, 0x80);
#endif
                        onInit(controller);
                }
#ifdef DEBUG_USB_HOST
                else
                        Notify(PSTR(": disconnected\r\n"), 0x80);
#endif
                return;
        }
        // Controller status report
        if (readBuf[1] == 0x00 && readBuf[3] & 0x13 && readBuf[4] >= 0x22) {
                controllerStatus[controller] = ((uint16_t)readBuf[3] << 8) | readBuf[4];
                return;
        }
        if (readBuf[1] != 0x01) // Check if it's the correct report - the receiver also sends different status reports
                return;

        // A controller must be connected if it's sending data
        if (!Xbox360Connected[controller])
                Xbox360Connected[controller] |= 0x80;

        ButtonState[controller] = (uint32_t)(readBuf[9] | ((uint16_t)readBuf[8] << 8) | ((uint32_t)readBuf[7] << 16) | ((uint32_t)readBuf[6] << 24));

        hatValue[controller][LeftHatX] = (int16_t)(((uint16_t)readBuf[11] << 8) | readBuf[10]);
        hatValue[controller][LeftHatY] = (int16_t)(((uint16_t)readBuf[13] << 8) | readBuf[12]);
        hatValue[controller][RightHatX] = (int16_t)(((uint16_t)readBuf[15] << 8) | readBuf[14]);
        hatValue[controller][RightHatY] = (int16_t)(((uint16_t)readBuf[17] << 8) | readBuf[16]);

        //Notify(PSTR("\r\nButtonState: "), 0x80);
        //PrintHex<uint32_t>(ButtonState[controller], 0x80);

        if (ButtonState[controller] != OldButtonState[controller]) {
                buttonStateChanged[controller] = true;
                ButtonClickState[controller] = (ButtonState[controller] >> 16) & ((~OldButtonState[controller]) >> 16); // Update click state variable, but don't include the two trigger buttons L2 and R2
                if (((uint8_t)OldButtonState[controller]) == 0 && ((uint8_t)ButtonState[controller]) != 0) // The L2 and R2 buttons are special as they are analog buttons
                        R2Clicked[controller] = true;
                if ((uint8_t)(OldButtonState[controller] >> 8) == 0 && (uint8_t)(ButtonState[controller] >> 8) != 0)
                        L2Clicked[controller] = true;
                OldButtonState[controller] = ButtonState[controller];
        }
}

void XBOXRECV::printReport(uint8_t controller, uint8_t nBytes) { //Uncomment "#define PRINTREPORT" to print the report send by the Xbox 360 Controller
#ifdef PRINTREPORT
        if (readBuf == NULL)
                return;
        Notify(PSTR("Controller "), 0x80);
        Notify(controller, 0x80);
        Notify(PSTR(": "), 0x80);
        for (uint8_t i = 0; i < nBytes; i++) {
                D_PrintHex<uint8_t > (readBuf[i], 0x80);
                Notify(PSTR(" "), 0x80);
        }
        Notify(PSTR("\r\n"), 0x80);
#endif
}

uint8_t XBOXRECV::getButtonPress(Button b, uint8_t controller) {
        if (b == L2) // These are analog buttons
                return (uint8_t)(ButtonState[controller] >> 8);
        else if (b == R2)
                return (uint8_t)ButtonState[controller];
        return (bool)(ButtonState[controller] & ((uint32_t)pgm_read_word(&XBOXBUTTONS[(uint8_t)b]) << 16));
}

bool XBOXRECV::getButtonClick(Button b, uint8_t controller) {
        if (b == L2) {
                if (L2Clicked[controller]) {
                        L2Clicked[controller] = false;
                        return true;
                }
                return false;
        } else if (b == R2) {
                if (R2Clicked[controller]) {
                        R2Clicked[controller] = false;
                        return true;
                }
                return false;
        }
        uint16_t button = pgm_read_word(&XBOXBUTTONS[(uint8_t)b]);
        bool click = (ButtonClickState[controller] & button);
        ButtonClickState[controller] &= ~button; // clear "click" event
        return click;
}

int16_t XBOXRECV::getAnalogHat(AnalogHat a, uint8_t controller) {
        return hatValue[controller][a];
}

bool XBOXRECV::buttonChanged(uint8_t controller) {
        bool state = buttonStateChanged[controller];
        buttonStateChanged[controller] = false;
        return state;
}

/*
ControllerStatus Breakdown
    ControllerStatus[controller] & 0x0001   // 0
    ControllerStatus[controller] & 0x0002   // normal batteries, no rechargeable battery pack
    ControllerStatus[controller] & 0x0004   // controller starting up / settling
    ControllerStatus[controller] & 0x0008   // headset adapter plugged in, but no headphones connected (mute?)
    ControllerStatus[controller] & 0x0010   // 0
    ControllerStatus[controller] & 0x0020   // 1
    ControllerStatus[controller] & 0x0040   // battery level (high bit)
    ControllerStatus[controller] & 0x0080   // battery level (low bit)
    ControllerStatus[controller] & 0x0100   // 1
    ControllerStatus[controller] & 0x0200   // 1
    ControllerStatus[controller] & 0x0400   // headset adapter plugged in
    ControllerStatus[controller] & 0x0800   // 0
    ControllerStatus[controller] & 0x1000   // 1
    ControllerStatus[controller] & 0x2000   // 0
    ControllerStatus[controller] & 0x4000   // 0
    ControllerStatus[controller] & 0x8000   // 0
 */
uint8_t XBOXRECV::getBatteryLevel(uint8_t controller) {
        return ((controllerStatus[controller] & 0x00C0) >> 6);
}

void XBOXRECV::XboxCommand(uint8_t controller, uint8_t* data, uint16_t nbytes) {
        uint8_t rcode;
        uint8_t outputPipe;
        switch (controller) {
                case 0: outputPipe = XBOX_OUTPUT_PIPE_1;
                        break;
                case 1: outputPipe = XBOX_OUTPUT_PIPE_2;
                        break;
                case 2: outputPipe = XBOX_OUTPUT_PIPE_3;
                        break;
                case 3: outputPipe = XBOX_OUTPUT_PIPE_4;
                        break;
        }
        rcode = pUsb->outTransfer(bAddress, epInfo[ outputPipe ].epAddr, nbytes, data);
#ifdef EXTRADEBUG
        if (rcode)
                Notify(PSTR("Error sending Xbox message\r\n"), 0x80);
#endif
}

void XBOXRECV::setLedRaw(uint8_t value, uint8_t controller) {
        writeBuf[0] = 0x00;
        writeBuf[1] = 0x00;
        writeBuf[2] = 0x08;
        writeBuf[3] = value | 0x40;

        XboxCommand(controller, writeBuf, 4);
}

void XBOXRECV::setLedOn(LED led, uint8_t controller) {
        if (led != ALL) // All LEDs can't be on a the same time
                setLedRaw(pgm_read_byte(&XBOXLEDS[(uint8_t)led]) + 4, controller);
}

void XBOXRECV::setLedBlink(LED led, uint8_t controller) {
        setLedRaw(pgm_read_byte(&XBOXLEDS[(uint8_t)led]), controller);
}

void XBOXRECV::setLedMode(LEDMode ledMode, uint8_t controller) { // This function is used to do some speciel LED stuff the controller supports
        setLedRaw((uint8_t)ledMode, controller);
}

/* PC runs this at interval of approx 2 seconds
Thanks to BusHound from Perisoft.net for the Windows USB Analysis output
Found by timstamp.co.uk
 */
void XBOXRECV::checkStatus() {
        if (!bPollEnable)
                return;
        // Get controller info
        writeBuf[0] = 0x08;
        writeBuf[1] = 0x00;
        writeBuf[2] = 0x0f;
        writeBuf[3] = 0xc0;
        for (uint8_t i = 0; i < 4; i++) {
                XboxCommand(i, writeBuf, 4);
        }
        // Get battery status
        writeBuf[0] = 0x00;
        writeBuf[1] = 0x00;
        writeBuf[2] = 0x00;
        writeBuf[3] = 0x40;
        for (uint8_t i = 0; i < 4; i++) {
                if (Xbox360Connected[i])
                        XboxCommand(i, writeBuf, 4);
        }
}

void XBOXRECV::setRumbleOn(uint8_t lValue, uint8_t rValue, uint8_t controller) {
        writeBuf[0] = 0x00;
        writeBuf[1] = 0x01;
        writeBuf[2] = 0x0f;
        writeBuf[3] = 0xc0;
        writeBuf[4] = 0x00;
        writeBuf[5] = lValue; // big weight
        writeBuf[6] = rValue; // small weight

        XboxCommand(controller, writeBuf, 7);
}

void XBOXRECV::onInit(uint8_t controller) {
        if (pFuncOnInit)
                pFuncOnInit(); // Call the user function
        else {
                LED led;
                if (controller == 0)
                    led = LED1;
                else if (controller == 1)
                    led = LED2;
                else if (controller == 2)
                    led = LED3;
                else
                    led = LED4;
                setLedOn(led, controller);
        }
}<|MERGE_RESOLUTION|>--- conflicted
+++ resolved
@@ -311,11 +311,7 @@
                 Notify(controller, 0x80);
 #endif
                 if (Xbox360Connected[controller]) {
-<<<<<<< HEAD
-#ifdef DEBUG
-=======
-#ifdef DEBUG_USB_HOST
->>>>>>> 86f88e53
+#ifdef DEBUG_USB_HOST
                         const char* str = 0;
                         switch (readBuf[1]) {
                                 case 0x80: str = PSTR(" as controller\r\n");
