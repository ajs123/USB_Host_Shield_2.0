<<<<<<< HEAD
/* Copyright (C) 2011 Circuits At Home, LTD. All rights reserved.

This software may be distributed and modified under the terms of the GNU
General Public License version 2 (GPL2) as published by the Free Software
Foundation and appearing in the file GPL2.TXT included in the packaging of
this file. Please note that GPL2 Section 2[b] requires that all works based
on this software must also be made publicly available under the terms of
the GPL2 ("Copyleft").

Contact information
-------------------

Circuits At Home, LTD
Web      :  http://www.circuitsathome.com
e-mail   :  support@circuitsathome.com
 */
/* USB functions */
#ifndef _usb_h_
#define _usb_h_

// WARNING: Do not change the order of includes, or stuff will break!
#include <inttypes.h>
#include <stddef.h>
#include <stdio.h>

// None of these should ever be included by a driver, or a user's sketch.
#include "settings.h"
#include "printhex.h"
#include "avrpins.h"
#include "message.h"
#include "hexdump.h"
#include "sink_parser.h"
#include "max3421e.h"
#include "address.h"
#include "usb_ch9.h"
#include "usbhost.h"
#include "UsbCore.h"
#include "parsetools.h"
#include "confdescparser.h"

#endif //_usb_h_
=======
/* Copyright (C) 2011 Circuits At Home, LTD. All rights reserved.

This software may be distributed and modified under the terms of the GNU
General Public License version 2 (GPL2) as published by the Free Software
Foundation and appearing in the file GPL2.TXT included in the packaging of
this file. Please note that GPL2 Section 2[b] requires that all works based
on this software must also be made publicly available under the terms of
the GPL2 ("Copyleft").

Contact information
-------------------

Circuits At Home, LTD
Web      :  http://www.circuitsathome.com
e-mail   :  support@circuitsathome.com
 */
/* USB functions */
#ifndef _usb_h_
#define _usb_h_

// WARNING: Do not change the order of includes, or stuff will break!
#include <inttypes.h>
#include <stddef.h>
#include <stdio.h>

// None of these should ever be included by a driver, or a user's sketch.
#include "settings.h"
#include "printhex.h"
#include "message.h"
#include "hexdump.h"
#include "sink_parser.h"
#include "max3421e.h"
#include "address.h"
#include "avrpins.h"
#include "usb_ch9.h"
#include "usbhost.h"
#include "UsbCore.h"
#include "parsetools.h"
#include "confdescparser.h"

#endif //_usb_h_
>>>>>>> 585b357e
<|MERGE_RESOLUTION|>--- conflicted
+++ resolved
@@ -1,4 +1,3 @@
-<<<<<<< HEAD
 /* Copyright (C) 2011 Circuits At Home, LTD. All rights reserved.
 
 This software may be distributed and modified under the terms of the GNU
@@ -39,47 +38,4 @@
 #include "parsetools.h"
 #include "confdescparser.h"
 
-#endif //_usb_h_
-=======
-/* Copyright (C) 2011 Circuits At Home, LTD. All rights reserved.
-
-This software may be distributed and modified under the terms of the GNU
-General Public License version 2 (GPL2) as published by the Free Software
-Foundation and appearing in the file GPL2.TXT included in the packaging of
-this file. Please note that GPL2 Section 2[b] requires that all works based
-on this software must also be made publicly available under the terms of
-the GPL2 ("Copyleft").
-
-Contact information
--------------------
-
-Circuits At Home, LTD
-Web      :  http://www.circuitsathome.com
-e-mail   :  support@circuitsathome.com
- */
-/* USB functions */
-#ifndef _usb_h_
-#define _usb_h_
-
-// WARNING: Do not change the order of includes, or stuff will break!
-#include <inttypes.h>
-#include <stddef.h>
-#include <stdio.h>
-
-// None of these should ever be included by a driver, or a user's sketch.
-#include "settings.h"
-#include "printhex.h"
-#include "message.h"
-#include "hexdump.h"
-#include "sink_parser.h"
-#include "max3421e.h"
-#include "address.h"
-#include "avrpins.h"
-#include "usb_ch9.h"
-#include "usbhost.h"
-#include "UsbCore.h"
-#include "parsetools.h"
-#include "confdescparser.h"
-
-#endif //_usb_h_
->>>>>>> 585b357e
+#endif //_usb_h_