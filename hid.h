--- conflicted
+++ resolved
@@ -1,205 +1,183 @@
-/* Copyright (C) 2011 Circuits At Home, LTD. All rights reserved.
-
-This software may be distributed and modified under the terms of the GNU
-General Public License version 2 (GPL2) as published by the Free Software
-Foundation and appearing in the file GPL2.TXT included in the packaging of
-this file. Please note that GPL2 Section 2[b] requires that all works based
-on this software must also be made publicly available under the terms of
-the GPL2 ("Copyleft").
-
-Contact information
--------------------
-
-Circuits At Home, LTD
-Web      :  http://www.circuitsathome.com
-e-mail   :  support@circuitsathome.com
- */
-#if !defined(__HID_H__)
-#define __HID_H__
-
-<<<<<<< HEAD
-#if defined(ARDUINO) && ARDUINO >=100
-#include "Arduino.h"
-#else
-#include <WProgram.h>
-#endif
-
-#include <inttypes.h>
-#include <avr/pgmspace.h>
-#include "avrpins.h"
-#include "max3421e.h"
-#include "usbhost.h"
-#include "usb_ch9.h"
-#include "Usb.h"
-
-#include "printhex.h"
-#include "hexdump.h"
-#include "message.h"
-
-#include "confdescparser.h"
-=======
-#include "Usb.h"
->>>>>>> 86f88e53
-#include "hidusagestr.h"
-
-#define DATA_SIZE_MASK           0x03
-#define TYPE_MASK                0x0C
-#define TAG_MASK                 0xF0
-
-#define DATA_SIZE_0              0x00
-#define DATA_SIZE_1              0x01
-#define DATA_SIZE_2              0x02
-#define DATA_SIZE_4              0x03
-
-#define TYPE_MAIN                0x00
-#define TYPE_GLOBAL              0x04
-#define TYPE_LOCAL               0x08
-
-#define TAG_MAIN_INPUT           0x80
-#define TAG_MAIN_OUTPUT          0x90
-#define TAG_MAIN_COLLECTION      0xA0
-#define TAG_MAIN_FEATURE         0xB0
-#define TAG_MAIN_ENDCOLLECTION   0xC0
-
-#define TAG_GLOBAL_USAGEPAGE     0x00
-#define TAG_GLOBAL_LOGICALMIN    0x10
-#define TAG_GLOBAL_LOGICALMAX    0x20
-#define TAG_GLOBAL_PHYSMIN       0x30
-#define TAG_GLOBAL_PHYSMAX       0x40
-#define TAG_GLOBAL_UNITEXP       0x50
-#define TAG_GLOBAL_UNIT          0x60
-#define TAG_GLOBAL_REPORTSIZE    0x70
-#define TAG_GLOBAL_REPORTID      0x80
-#define TAG_GLOBAL_REPORTCOUNT   0x90
-#define TAG_GLOBAL_PUSH          0xA0
-#define TAG_GLOBAL_POP           0xB0
-
-#define TAG_LOCAL_USAGE          0x00
-#define TAG_LOCAL_USAGEMIN       0x10
-#define TAG_LOCAL_USAGEMAX       0x20
-
-/* HID requests */
-#define bmREQ_HIDOUT        USB_SETUP_HOST_TO_DEVICE|USB_SETUP_TYPE_CLASS|USB_SETUP_RECIPIENT_INTERFACE
-#define bmREQ_HIDIN         USB_SETUP_DEVICE_TO_HOST|USB_SETUP_TYPE_CLASS|USB_SETUP_RECIPIENT_INTERFACE
-#define bmREQ_HIDREPORT     USB_SETUP_DEVICE_TO_HOST|USB_SETUP_TYPE_STANDARD|USB_SETUP_RECIPIENT_INTERFACE
-
-/* HID constants. Not part of chapter 9 */
-/* Class-Specific Requests */
-#define HID_REQUEST_GET_REPORT      0x01
-#define HID_REQUEST_GET_IDLE        0x02
-#define HID_REQUEST_GET_PROTOCOL    0x03
-#define HID_REQUEST_SET_REPORT      0x09
-#define HID_REQUEST_SET_IDLE        0x0A
-#define HID_REQUEST_SET_PROTOCOL    0x0B
-
-/* Class Descriptor Types */
-#define HID_DESCRIPTOR_HID			0x21
-#define HID_DESCRIPTOR_REPORT		0x22
-#define HID_DESRIPTOR_PHY			0x23
-
-/* Protocol Selection */
-#define HID_BOOT_PROTOCOL			0x00
-#define HID_RPT_PROTOCOL			0x01
-
-/* HID Interface Class Code */
-#define HID_INTF                    0x03
-
-/* HID Interface Class SubClass Codes */
-#define HID_BOOT_INTF_SUBCLASS      0x01
-
-/* HID Interface Class Protocol Codes */
-#define HID_PROTOCOL_NONE           0x00
-#define HID_PROTOCOL_KEYBOARD       0x01
-#define HID_PROTOCOL_MOUSE          0x02
-
-struct HidItemPrefix {
-        uint8_t bSize : 2;
-        uint8_t bType : 2;
-        uint8_t bTag : 4;
-};
-
-#define HID_ITEM_TYPE_MAIN							0
-#define HID_ITEM_TYPE_GLOBAL						1
-#define HID_ITEM_TYPE_LOCAL							2
-#define HID_ITEM_TYPE_RESERVED						3
-
-#define HID_LONG_ITEM_PREFIX						0xfe		// Long item prefix value
-
-#define bmHID_MAIN_ITEM_TAG							0xfc		// Main item tag mask
-
-#define bmHID_MAIN_ITEM_INPUT						0x80		// Main item Input tag value
-#define bmHID_MAIN_ITEM_OUTPUT						0x90		// Main item Output tag value
-#define bmHID_MAIN_ITEM_FEATURE						0xb0		// Main item Feature tag value
-#define bmHID_MAIN_ITEM_COLLECTION					0xa0		// Main item Collection tag value
-#define bmHID_MAIN_ITEM_END_COLLECTION				0xce		// Main item End Collection tag value
-
-#define HID_MAIN_ITEM_COLLECTION_PHYSICAL			0
-#define HID_MAIN_ITEM_COLLECTION_APPLICATION		1
-#define HID_MAIN_ITEM_COLLECTION_LOGICAL			2
-#define HID_MAIN_ITEM_COLLECTION_REPORT				3
-#define HID_MAIN_ITEM_COLLECTION_NAMED_ARRAY		4
-#define HID_MAIN_ITEM_COLLECTION_USAGE_SWITCH		5
-#define HID_MAIN_ITEM_COLLECTION_USAGE_MODIFIER		6
-
-struct MainItemIOFeature {
-        uint8_t bmIsConstantOrData : 1;
-        uint8_t bmIsArrayOrVariable : 1;
-        uint8_t bmIsRelativeOrAbsolute : 1;
-        uint8_t bmIsWrapOrNoWrap : 1;
-        uint8_t bmIsNonLonearOrLinear : 1;
-        uint8_t bmIsNoPreferedOrPrefered : 1;
-        uint8_t bmIsNullOrNoNull : 1;
-        uint8_t bmIsVolatileOrNonVolatile : 1;
-};
-
-class HID;
-
-class HIDReportParser {
-public:
-        virtual void Parse(HID *hid, bool is_rpt_id, uint8_t len, uint8_t *buf) = 0;
-};
-
-#define MAX_REPORT_PARSERS					2
-#define HID_MAX_HID_CLASS_DESCRIPTORS		5
-
-class HID : public USBDeviceConfig, public UsbConfigXtracter {
-protected:
-        USB *pUsb; // USB class instance pointer
-        uint8_t bAddress; // address
-
-protected:
-        static const uint8_t epInterruptInIndex = 1; // InterruptIN  endpoint index
-        static const uint8_t epInterruptOutIndex = 2; // InterruptOUT endpoint index
-
-        static const uint8_t maxHidInterfaces = 3;
-        static const uint8_t maxEpPerInterface = 2;
-        static const uint8_t totalEndpoints = (maxHidInterfaces * maxEpPerInterface + 1);
-
-        void PrintEndpointDescriptor(const USB_ENDPOINT_DESCRIPTOR* ep_ptr);
-        void PrintHidDescriptor(const USB_HID_DESCRIPTOR *pDesc);
-
-        virtual HIDReportParser* GetReportParser(uint8_t id);
-
-public:
-
-        HID(USB *pusb) : pUsb(pusb) {
-        };
-
-        const USB* GetUsb() {
-                return pUsb;
-        };
-        virtual bool SetReportParser(uint8_t id, HIDReportParser *prs);
-
-        uint8_t SetProtocol(uint8_t iface, uint8_t protocol);
-        uint8_t GetProtocol(uint8_t iface, uint8_t* dataptr);
-        uint8_t GetIdle(uint8_t iface, uint8_t reportID, uint8_t* dataptr);
-        uint8_t SetIdle(uint8_t iface, uint8_t reportID, uint8_t duration);
-
-        uint8_t GetReportDescr(uint8_t ep, USBReadParser *parser = NULL);
-
-        uint8_t GetHidDescr(uint8_t ep, uint16_t nbytes, uint8_t* dataptr);
-        uint8_t GetReport(uint8_t ep, uint8_t iface, uint8_t report_type, uint8_t report_id, uint16_t nbytes, uint8_t* dataptr);
-        uint8_t SetReport(uint8_t ep, uint8_t iface, uint8_t report_type, uint8_t report_id, uint16_t nbytes, uint8_t* dataptr);
-};
-
-#endif // __HID_H__
+/* Copyright (C) 2011 Circuits At Home, LTD. All rights reserved.
+
+This software may be distributed and modified under the terms of the GNU
+General Public License version 2 (GPL2) as published by the Free Software
+Foundation and appearing in the file GPL2.TXT included in the packaging of
+this file. Please note that GPL2 Section 2[b] requires that all works based
+on this software must also be made publicly available under the terms of
+the GPL2 ("Copyleft").
+
+Contact information
+-------------------
+
+Circuits At Home, LTD
+Web      :  http://www.circuitsathome.com
+e-mail   :  support@circuitsathome.com
+ */
+#if !defined(__HID_H__)
+#define __HID_H__
+
+#include "Usb.h"
+#include "hidusagestr.h"
+
+#define DATA_SIZE_MASK           0x03
+#define TYPE_MASK                0x0C
+#define TAG_MASK                 0xF0
+
+#define DATA_SIZE_0              0x00
+#define DATA_SIZE_1              0x01
+#define DATA_SIZE_2              0x02
+#define DATA_SIZE_4              0x03
+
+#define TYPE_MAIN                0x00
+#define TYPE_GLOBAL              0x04
+#define TYPE_LOCAL               0x08
+
+#define TAG_MAIN_INPUT           0x80
+#define TAG_MAIN_OUTPUT          0x90
+#define TAG_MAIN_COLLECTION      0xA0
+#define TAG_MAIN_FEATURE         0xB0
+#define TAG_MAIN_ENDCOLLECTION   0xC0
+
+#define TAG_GLOBAL_USAGEPAGE     0x00
+#define TAG_GLOBAL_LOGICALMIN    0x10
+#define TAG_GLOBAL_LOGICALMAX    0x20
+#define TAG_GLOBAL_PHYSMIN       0x30
+#define TAG_GLOBAL_PHYSMAX       0x40
+#define TAG_GLOBAL_UNITEXP       0x50
+#define TAG_GLOBAL_UNIT          0x60
+#define TAG_GLOBAL_REPORTSIZE    0x70
+#define TAG_GLOBAL_REPORTID      0x80
+#define TAG_GLOBAL_REPORTCOUNT   0x90
+#define TAG_GLOBAL_PUSH          0xA0
+#define TAG_GLOBAL_POP           0xB0
+
+#define TAG_LOCAL_USAGE          0x00
+#define TAG_LOCAL_USAGEMIN       0x10
+#define TAG_LOCAL_USAGEMAX       0x20
+
+/* HID requests */
+#define bmREQ_HIDOUT        USB_SETUP_HOST_TO_DEVICE|USB_SETUP_TYPE_CLASS|USB_SETUP_RECIPIENT_INTERFACE
+#define bmREQ_HIDIN         USB_SETUP_DEVICE_TO_HOST|USB_SETUP_TYPE_CLASS|USB_SETUP_RECIPIENT_INTERFACE
+#define bmREQ_HIDREPORT     USB_SETUP_DEVICE_TO_HOST|USB_SETUP_TYPE_STANDARD|USB_SETUP_RECIPIENT_INTERFACE
+
+/* HID constants. Not part of chapter 9 */
+/* Class-Specific Requests */
+#define HID_REQUEST_GET_REPORT      0x01
+#define HID_REQUEST_GET_IDLE        0x02
+#define HID_REQUEST_GET_PROTOCOL    0x03
+#define HID_REQUEST_SET_REPORT      0x09
+#define HID_REQUEST_SET_IDLE        0x0A
+#define HID_REQUEST_SET_PROTOCOL    0x0B
+
+/* Class Descriptor Types */
+#define HID_DESCRIPTOR_HID			0x21
+#define HID_DESCRIPTOR_REPORT		0x22
+#define HID_DESRIPTOR_PHY			0x23
+
+/* Protocol Selection */
+#define HID_BOOT_PROTOCOL			0x00
+#define HID_RPT_PROTOCOL			0x01
+
+/* HID Interface Class Code */
+#define HID_INTF                    0x03
+
+/* HID Interface Class SubClass Codes */
+#define HID_BOOT_INTF_SUBCLASS      0x01
+
+/* HID Interface Class Protocol Codes */
+#define HID_PROTOCOL_NONE           0x00
+#define HID_PROTOCOL_KEYBOARD       0x01
+#define HID_PROTOCOL_MOUSE          0x02
+
+struct HidItemPrefix {
+        uint8_t bSize : 2;
+        uint8_t bType : 2;
+        uint8_t bTag : 4;
+};
+
+#define HID_ITEM_TYPE_MAIN							0
+#define HID_ITEM_TYPE_GLOBAL						1
+#define HID_ITEM_TYPE_LOCAL							2
+#define HID_ITEM_TYPE_RESERVED						3
+
+#define HID_LONG_ITEM_PREFIX						0xfe		// Long item prefix value
+
+#define bmHID_MAIN_ITEM_TAG							0xfc		// Main item tag mask
+
+#define bmHID_MAIN_ITEM_INPUT						0x80		// Main item Input tag value
+#define bmHID_MAIN_ITEM_OUTPUT						0x90		// Main item Output tag value
+#define bmHID_MAIN_ITEM_FEATURE						0xb0		// Main item Feature tag value
+#define bmHID_MAIN_ITEM_COLLECTION					0xa0		// Main item Collection tag value
+#define bmHID_MAIN_ITEM_END_COLLECTION				0xce		// Main item End Collection tag value
+
+#define HID_MAIN_ITEM_COLLECTION_PHYSICAL			0
+#define HID_MAIN_ITEM_COLLECTION_APPLICATION		1
+#define HID_MAIN_ITEM_COLLECTION_LOGICAL			2
+#define HID_MAIN_ITEM_COLLECTION_REPORT				3
+#define HID_MAIN_ITEM_COLLECTION_NAMED_ARRAY		4
+#define HID_MAIN_ITEM_COLLECTION_USAGE_SWITCH		5
+#define HID_MAIN_ITEM_COLLECTION_USAGE_MODIFIER		6
+
+struct MainItemIOFeature {
+        uint8_t bmIsConstantOrData : 1;
+        uint8_t bmIsArrayOrVariable : 1;
+        uint8_t bmIsRelativeOrAbsolute : 1;
+        uint8_t bmIsWrapOrNoWrap : 1;
+        uint8_t bmIsNonLonearOrLinear : 1;
+        uint8_t bmIsNoPreferedOrPrefered : 1;
+        uint8_t bmIsNullOrNoNull : 1;
+        uint8_t bmIsVolatileOrNonVolatile : 1;
+};
+
+class HID;
+
+class HIDReportParser {
+public:
+        virtual void Parse(HID *hid, bool is_rpt_id, uint8_t len, uint8_t *buf) = 0;
+};
+
+#define MAX_REPORT_PARSERS					2
+#define HID_MAX_HID_CLASS_DESCRIPTORS		5
+
+class HID : public USBDeviceConfig, public UsbConfigXtracter {
+protected:
+        USB *pUsb; // USB class instance pointer
+        uint8_t bAddress; // address
+
+protected:
+        static const uint8_t epInterruptInIndex = 1; // InterruptIN  endpoint index
+        static const uint8_t epInterruptOutIndex = 2; // InterruptOUT endpoint index
+
+        static const uint8_t maxHidInterfaces = 3;
+        static const uint8_t maxEpPerInterface = 2;
+        static const uint8_t totalEndpoints = (maxHidInterfaces * maxEpPerInterface + 1);
+
+        void PrintEndpointDescriptor(const USB_ENDPOINT_DESCRIPTOR* ep_ptr);
+        void PrintHidDescriptor(const USB_HID_DESCRIPTOR *pDesc);
+
+        virtual HIDReportParser* GetReportParser(uint8_t id);
+
+public:
+
+        HID(USB *pusb) : pUsb(pusb) {
+        };
+
+        const USB* GetUsb() {
+                return pUsb;
+        };
+        virtual bool SetReportParser(uint8_t id, HIDReportParser *prs);
+
+        uint8_t SetProtocol(uint8_t iface, uint8_t protocol);
+        uint8_t GetProtocol(uint8_t iface, uint8_t* dataptr);
+        uint8_t GetIdle(uint8_t iface, uint8_t reportID, uint8_t* dataptr);
+        uint8_t SetIdle(uint8_t iface, uint8_t reportID, uint8_t duration);
+
+        uint8_t GetReportDescr(uint8_t ep, USBReadParser *parser = NULL);
+
+        uint8_t GetHidDescr(uint8_t ep, uint16_t nbytes, uint8_t* dataptr);
+        uint8_t GetReport(uint8_t ep, uint8_t iface, uint8_t report_type, uint8_t report_id, uint16_t nbytes, uint8_t* dataptr);
+        uint8_t SetReport(uint8_t ep, uint8_t iface, uint8_t report_type, uint8_t report_id, uint16_t nbytes, uint8_t* dataptr);
+};
+
+#endif // __HID_H__