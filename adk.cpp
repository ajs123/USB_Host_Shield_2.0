--- conflicted
+++ resolved
@@ -1,376 +1,362 @@
-/* Copyright (C) 2011 Circuits At Home, LTD. All rights reserved.
-
-This software may be distributed and modified under the terms of the GNU
-General Public License version 2 (GPL2) as published by the Free Software
-Foundation and appearing in the file GPL2.TXT included in the packaging of
-this file. Please note that GPL2 Section 2[b] requires that all works based
-on this software must also be made publicly available under the terms of
-the GPL2 ("Copyleft").
-
-Contact information
--------------------
-
-Circuits At Home, LTD
-Web      :  http://www.circuitsathome.com
-e-mail   :  support@circuitsathome.com
-*/
-
-/* Google ADK interface */
-
-#include "adk.h"
-
-const uint8_t ADK::epDataInIndex = 1;
-const uint8_t ADK::epDataOutIndex = 2;
-
-ADK::ADK(USB *p, const char* manufacturer,
-        const char* model,
-        const char* description,
-        const char* version,
-        const char* uri,
-        const char* serial) :
-
-/* ADK ID Strings */
-manufacturer(manufacturer),
-model(model),
-description(description),
-version(version),
-uri(uri),
-serial(serial),
-pUsb(p), //pointer to USB class instance - mandatory
-bAddress(0), //device address - mandatory
-bConfNum(0), //configuration number
-bNumEP(1), //if config descriptor needs to be parsed
-ready(false) {
-        // initialize endpoint data structures
-        for (uint8_t i = 0; i < ADK_MAX_ENDPOINTS; i++) {
-                epInfo[i].epAddr = 0;
-                epInfo[i].maxPktSize = (i) ? 0 : 8;
-                epInfo[i].epAttribs = 0;
-                epInfo[i].bmNakPower = (i) ? USB_NAK_NOWAIT : USB_NAK_MAX_POWER;
-        }//for(uint8_t i=0; i<ADK_MAX_ENDPOINTS; i++...
-
-        // register in USB subsystem
-        if (pUsb) {
-                pUsb->RegisterDeviceClass(this); //set devConfig[] entry
-        }
-}
-
-uint8_t ADK::ConfigureDevice(uint8_t parent, uint8_t port, bool lowspeed) {
-        return Init(parent, port, lowspeed); // Just call Init. Yes, really!
-}
-
-/* Connection initialization of an Android phone */
-uint8_t ADK::Init(uint8_t parent, uint8_t port, bool lowspeed) {
-        uint8_t buf[sizeof (USB_DEVICE_DESCRIPTOR)];
-        USB_DEVICE_DESCRIPTOR * udd = reinterpret_cast<USB_DEVICE_DESCRIPTOR*>(buf);
-        uint8_t rcode;
-        uint8_t num_of_conf; // number of configurations
-        UsbDevice *p = NULL;
-        EpInfo *oldep_ptr = NULL;
-
-        // get memory address of USB device address pool
-        AddressPool &addrPool = pUsb->GetAddressPool();
-
-        USBTRACE("\r\nADK Init");
-
-        // check if address has already been assigned to an instance
-        if (bAddress) {
-                USBTRACE("\r\nAddress in use");
-                return USB_ERROR_CLASS_INSTANCE_ALREADY_IN_USE;
-        }
-
-        // Get pointer to pseudo device with address 0 assigned
-        p = addrPool.GetUsbDevicePtr(0);
-
-        if (!p) {
-                USBTRACE("\r\nAddress not found");
-                return USB_ERROR_ADDRESS_NOT_FOUND_IN_POOL;
-        }
-
-        if (!p->epinfo) {
-                USBTRACE("epinfo is null\r\n");
-                return USB_ERROR_EPINFO_IS_NULL;
-        }
-
-        // Save old pointer to EP_RECORD of address 0
-        oldep_ptr = p->epinfo;
-
-        // Temporary assign new pointer to epInfo to p->epinfo in order to avoid toggle inconsistence
-        p->epinfo = epInfo;
-
-        p->lowspeed = lowspeed;
-
-        // Get device descriptor
-        rcode = pUsb->getDevDescr(0, 0, sizeof (USB_DEVICE_DESCRIPTOR), (uint8_t*)buf);
-
-        // Restore p->epinfo
-        p->epinfo = oldep_ptr;
-
-        if (rcode) {
-                goto FailGetDevDescr;
-        }
-
-        // Allocate new address according to device class
-        bAddress = addrPool.AllocAddress(parent, false, port);
-
-        // Extract Max Packet Size from device descriptor
-<<<<<<< HEAD
-        epInfo[0].maxPktSize = udd->bMaxPacketSize0;
-=======
-        epInfo[0].maxPktSize = (uint8_t)((USB_DEVICE_DESCRIPTOR*)buf)->bMaxPacketSize0;
-
->>>>>>> 4512f0ee
-        // Assign new address to the device
-        rcode = pUsb->setAddr(0, 0, bAddress);
-        if (rcode) {
-                p->lowspeed = false;
-                addrPool.FreeAddress(bAddress);
-                bAddress = 0;
-                //USBTRACE2("setAddr:",rcode);
-                return rcode;
-        }//if (rcode...
-
-        //USBTRACE2("\r\nAddr:", bAddress);
-        // Spec says you should wait at least 200ms.
-        delay(300);
-
-        p->lowspeed = false;
-
-        //get pointer to assigned address record
-        p = addrPool.GetUsbDevicePtr(bAddress);
-        if (!p) {
-                return USB_ERROR_ADDRESS_NOT_FOUND_IN_POOL;
-        }
-
-        p->lowspeed = lowspeed;
-
-        // Assign epInfo to epinfo pointer - only EP0 is known
-        rcode = pUsb->setEpInfoEntry(bAddress, 1, epInfo);
-        if (rcode) {
-                goto FailSetDevTblEntry;
-        }
-
-        //check if ADK device is already in accessory mode; if yes, configure and exit
-        if (udd->idVendor == ADK_VID &&
-                (udd->idProduct == ADK_PID || udd->idProduct == ADB_PID)) {
-                USBTRACE("\r\nAcc.mode device detected");
-                /* go through configurations, find first bulk-IN, bulk-OUT EP, fill epInfo and quit */
-                num_of_conf = udd->bNumConfigurations;
-
-                //USBTRACE2("\r\nNC:",num_of_conf);
-                for (uint8_t i = 0; i < num_of_conf; i++) {
-                        ConfigDescParser < 0, 0, 0, 0 > confDescrParser(this);
-                        delay(1);
-                        rcode = pUsb->getConfDescr(bAddress, 0, i, &confDescrParser);
-#if defined(XOOM)
-                        //added by Jaylen Scott Vanorden
-                        if (rcode) {
-                                USBTRACE2("\r\nGot 1st bad code for config: ", rcode);
-                                // Try once more
-                                rcode = pUsb->getConfDescr(bAddress, 0, i, &confDescrParser);
-                        }
-#endif
-                        if (rcode) {
-                                goto FailGetConfDescr;
-                        }
-                        if (bNumEP > 2) {
-                                break;
-                        }
-                } // for (uint8_t i=0; i<num_of_conf; i++...
-
-                if (bNumEP == 3) {
-                        // Assign epInfo to epinfo pointer - this time all 3 endpoins
-                        rcode = pUsb->setEpInfoEntry(bAddress, 3, epInfo);
-                        if (rcode) {
-                                goto FailSetDevTblEntry;
-                        }
-                }
-
-                // Set Configuration Value
-                rcode = pUsb->setConf(bAddress, 0, bConfNum);
-                if (rcode) {
-                        goto FailSetConfDescr;
-                }
-                /* print endpoint structure */
-                /*
-                USBTRACE("\r\nEndpoint Structure:");
-                USBTRACE("\r\nEP0:");
-                USBTRACE2("\r\nAddr: ", epInfo[0].epAddr);
-                USBTRACE2("\r\nMax.pkt.size: ", epInfo[0].maxPktSize);
-                USBTRACE2("\r\nAttr: ", epInfo[0].epAttribs);
-                USBTRACE("\r\nEpout:");
-                USBTRACE2("\r\nAddr: ", epInfo[epDataOutIndex].epAddr);
-                USBTRACE2("\r\nMax.pkt.size: ", epInfo[epDataOutIndex].maxPktSize);
-                USBTRACE2("\r\nAttr: ", epInfo[epDataOutIndex].epAttribs);
-                USBTRACE("\r\nEpin:");
-                USBTRACE2("\r\nAddr: ", epInfo[epDataInIndex].epAddr);
-                USBTRACE2("\r\nMax.pkt.size: ", epInfo[epDataInIndex].maxPktSize);
-                USBTRACE2("\r\nAttr: ", epInfo[epDataInIndex].epAttribs);
-                */
-
-                USBTRACE("\r\nConfiguration successful");
-                ready = true;
-                return 0; //successful configuration
-        }//if( buf->idVendor == ADK_VID...
-
-        //probe device - get accessory protocol revision
-        {
-                uint16_t adkproto = -1;
-                delay(1);
-                rcode = getProto((uint8_t*) & adkproto);
-#if defined(XOOM)
-                //added by Jaylen Scott Vanorden
-                if (rcode) {
-                        USBTRACE2("\r\nGot 1st bad code for proto: ", rcode);
-                        // Try once more
-                        rcode = getProto((uint8_t*) & adkproto);
-                }
-#endif
-                if (rcode) {
-                        goto FailGetProto; //init fails
-                }
-                USBTRACE2("\r\nADK protocol rev. ", adkproto);
-        }
-
-        //sending ID strings
-        sendStr(ACCESSORY_STRING_MANUFACTURER, manufacturer);
-        sendStr(ACCESSORY_STRING_MODEL, model);
-        sendStr(ACCESSORY_STRING_DESCRIPTION, description);
-        sendStr(ACCESSORY_STRING_VERSION, version);
-        sendStr(ACCESSORY_STRING_URI, uri);
-        sendStr(ACCESSORY_STRING_SERIAL, serial);
-
-        //switch to accessory mode
-        //the Android phone will reset
-        rcode = switchAcc();
-        if (rcode) {
-                goto FailSwAcc; //init fails
-        }
-        rcode = USB_ERROR_CONFIG_REQUIRES_ADDITIONAL_RESET;
-        delay(1000); // Give Android a chance to do its reset. This is a guess, and possibly could be lower.
-        goto SwAttempt; //switch to accessory mode attempted
-
-        /* diagnostic messages */
-FailGetDevDescr:
-#ifdef DEBUG_USB_HOST
-        NotifyFailGetDevDescr(rcode);
-        goto Fail;
-#endif
-
-FailSetDevTblEntry:
-#ifdef DEBUG_USB_HOST
-        NotifyFailSetDevTblEntry(rcode);
-        goto Fail;
-#endif
-
-FailGetConfDescr:
-#ifdef DEBUG_USB_HOST
-        NotifyFailGetConfDescr(rcode);
-        goto Fail;
-#endif
-
-FailSetConfDescr:
-#ifdef DEBUG_USB_HOST
-        NotifyFailSetConfDescr(rcode);
-        goto Fail;
-#endif
-
-FailGetProto:
-#ifdef DEBUG_USB_HOST
-        USBTRACE("\r\ngetProto:");
-        goto Fail;
-#endif
-
-FailSwAcc:
-#ifdef DEBUG_USB_HOST
-        USBTRACE("\r\nswAcc:");
-        goto Fail;
-#endif
-
-<<<<<<< HEAD
-        //FailOnInit:
-        //	USBTRACE("OnInit:");
-        //	goto Fail;
-        //
-SwAttempt:
-#ifdef DEBUG_USB_HOST
-        USBTRACE("\r\nAccessory mode switch attempt");
-=======
-SwAttempt:
-#ifdef DEBUG_USB_HOST
-        USBTRACE("\r\nAccessory mode switch attempt");
-#endif
-//FailOnInit:
-//        USBTRACE("OnInit:");
-//        goto Fail;
->>>>>>> 4512f0ee
-Fail:
-#endif
-        //USBTRACE2("\r\nADK Init Failed, error code: ", rcode);
-        //NotifyFail(rcode);
-        Release();
-        return rcode;
-}
-
-/* Extracts bulk-IN and bulk-OUT endpoint information from config descriptor */
-void ADK::EndpointXtract(uint8_t conf, uint8_t iface, uint8_t alt, uint8_t proto, const USB_ENDPOINT_DESCRIPTOR *pep) {
-        //ErrorMessage<uint8_t>(PSTR("Conf.Val"), conf);
-        //ErrorMessage<uint8_t>(PSTR("Iface Num"), iface);
-        //ErrorMessage<uint8_t>(PSTR("Alt.Set"), alt);
-
-        //added by Yuuichi Akagawa
-        if (bNumEP == 3) {
-                return;
-        }
-
-        bConfNum = conf;
-
-        if ((pep->bmAttributes & 0x02) == 2) {
-                uint8_t index = ((pep->bEndpointAddress & 0x80) == 0x80) ? epDataInIndex : epDataOutIndex;
-                // Fill in the endpoint info structure
-                epInfo[index].epAddr = (pep->bEndpointAddress & 0x0F);
-                epInfo[index].maxPktSize = (uint8_t)pep->wMaxPacketSize;
-
-                bNumEP++;
-
-                //PrintEndpointDescriptor(pep);
-        }
-}
-
-/* Performs a cleanup after failed Init() attempt */
-uint8_t ADK::Release() {
-        pUsb->GetAddressPool().FreeAddress(bAddress);
-
-        bNumEP = 1; //must have to be reset to 1
-
-        bAddress = 0;
-        ready = false;
-        return 0;
-}
-
-uint8_t ADK::RcvData(uint16_t *bytes_rcvd, uint8_t *dataptr) {
-        //USBTRACE2("\r\nAddr: ", bAddress );
-        //USBTRACE2("\r\nEP: ",epInfo[epDataInIndex].epAddr);
-        return pUsb->inTransfer(bAddress, epInfo[epDataInIndex].epAddr, bytes_rcvd, dataptr);
-}
-
-uint8_t ADK::SndData(uint16_t nbytes, uint8_t *dataptr) {
-        return pUsb->outTransfer(bAddress, epInfo[epDataOutIndex].epAddr, nbytes, dataptr);
-}
-
-void ADK::PrintEndpointDescriptor(const USB_ENDPOINT_DESCRIPTOR* ep_ptr) {
-        Notify(PSTR("Endpoint descriptor:"), 0x80);
-        Notify(PSTR("\r\nLength:\t\t"), 0x80);
-        PrintHex<uint8_t > (ep_ptr->bLength, 0x80);
-        Notify(PSTR("\r\nType:\t\t"), 0x80);
-        PrintHex<uint8_t > (ep_ptr->bDescriptorType, 0x80);
-        Notify(PSTR("\r\nAddress:\t"), 0x80);
-        PrintHex<uint8_t > (ep_ptr->bEndpointAddress, 0x80);
-        Notify(PSTR("\r\nAttributes:\t"), 0x80);
-        PrintHex<uint8_t > (ep_ptr->bmAttributes, 0x80);
-        Notify(PSTR("\r\nMaxPktSize:\t"), 0x80);
-        PrintHex<uint16_t > (ep_ptr->wMaxPacketSize, 0x80);
-        Notify(PSTR("\r\nPoll Intrv:\t"), 0x80);
-        PrintHex<uint8_t > (ep_ptr->bInterval, 0x80);
-        Notify(PSTR("\r\n"), 0x80);
-}
+/* Copyright (C) 2011 Circuits At Home, LTD. All rights reserved.
+
+This software may be distributed and modified under the terms of the GNU
+General Public License version 2 (GPL2) as published by the Free Software
+Foundation and appearing in the file GPL2.TXT included in the packaging of
+this file. Please note that GPL2 Section 2[b] requires that all works based
+on this software must also be made publicly available under the terms of
+the GPL2 ("Copyleft").
+
+Contact information
+-------------------
+
+Circuits At Home, LTD
+Web      :  http://www.circuitsathome.com
+e-mail   :  support@circuitsathome.com
+*/
+
+/* Google ADK interface */
+
+#include "adk.h"
+
+const uint8_t ADK::epDataInIndex = 1;
+const uint8_t ADK::epDataOutIndex = 2;
+
+ADK::ADK(USB *p, const char* manufacturer,
+        const char* model,
+        const char* description,
+        const char* version,
+        const char* uri,
+        const char* serial) :
+
+/* ADK ID Strings */
+manufacturer(manufacturer),
+model(model),
+description(description),
+version(version),
+uri(uri),
+serial(serial),
+pUsb(p), //pointer to USB class instance - mandatory
+bAddress(0), //device address - mandatory
+bConfNum(0), //configuration number
+bNumEP(1), //if config descriptor needs to be parsed
+ready(false) {
+        // initialize endpoint data structures
+        for (uint8_t i = 0; i < ADK_MAX_ENDPOINTS; i++) {
+                epInfo[i].epAddr = 0;
+                epInfo[i].maxPktSize = (i) ? 0 : 8;
+                epInfo[i].epAttribs = 0;
+                epInfo[i].bmNakPower = (i) ? USB_NAK_NOWAIT : USB_NAK_MAX_POWER;
+        }//for(uint8_t i=0; i<ADK_MAX_ENDPOINTS; i++...
+
+        // register in USB subsystem
+        if (pUsb) {
+                pUsb->RegisterDeviceClass(this); //set devConfig[] entry
+        }
+}
+
+uint8_t ADK::ConfigureDevice(uint8_t parent, uint8_t port, bool lowspeed) {
+        return Init(parent, port, lowspeed); // Just call Init. Yes, really!
+}
+
+/* Connection initialization of an Android phone */
+uint8_t ADK::Init(uint8_t parent, uint8_t port, bool lowspeed) {
+        uint8_t buf[sizeof (USB_DEVICE_DESCRIPTOR)];
+        USB_DEVICE_DESCRIPTOR * udd = reinterpret_cast<USB_DEVICE_DESCRIPTOR*>(buf);
+        uint8_t rcode;
+        uint8_t num_of_conf; // number of configurations
+        UsbDevice *p = NULL;
+        EpInfo *oldep_ptr = NULL;
+
+        // get memory address of USB device address pool
+        AddressPool &addrPool = pUsb->GetAddressPool();
+
+        USBTRACE("\r\nADK Init");
+
+        // check if address has already been assigned to an instance
+        if (bAddress) {
+                USBTRACE("\r\nAddress in use");
+                return USB_ERROR_CLASS_INSTANCE_ALREADY_IN_USE;
+        }
+
+        // Get pointer to pseudo device with address 0 assigned
+        p = addrPool.GetUsbDevicePtr(0);
+
+        if (!p) {
+                USBTRACE("\r\nAddress not found");
+                return USB_ERROR_ADDRESS_NOT_FOUND_IN_POOL;
+        }
+
+        if (!p->epinfo) {
+                USBTRACE("epinfo is null\r\n");
+                return USB_ERROR_EPINFO_IS_NULL;
+        }
+
+        // Save old pointer to EP_RECORD of address 0
+        oldep_ptr = p->epinfo;
+
+        // Temporary assign new pointer to epInfo to p->epinfo in order to avoid toggle inconsistence
+        p->epinfo = epInfo;
+
+        p->lowspeed = lowspeed;
+
+        // Get device descriptor
+        rcode = pUsb->getDevDescr(0, 0, sizeof (USB_DEVICE_DESCRIPTOR), (uint8_t*)buf);
+
+        // Restore p->epinfo
+        p->epinfo = oldep_ptr;
+
+        if (rcode) {
+                goto FailGetDevDescr;
+        }
+
+        // Allocate new address according to device class
+        bAddress = addrPool.AllocAddress(parent, false, port);
+
+        // Extract Max Packet Size from device descriptor
+        epInfo[0].maxPktSize = udd->bMaxPacketSize0;
+
+        // Assign new address to the device
+        rcode = pUsb->setAddr(0, 0, bAddress);
+        if (rcode) {
+                p->lowspeed = false;
+                addrPool.FreeAddress(bAddress);
+                bAddress = 0;
+                //USBTRACE2("setAddr:",rcode);
+                return rcode;
+        }//if (rcode...
+
+        //USBTRACE2("\r\nAddr:", bAddress);
+        // Spec says you should wait at least 200ms.
+        delay(300);
+
+        p->lowspeed = false;
+
+        //get pointer to assigned address record
+        p = addrPool.GetUsbDevicePtr(bAddress);
+        if (!p) {
+                return USB_ERROR_ADDRESS_NOT_FOUND_IN_POOL;
+        }
+
+        p->lowspeed = lowspeed;
+
+        // Assign epInfo to epinfo pointer - only EP0 is known
+        rcode = pUsb->setEpInfoEntry(bAddress, 1, epInfo);
+        if (rcode) {
+                goto FailSetDevTblEntry;
+        }
+
+        //check if ADK device is already in accessory mode; if yes, configure and exit
+        if (udd->idVendor == ADK_VID &&
+                (udd->idProduct == ADK_PID || udd->idProduct == ADB_PID)) {
+                USBTRACE("\r\nAcc.mode device detected");
+                /* go through configurations, find first bulk-IN, bulk-OUT EP, fill epInfo and quit */
+                num_of_conf = udd->bNumConfigurations;
+
+                //USBTRACE2("\r\nNC:",num_of_conf);
+                for (uint8_t i = 0; i < num_of_conf; i++) {
+                        ConfigDescParser < 0, 0, 0, 0 > confDescrParser(this);
+                        delay(1);
+                        rcode = pUsb->getConfDescr(bAddress, 0, i, &confDescrParser);
+#if defined(XOOM)
+                        //added by Jaylen Scott Vanorden
+                        if (rcode) {
+                                USBTRACE2("\r\nGot 1st bad code for config: ", rcode);
+                                // Try once more
+                                rcode = pUsb->getConfDescr(bAddress, 0, i, &confDescrParser);
+                        }
+#endif
+                        if (rcode) {
+                                goto FailGetConfDescr;
+                        }
+                        if (bNumEP > 2) {
+                                break;
+                        }
+                } // for (uint8_t i=0; i<num_of_conf; i++...
+
+                if (bNumEP == 3) {
+                        // Assign epInfo to epinfo pointer - this time all 3 endpoins
+                        rcode = pUsb->setEpInfoEntry(bAddress, 3, epInfo);
+                        if (rcode) {
+                                goto FailSetDevTblEntry;
+                        }
+                }
+
+                // Set Configuration Value
+                rcode = pUsb->setConf(bAddress, 0, bConfNum);
+                if (rcode) {
+                        goto FailSetConfDescr;
+                }
+                /* print endpoint structure */
+                /*
+                USBTRACE("\r\nEndpoint Structure:");
+                USBTRACE("\r\nEP0:");
+                USBTRACE2("\r\nAddr: ", epInfo[0].epAddr);
+                USBTRACE2("\r\nMax.pkt.size: ", epInfo[0].maxPktSize);
+                USBTRACE2("\r\nAttr: ", epInfo[0].epAttribs);
+                USBTRACE("\r\nEpout:");
+                USBTRACE2("\r\nAddr: ", epInfo[epDataOutIndex].epAddr);
+                USBTRACE2("\r\nMax.pkt.size: ", epInfo[epDataOutIndex].maxPktSize);
+                USBTRACE2("\r\nAttr: ", epInfo[epDataOutIndex].epAttribs);
+                USBTRACE("\r\nEpin:");
+                USBTRACE2("\r\nAddr: ", epInfo[epDataInIndex].epAddr);
+                USBTRACE2("\r\nMax.pkt.size: ", epInfo[epDataInIndex].maxPktSize);
+                USBTRACE2("\r\nAttr: ", epInfo[epDataInIndex].epAttribs);
+                */
+
+                USBTRACE("\r\nConfiguration successful");
+                ready = true;
+                return 0; //successful configuration
+        }//if( buf->idVendor == ADK_VID...
+
+        //probe device - get accessory protocol revision
+        {
+                uint16_t adkproto = -1;
+                delay(1);
+                rcode = getProto((uint8_t*) & adkproto);
+#if defined(XOOM)
+                //added by Jaylen Scott Vanorden
+                if (rcode) {
+                        USBTRACE2("\r\nGot 1st bad code for proto: ", rcode);
+                        // Try once more
+                        rcode = getProto((uint8_t*) & adkproto);
+                }
+#endif
+                if (rcode) {
+                        goto FailGetProto; //init fails
+                }
+                USBTRACE2("\r\nADK protocol rev. ", adkproto);
+        }
+
+        //sending ID strings
+        sendStr(ACCESSORY_STRING_MANUFACTURER, manufacturer);
+        sendStr(ACCESSORY_STRING_MODEL, model);
+        sendStr(ACCESSORY_STRING_DESCRIPTION, description);
+        sendStr(ACCESSORY_STRING_VERSION, version);
+        sendStr(ACCESSORY_STRING_URI, uri);
+        sendStr(ACCESSORY_STRING_SERIAL, serial);
+
+        //switch to accessory mode
+        //the Android phone will reset
+        rcode = switchAcc();
+        if (rcode) {
+                goto FailSwAcc; //init fails
+        }
+        rcode = USB_ERROR_CONFIG_REQUIRES_ADDITIONAL_RESET;
+        delay(1000); // Give Android a chance to do its reset. This is a guess, and possibly could be lower.
+        goto SwAttempt; //switch to accessory mode attempted
+
+        /* diagnostic messages */
+FailGetDevDescr:
+#ifdef DEBUG_USB_HOST
+        NotifyFailGetDevDescr(rcode);
+        goto Fail;
+#endif
+
+FailSetDevTblEntry:
+#ifdef DEBUG_USB_HOST
+        NotifyFailSetDevTblEntry(rcode);
+        goto Fail;
+#endif
+
+FailGetConfDescr:
+#ifdef DEBUG_USB_HOST
+        NotifyFailGetConfDescr(rcode);
+        goto Fail;
+#endif
+
+FailSetConfDescr:
+#ifdef DEBUG_USB_HOST
+        NotifyFailSetConfDescr(rcode);
+        goto Fail;
+#endif
+
+FailGetProto:
+#ifdef DEBUG_USB_HOST
+        USBTRACE("\r\ngetProto:");
+        goto Fail;
+#endif
+
+FailSwAcc:
+#ifdef DEBUG_USB_HOST
+        USBTRACE("\r\nswAcc:");
+        goto Fail;
+#endif
+
+//FailOnInit:
+        //	USBTRACE("OnInit:");
+        //	goto Fail;
+        //
+SwAttempt:
+#ifdef DEBUG_USB_HOST
+        USBTRACE("\r\nAccessory mode switch attempt");
+Fail:
+#endif
+        //USBTRACE2("\r\nADK Init Failed, error code: ", rcode);
+        //NotifyFail(rcode);
+        Release();
+        return rcode;
+}
+
+/* Extracts bulk-IN and bulk-OUT endpoint information from config descriptor */
+void ADK::EndpointXtract(uint8_t conf, uint8_t iface, uint8_t alt, uint8_t proto, const USB_ENDPOINT_DESCRIPTOR *pep) {
+        //ErrorMessage<uint8_t>(PSTR("Conf.Val"), conf);
+        //ErrorMessage<uint8_t>(PSTR("Iface Num"), iface);
+        //ErrorMessage<uint8_t>(PSTR("Alt.Set"), alt);
+
+        //added by Yuuichi Akagawa
+        if (bNumEP == 3) {
+                return;
+        }
+
+        bConfNum = conf;
+
+        if ((pep->bmAttributes & 0x02) == 2) {
+                uint8_t index = ((pep->bEndpointAddress & 0x80) == 0x80) ? epDataInIndex : epDataOutIndex;
+                // Fill in the endpoint info structure
+                epInfo[index].epAddr = (pep->bEndpointAddress & 0x0F);
+                epInfo[index].maxPktSize = (uint8_t)pep->wMaxPacketSize;
+
+                bNumEP++;
+
+                //PrintEndpointDescriptor(pep);
+        }
+}
+
+/* Performs a cleanup after failed Init() attempt */
+uint8_t ADK::Release() {
+        pUsb->GetAddressPool().FreeAddress(bAddress);
+
+        bNumEP = 1; //must have to be reset to 1
+
+        bAddress = 0;
+        ready = false;
+        return 0;
+}
+
+uint8_t ADK::RcvData(uint16_t *bytes_rcvd, uint8_t *dataptr) {
+        //USBTRACE2("\r\nAddr: ", bAddress );
+        //USBTRACE2("\r\nEP: ",epInfo[epDataInIndex].epAddr);
+        return pUsb->inTransfer(bAddress, epInfo[epDataInIndex].epAddr, bytes_rcvd, dataptr);
+}
+
+uint8_t ADK::SndData(uint16_t nbytes, uint8_t *dataptr) {
+        return pUsb->outTransfer(bAddress, epInfo[epDataOutIndex].epAddr, nbytes, dataptr);
+}
+
+void ADK::PrintEndpointDescriptor(const USB_ENDPOINT_DESCRIPTOR* ep_ptr) {
+        Notify(PSTR("Endpoint descriptor:"), 0x80);
+        Notify(PSTR("\r\nLength:\t\t"), 0x80);
+        PrintHex<uint8_t > (ep_ptr->bLength, 0x80);
+        Notify(PSTR("\r\nType:\t\t"), 0x80);
+        PrintHex<uint8_t > (ep_ptr->bDescriptorType, 0x80);
+        Notify(PSTR("\r\nAddress:\t"), 0x80);
+        PrintHex<uint8_t > (ep_ptr->bEndpointAddress, 0x80);
+        Notify(PSTR("\r\nAttributes:\t"), 0x80);
+        PrintHex<uint8_t > (ep_ptr->bmAttributes, 0x80);
+        Notify(PSTR("\r\nMaxPktSize:\t"), 0x80);
+        PrintHex<uint16_t > (ep_ptr->wMaxPacketSize, 0x80);
+        Notify(PSTR("\r\nPoll Intrv:\t"), 0x80);
+        PrintHex<uint8_t > (ep_ptr->bInterval, 0x80);
+        Notify(PSTR("\r\n"), 0x80);
+}