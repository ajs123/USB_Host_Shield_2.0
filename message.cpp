/* Copyright (C) 2011 Circuits At Home, LTD. All rights reserved.

This software may be distributed and modified under the terms of the GNU
General Public License version 2 (GPL2) as published by the Free Software
Foundation and appearing in the file GPL2.TXT included in the packaging of
this file. Please note that GPL2 Section 2[b] requires that all works based
on this software must also be made publicly available under the terms of
the GPL2 ("Copyleft").

Contact information
-------------------

Circuits At Home, LTD
Web      :  http://www.circuitsathome.com
e-mail   :  support@circuitsathome.com
 */

<<<<<<< HEAD
#if defined(ARDUINO) && ARDUINO >=100
#include "Arduino.h"
#else
#include <WProgram.h>
#endif

#define DEBUG
#include "message.h"
=======
#include "Usb.h"
>>>>>>> 86f88e53
// 0x80 is the default (i.e. trace) to turn off set this global to something lower.
// this allows for 126 other debugging levels.
// TO-DO: Allow assignment to a different serial port
int UsbDEBUGlvl = 0x80;

void E_Notifyc(char c, int lvl) {
        if (UsbDEBUGlvl < lvl) return;
#if defined(ARDUINO) && ARDUINO >=100
        USB_HOST_SERIAL.print(c);
#else
        USB_HOST_SERIAL.print(c, BYTE);
#endif
        //USB_HOST_SERIAL.flush();
}

void E_Notify(char const * msg, int lvl) {
        if (UsbDEBUGlvl < lvl) return;
        if (!msg) return;
        char c;

        while ((c = pgm_read_byte(msg++))) E_Notifyc(c, lvl);
}

void E_NotifyStr(char const * msg, int lvl) {
        if (UsbDEBUGlvl < lvl) return;
        if (!msg) return;
        char c;

        while (c = *msg++) E_Notifyc(c, lvl);
}

void E_Notify(uint8_t b, int lvl) {
        if (UsbDEBUGlvl < lvl) return;
#if defined(ARDUINO) && ARDUINO >=100
        USB_HOST_SERIAL.print(b);
#else
        USB_HOST_SERIAL.print(b, DEC);
#endif
        //USB_HOST_SERIAL.flush();
}

void E_Notify(double d, int lvl) {
        if (UsbDEBUGlvl < lvl) return;
        USB_HOST_SERIAL.print(d);
        //USB_HOST_SERIAL.flush();
}

#ifdef DEBUG_USB_HOST
void NotifyFailGetDevDescr(void) {
        Notify(PSTR("\r\ngetDevDescr "), 0x80);
}

void NotifyFailSetDevTblEntry(void) {
        Notify(PSTR("\r\nsetDevTblEn "), 0x80);
}
void NotifyFailGetConfDescr(void) {
        Notify(PSTR("\r\ngetConf "), 0x80);
}

void NotifyFailSetConfDescr(void) {
        Notify(PSTR("\r\nsetConf "), 0x80);
}

void NotifyFailGetDevDescr(uint8_t reason) {
        NotifyFailGetDevDescr();
        NotifyFail(reason);
}

void NotifyFailSetDevTblEntry(uint8_t reason) {
        NotifyFailSetDevTblEntry();
        NotifyFail(reason);

}

void NotifyFailGetConfDescr(uint8_t reason) {
        NotifyFailGetConfDescr();
        NotifyFail(reason);
}

void NotifyFailSetConfDescr(uint8_t reason) {
        NotifyFailSetConfDescr();
        NotifyFail(reason);
}

void NotifyFailUnknownDevice(uint16_t VID, uint16_t PID) {
        Notify(PSTR("\r\nUnknown Device Connected - VID: "), 0x80);
        D_PrintHex<uint16_t > (VID, 0x80);
        Notify(PSTR(" PID: "), 0x80);
        D_PrintHex<uint16_t > (PID, 0x80);
}

void NotifyFail(uint8_t rcode) {
        D_PrintHex<uint8_t > (rcode, 0x80);
        Notify(PSTR("\r\n"), 0x80);
}
#endif
<|MERGE_RESOLUTION|>--- conflicted
+++ resolved
@@ -1,125 +1,114 @@
-/* Copyright (C) 2011 Circuits At Home, LTD. All rights reserved.
-
-This software may be distributed and modified under the terms of the GNU
-General Public License version 2 (GPL2) as published by the Free Software
-Foundation and appearing in the file GPL2.TXT included in the packaging of
-this file. Please note that GPL2 Section 2[b] requires that all works based
-on this software must also be made publicly available under the terms of
-the GPL2 ("Copyleft").
-
-Contact information
--------------------
-
-Circuits At Home, LTD
-Web      :  http://www.circuitsathome.com
-e-mail   :  support@circuitsathome.com
- */
-
-<<<<<<< HEAD
-#if defined(ARDUINO) && ARDUINO >=100
-#include "Arduino.h"
-#else
-#include <WProgram.h>
-#endif
-
-#define DEBUG
-#include "message.h"
-=======
-#include "Usb.h"
->>>>>>> 86f88e53
-// 0x80 is the default (i.e. trace) to turn off set this global to something lower.
-// this allows for 126 other debugging levels.
-// TO-DO: Allow assignment to a different serial port
-int UsbDEBUGlvl = 0x80;
-
-void E_Notifyc(char c, int lvl) {
-        if (UsbDEBUGlvl < lvl) return;
-#if defined(ARDUINO) && ARDUINO >=100
-        USB_HOST_SERIAL.print(c);
-#else
-        USB_HOST_SERIAL.print(c, BYTE);
-#endif
-        //USB_HOST_SERIAL.flush();
-}
-
-void E_Notify(char const * msg, int lvl) {
-        if (UsbDEBUGlvl < lvl) return;
-        if (!msg) return;
-        char c;
-
-        while ((c = pgm_read_byte(msg++))) E_Notifyc(c, lvl);
-}
-
-void E_NotifyStr(char const * msg, int lvl) {
-        if (UsbDEBUGlvl < lvl) return;
-        if (!msg) return;
-        char c;
-
-        while (c = *msg++) E_Notifyc(c, lvl);
-}
-
-void E_Notify(uint8_t b, int lvl) {
-        if (UsbDEBUGlvl < lvl) return;
-#if defined(ARDUINO) && ARDUINO >=100
-        USB_HOST_SERIAL.print(b);
-#else
-        USB_HOST_SERIAL.print(b, DEC);
-#endif
-        //USB_HOST_SERIAL.flush();
-}
-
-void E_Notify(double d, int lvl) {
-        if (UsbDEBUGlvl < lvl) return;
-        USB_HOST_SERIAL.print(d);
-        //USB_HOST_SERIAL.flush();
-}
-
-#ifdef DEBUG_USB_HOST
-void NotifyFailGetDevDescr(void) {
-        Notify(PSTR("\r\ngetDevDescr "), 0x80);
-}
-
-void NotifyFailSetDevTblEntry(void) {
-        Notify(PSTR("\r\nsetDevTblEn "), 0x80);
-}
-void NotifyFailGetConfDescr(void) {
-        Notify(PSTR("\r\ngetConf "), 0x80);
-}
-
-void NotifyFailSetConfDescr(void) {
-        Notify(PSTR("\r\nsetConf "), 0x80);
-}
-
-void NotifyFailGetDevDescr(uint8_t reason) {
-        NotifyFailGetDevDescr();
-        NotifyFail(reason);
-}
-
-void NotifyFailSetDevTblEntry(uint8_t reason) {
-        NotifyFailSetDevTblEntry();
-        NotifyFail(reason);
-
-}
-
-void NotifyFailGetConfDescr(uint8_t reason) {
-        NotifyFailGetConfDescr();
-        NotifyFail(reason);
-}
-
-void NotifyFailSetConfDescr(uint8_t reason) {
-        NotifyFailSetConfDescr();
-        NotifyFail(reason);
-}
-
-void NotifyFailUnknownDevice(uint16_t VID, uint16_t PID) {
-        Notify(PSTR("\r\nUnknown Device Connected - VID: "), 0x80);
-        D_PrintHex<uint16_t > (VID, 0x80);
-        Notify(PSTR(" PID: "), 0x80);
-        D_PrintHex<uint16_t > (PID, 0x80);
-}
-
-void NotifyFail(uint8_t rcode) {
-        D_PrintHex<uint8_t > (rcode, 0x80);
-        Notify(PSTR("\r\n"), 0x80);
-}
-#endif
+/* Copyright (C) 2011 Circuits At Home, LTD. All rights reserved.
+
+This software may be distributed and modified under the terms of the GNU
+General Public License version 2 (GPL2) as published by the Free Software
+Foundation and appearing in the file GPL2.TXT included in the packaging of
+this file. Please note that GPL2 Section 2[b] requires that all works based
+on this software must also be made publicly available under the terms of
+the GPL2 ("Copyleft").
+
+Contact information
+-------------------
+
+Circuits At Home, LTD
+Web      :  http://www.circuitsathome.com
+e-mail   :  support@circuitsathome.com
+ */
+
+#include "Usb.h"
+// 0x80 is the default (i.e. trace) to turn off set this global to something lower.
+// this allows for 126 other debugging levels.
+// TO-DO: Allow assignment to a different serial port
+int UsbDEBUGlvl = 0x80;
+
+void E_Notifyc(char c, int lvl) {
+        if (UsbDEBUGlvl < lvl) return;
+#if defined(ARDUINO) && ARDUINO >=100
+        USB_HOST_SERIAL.print(c);
+#else
+        USB_HOST_SERIAL.print(c, BYTE);
+#endif
+        //USB_HOST_SERIAL.flush();
+}
+
+void E_Notify(char const * msg, int lvl) {
+        if (UsbDEBUGlvl < lvl) return;
+        if (!msg) return;
+        char c;
+
+        while ((c = pgm_read_byte(msg++))) E_Notifyc(c, lvl);
+}
+
+void E_NotifyStr(char const * msg, int lvl) {
+        if (UsbDEBUGlvl < lvl) return;
+        if (!msg) return;
+        char c;
+
+        while (c = *msg++) E_Notifyc(c, lvl);
+}
+
+void E_Notify(uint8_t b, int lvl) {
+        if (UsbDEBUGlvl < lvl) return;
+#if defined(ARDUINO) && ARDUINO >=100
+        USB_HOST_SERIAL.print(b);
+#else
+        USB_HOST_SERIAL.print(b, DEC);
+#endif
+        //USB_HOST_SERIAL.flush();
+}
+
+void E_Notify(double d, int lvl) {
+        if (UsbDEBUGlvl < lvl) return;
+        USB_HOST_SERIAL.print(d);
+        //USB_HOST_SERIAL.flush();
+}
+
+#ifdef DEBUG_USB_HOST
+void NotifyFailGetDevDescr(void) {
+        Notify(PSTR("\r\ngetDevDescr "), 0x80);
+}
+
+void NotifyFailSetDevTblEntry(void) {
+        Notify(PSTR("\r\nsetDevTblEn "), 0x80);
+}
+void NotifyFailGetConfDescr(void) {
+        Notify(PSTR("\r\ngetConf "), 0x80);
+}
+
+void NotifyFailSetConfDescr(void) {
+        Notify(PSTR("\r\nsetConf "), 0x80);
+}
+
+void NotifyFailGetDevDescr(uint8_t reason) {
+        NotifyFailGetDevDescr();
+        NotifyFail(reason);
+}
+
+void NotifyFailSetDevTblEntry(uint8_t reason) {
+        NotifyFailSetDevTblEntry();
+        NotifyFail(reason);
+
+}
+
+void NotifyFailGetConfDescr(uint8_t reason) {
+        NotifyFailGetConfDescr();
+        NotifyFail(reason);
+}
+
+void NotifyFailSetConfDescr(uint8_t reason) {
+        NotifyFailSetConfDescr();
+        NotifyFail(reason);
+}
+
+void NotifyFailUnknownDevice(uint16_t VID, uint16_t PID) {
+        Notify(PSTR("\r\nUnknown Device Connected - VID: "), 0x80);
+        D_PrintHex<uint16_t > (VID, 0x80);
+        Notify(PSTR(" PID: "), 0x80);
+        D_PrintHex<uint16_t > (PID, 0x80);
+}
+
+void NotifyFail(uint8_t rcode) {
+        D_PrintHex<uint8_t > (rcode, 0x80);
+        Notify(PSTR("\r\n"), 0x80);
+}
+#endif