language: python
python:
    - "2.7"

# Cache PlatformIO packages using Travis CI container-based infrastructure
sudo: false
cache:
    directories:
        - "~/.platformio"

# Generated using: find examples -type f -name "*.ino" | rev | cut -d/ -f2- | rev | sed 's/^/    - PLATFORMIO_CI_SRC=/' > tmp.yml
env:
    - PLATFORMIO_CI_SRC=examples/acm/acm_terminal
    - PLATFORMIO_CI_SRC=examples/adk/adk_barcode
    - PLATFORMIO_CI_SRC=examples/adk/ArduinoBlinkLED
    - PLATFORMIO_CI_SRC=examples/adk/demokit_20
    - PLATFORMIO_CI_SRC=examples/adk/term_test
    - PLATFORMIO_CI_SRC=examples/adk/term_time
    - PLATFORMIO_CI_SRC=examples/Bluetooth/BTHID
    - PLATFORMIO_CI_SRC=examples/Bluetooth/PS3BT
    - PLATFORMIO_CI_SRC=examples/Bluetooth/PS3Multi
    - PLATFORMIO_CI_SRC=examples/Bluetooth/PS3SPP
    - PLATFORMIO_CI_SRC=examples/Bluetooth/PS4BT
    - PLATFORMIO_CI_SRC=examples/Bluetooth/SPP
    - PLATFORMIO_CI_SRC=examples/Bluetooth/SPPMulti
    - PLATFORMIO_CI_SRC=examples/Bluetooth/Wii
    - PLATFORMIO_CI_SRC=examples/Bluetooth/WiiBalanceBoard
    - PLATFORMIO_CI_SRC=examples/Bluetooth/WiiIRCamera PLATFORMIO_BUILD_FLAGS="-DWIICAMERA"
    - PLATFORMIO_CI_SRC=examples/Bluetooth/WiiMulti
    - PLATFORMIO_CI_SRC=examples/Bluetooth/WiiUProController
    - PLATFORMIO_CI_SRC=examples/board_qc
    - PLATFORMIO_CI_SRC=examples/cdc_XR21B1411/XR_terminal
    - PLATFORMIO_CI_SRC=examples/ftdi/USBFTDILoopback
    - PLATFORMIO_CI_SRC=examples/HID/le3dp
    - PLATFORMIO_CI_SRC=examples/HID/scale
    - PLATFORMIO_CI_SRC=examples/HID/SRWS1
    - PLATFORMIO_CI_SRC=examples/HID/USBHID_desc
    - PLATFORMIO_CI_SRC=examples/HID/USBHIDBootKbd
    - PLATFORMIO_CI_SRC=examples/HID/USBHIDBootKbdAndMouse
    - PLATFORMIO_CI_SRC=examples/HID/USBHIDBootMouse
    - PLATFORMIO_CI_SRC=examples/HID/USBHIDJoystick
    - PLATFORMIO_CI_SRC=examples/HID/USBHIDMultimediaKbd
    - PLATFORMIO_CI_SRC=examples/hub_demo
    - PLATFORMIO_CI_SRC=examples/max_LCD
    - PLATFORMIO_CI_SRC=examples/pl2303/pl2303_gprs_terminal
    - PLATFORMIO_CI_SRC=examples/pl2303/pl2303_gps
    - PLATFORMIO_CI_SRC=examples/pl2303/pl2303_tinygps
    - PLATFORMIO_CI_SRC=examples/pl2303/pl2303_xbee_terminal
    - PLATFORMIO_CI_SRC=examples/PS3USB
    - PLATFORMIO_CI_SRC=examples/PS4USB
    - PLATFORMIO_CI_SRC=examples/PSBuzz
    # - PLATFORMIO_CI_SRC=examples/testusbhostFAT
    - PLATFORMIO_CI_SRC=examples/USB_desc
    - PLATFORMIO_CI_SRC=examples/USBH_MIDI/bidrectional_converter
    - PLATFORMIO_CI_SRC=examples/USBH_MIDI/eVY1_sample
    - PLATFORMIO_CI_SRC=examples/USBH_MIDI/USB_MIDI_converter
    - PLATFORMIO_CI_SRC=examples/USBH_MIDI/USB_MIDI_converter_multi
    - PLATFORMIO_CI_SRC=examples/USBH_MIDI/USBH_MIDI_dump
    - PLATFORMIO_CI_SRC=examples/Xbox/XBOXOLD
    - PLATFORMIO_CI_SRC=examples/Xbox/XBOXONE
    - PLATFORMIO_CI_SRC=examples/Xbox/XBOXRECV
    - PLATFORMIO_CI_SRC=examples/Xbox/XBOXUSB

install:
    - pip install -U platformio
    - export PLATFORMIO_BUILD_FLAGS="$PLATFORMIO_BUILD_FLAGS -DDEBUG_USB_HOST -Wall -Werror"

    #
    # Libraries from PlatformIO Library Registry:
    #
    # http://platformio.org/lib/show/62/MIDI
    # http://platformio.org/lib/show/416/TinyGPS
    # http://platformio.org/lib/show/417/SPI4Teensy3
    - platformio lib install 62 416 417

script:
<<<<<<< HEAD
    - platformio ci --lib="." --board=uno --board=due --board=genuino101 --board=teensy30 --board=teensy31 --board=teensy35 --board=teensy36 --board=teensylc --board=esp12e --board=nodemcu
=======
    - platformio ci --lib="." --board=uno --board=due --board=teensy30 --board=teensy31 --board=teensy35 --board=teensy36 --board=teensylc
    - platformio ci --verbose --lib="." --board=esp12e --board=nodemcu --project-option="build_flags=-Wno-unused-function" # Workaround https://github.com/esp8266/Arduino/pull/2881
>>>>>>> 7b0487da
<|MERGE_RESOLUTION|>--- conflicted
+++ resolved
@@ -74,9 +74,5 @@
     - platformio lib install 62 416 417
 
 script:
-<<<<<<< HEAD
-    - platformio ci --lib="." --board=uno --board=due --board=genuino101 --board=teensy30 --board=teensy31 --board=teensy35 --board=teensy36 --board=teensylc --board=esp12e --board=nodemcu
-=======
-    - platformio ci --lib="." --board=uno --board=due --board=teensy30 --board=teensy31 --board=teensy35 --board=teensy36 --board=teensylc
-    - platformio ci --verbose --lib="." --board=esp12e --board=nodemcu --project-option="build_flags=-Wno-unused-function" # Workaround https://github.com/esp8266/Arduino/pull/2881
->>>>>>> 7b0487da
+    - platformio ci --lib="." --board=uno --board=due --board=genuino101 --board=teensy30 --board=teensy31 --board=teensy35 --board=teensy36 --board=teensylc
+    - platformio ci --lib="." --board=esp12e --board=nodemcu --project-option="build_flags=-Wno-unused-function" # Workaround https://github.com/esp8266/Arduino/pull/2881