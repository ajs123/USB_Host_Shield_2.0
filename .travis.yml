language: python
python:
    - "2.7"

# Cache PlatformIO packages using Travis CI container-based infrastructure
sudo: false
cache:
    directories:
        - "~/.platformio"

# Generated using: find examples -type f -name "*.ino" | rev | cut -d/ -f2- | rev | sed 's/^/    - PLATFORMIO_CI_SRC=/' > tmp.yml
env:
    - PLATFORMIO_CI_SRC=examples/acm/acm_terminal
    - PLATFORMIO_CI_SRC=examples/adk/adk_barcode
    - PLATFORMIO_CI_SRC=examples/adk/ArduinoBlinkLED
    - PLATFORMIO_CI_SRC=examples/adk/demokit_20
    - PLATFORMIO_CI_SRC=examples/adk/term_test
    - PLATFORMIO_CI_SRC=examples/adk/term_time
    - PLATFORMIO_CI_SRC=examples/Bluetooth/BTHID
    - PLATFORMIO_CI_SRC=examples/Bluetooth/PS3BT
    - PLATFORMIO_CI_SRC=examples/Bluetooth/PS3Multi
    - PLATFORMIO_CI_SRC=examples/Bluetooth/PS3SPP
    - PLATFORMIO_CI_SRC=examples/Bluetooth/PS4BT
    - PLATFORMIO_CI_SRC=examples/Bluetooth/SPP
    - PLATFORMIO_CI_SRC=examples/Bluetooth/SPPMulti
    - PLATFORMIO_CI_SRC=examples/Bluetooth/Wii
    - PLATFORMIO_CI_SRC=examples/Bluetooth/WiiBalanceBoard
    - PLATFORMIO_CI_SRC=examples/Bluetooth/WiiIRCamera
    - PLATFORMIO_CI_SRC=examples/Bluetooth/WiiMulti
    - PLATFORMIO_CI_SRC=examples/Bluetooth/WiiUProController
    - PLATFORMIO_CI_SRC=examples/board_qc
    - PLATFORMIO_CI_SRC=examples/cdc_XR21B1411/XR_terminal
    - PLATFORMIO_CI_SRC=examples/ftdi/USBFTDILoopback
    - PLATFORMIO_CI_SRC=examples/HID/le3dp
    - PLATFORMIO_CI_SRC=examples/HID/scale
    - PLATFORMIO_CI_SRC=examples/HID/SRWS1
    - PLATFORMIO_CI_SRC=examples/HID/USBHID_desc
    - PLATFORMIO_CI_SRC=examples/HID/USBHIDBootKbd
    - PLATFORMIO_CI_SRC=examples/HID/USBHIDBootKbdAndMouse
    - PLATFORMIO_CI_SRC=examples/HID/USBHIDBootMouse
    - PLATFORMIO_CI_SRC=examples/HID/USBHIDJoystick
    - PLATFORMIO_CI_SRC=examples/HID/USBHIDMultimediaKbd
    - PLATFORMIO_CI_SRC=examples/hub_demo
    - PLATFORMIO_CI_SRC=examples/max_LCD
    - PLATFORMIO_CI_SRC=examples/pl2303/pl2303_gprs_terminal
    - PLATFORMIO_CI_SRC=examples/pl2303/pl2303_gps
    - PLATFORMIO_CI_SRC=examples/pl2303/pl2303_tinygps
    - PLATFORMIO_CI_SRC=examples/pl2303/pl2303_xbee_terminal
    - PLATFORMIO_CI_SRC=examples/PS3USB
    - PLATFORMIO_CI_SRC=examples/PS4USB
    - PLATFORMIO_CI_SRC=examples/PSBuzz
    # - PLATFORMIO_CI_SRC=examples/testusbhostFAT
    - PLATFORMIO_CI_SRC=examples/USB_desc
    - PLATFORMIO_CI_SRC=examples/USBH_MIDI/bidrectional_converter
    - PLATFORMIO_CI_SRC=examples/USBH_MIDI/eVY1_sample
    - PLATFORMIO_CI_SRC=examples/USBH_MIDI/USB_MIDI_converter
    - PLATFORMIO_CI_SRC=examples/USBH_MIDI/USB_MIDI_converter_multi
    - PLATFORMIO_CI_SRC=examples/USBH_MIDI/USBH_MIDI_dump
    - PLATFORMIO_CI_SRC=examples/Xbox/XBOXOLD
    - PLATFORMIO_CI_SRC=examples/Xbox/XBOXONE
    - PLATFORMIO_CI_SRC=examples/Xbox/XBOXRECV
    - PLATFORMIO_CI_SRC=examples/Xbox/XBOXUSB

install:
    - pip install -U platformio
<<<<<<< HEAD
    - export PLATFORMIO_BUILD_FLAGS="-DDEBUG_USB_HOST -DWIICAMERA -Wall -Werror -Wno-strict-aliasing -Wno-unused-function"
=======
    - export PLATFORMIO_BUILD_FLAGS="-DDEBUG_USB_HOST -DWIICAMERA -Wall -Werror"
>>>>>>> f89593e4

    #
    # Libraries from PlatformIO Library Registry:
    #
    # http://platformio.org/lib/show/62/MIDI
    # http://platformio.org/lib/show/416/TinyGPS
    # http://platformio.org/lib/show/417/SPI4Teensy3
    - platformio lib install 62 416 417

script:
    - platformio ci --board=uno --board=due --board=teensy30 --board=teensy31 --board=teensy35 --board=teensy36 --board=teensylc --board=esp12e --board=nodemcu --lib="."<|MERGE_RESOLUTION|>--- conflicted
+++ resolved
@@ -63,11 +63,7 @@
 
 install:
     - pip install -U platformio
-<<<<<<< HEAD
-    - export PLATFORMIO_BUILD_FLAGS="-DDEBUG_USB_HOST -DWIICAMERA -Wall -Werror -Wno-strict-aliasing -Wno-unused-function"
-=======
-    - export PLATFORMIO_BUILD_FLAGS="-DDEBUG_USB_HOST -DWIICAMERA -Wall -Werror"
->>>>>>> f89593e4
+    - export PLATFORMIO_BUILD_FLAGS="-DDEBUG_USB_HOST -DWIICAMERA -Wall -Werror -Wno-unused-function"
 
     #
     # Libraries from PlatformIO Library Registry:
