--- conflicted
+++ resolved
@@ -129,15 +129,10 @@
 #define USING_SPI4TEENSY3 0
 #endif
 
-<<<<<<< HEAD
 #if (defined(ARDUINO_SAM_DUE) && defined(__SAM3X8E__)) || defined(RBL_NRF51822)
 #include <SPI.h> // Use the Arduino SPI library for the Arduino Due and RedBearLab nRF51822
-=======
-#if (defined(ARDUINO_SAM_DUE) && defined(__SAM3X8E__))
-#include <SPI.h> // Use the Arduino SPI library
 #endif
-#if  defined(__PIC32MX__) || defined(__PIC32MZ__)
+#if defined(__PIC32MX__) || defined(__PIC32MZ__)
 #include <../../../../hardware/pic32/libraries/SPI/SPI.h> // Hack to use the SPI library
->>>>>>> bd8c8e74
 #endif
 #endif	/* SETTINGS_H */