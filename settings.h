/* Copyright (C) 2011 Circuits At Home, LTD. All rights reserved.

This software may be distributed and modified under the terms of the GNU
General Public License version 2 (GPL2) as published by the Free Software
Foundation and appearing in the file GPL2.TXT included in the packaging of
this file. Please note that GPL2 Section 2[b] requires that all works based
on this software must also be made publicly available under the terms of
the GPL2 ("Copyleft").

Contact information
-------------------

Circuits At Home, LTD
Web      :  http://www.circuitsathome.com
e-mail   :  support@circuitsathome.com
 */

#ifndef USB_HOST_SHIELD_SETTINGS_H
#define USB_HOST_SHIELD_SETTINGS_H
#include "macros.h"

////////////////////////////////////////////////////////////////////////////////
// DEBUGGING
////////////////////////////////////////////////////////////////////////////////

/* Set this to 1 to activate serial debugging */
#define ENABLE_UHS_DEBUGGING 0

/* This can be used to select which serial port to use for debugging if
 * multiple serial ports are available.
 * For example Serial3.
 */
#ifndef USB_HOST_SERIAL
#define USB_HOST_SERIAL Serial
#endif

////////////////////////////////////////////////////////////////////////////////
// Manual board activation
////////////////////////////////////////////////////////////////////////////////

/* Set this to 1 if you are using an Arduino Mega ADK board with MAX3421e built-in */
#define USE_UHS_MEGA_ADK 0 // If you are using Arduino 1.5.5 or newer there is no need to do this manually

/* Set this to 1 if you are using a Black Widdow */
#define USE_UHS_BLACK_WIDDOW 0

/* Set this to a one to use the xmem2 lock. This is needed for multitasking and threading */
#define USE_XMEM_SPI_LOCK 0

////////////////////////////////////////////////////////////////////////////////
// Wii IR camera
////////////////////////////////////////////////////////////////////////////////

/* Set this to 1 to activate code for the Wii IR camera */
#define ENABLE_WII_IR_CAMERA 0

////////////////////////////////////////////////////////////////////////////////
// MASS STORAGE
////////////////////////////////////////////////////////////////////////////////
// <<<<<<<<<<<<<<<< IMPORTANT >>>>>>>>>>>>>>>
// Set this to 1 to support single LUN devices, and save RAM. -- I.E. thumb drives.
// Each LUN needs ~13 bytes to be able to track the state of each unit.
#ifndef MASS_MAX_SUPPORTED_LUN
#define MASS_MAX_SUPPORTED_LUN 8
#endif

////////////////////////////////////////////////////////////////////////////////
// Set to 1 to use the faster spi4teensy3 driver.
////////////////////////////////////////////////////////////////////////////////
#ifndef USE_SPI4TEENSY3
#define USE_SPI4TEENSY3 1
#endif

////////////////////////////////////////////////////////////////////////////////
// AUTOMATIC Settings
////////////////////////////////////////////////////////////////////////////////

// No user serviceable parts below this line.
// DO NOT change anything below here unless you are a developer!

#include "version_helper.h"

#if defined(__GNUC__) && defined(__AVR__)
#ifndef GCC_VERSION
#define GCC_VERSION (__GNUC__ * 10000 + __GNUC_MINOR__ * 100 + __GNUC_PATCHLEVEL__)
#endif
#if GCC_VERSION < 40602 // Test for GCC < 4.6.2
#ifdef PROGMEM
#undef PROGMEM
#define PROGMEM __attribute__((section(".progmem.data"))) // Workaround for http://gcc.gnu.org/bugzilla/show_bug.cgi?id=34734#c4
#ifdef PSTR
#undef PSTR
#define PSTR(s) (__extension__({static const char __c[] PROGMEM = (s); &__c[0];})) // Copied from pgmspace.h in avr-libc source
#endif
#endif
#endif
#endif

#if !defined(DEBUG_USB_HOST) && ENABLE_UHS_DEBUGGING
#define DEBUG_USB_HOST
#endif

#if !defined(WIICAMERA) && ENABLE_WII_IR_CAMERA
#define WIICAMERA
#endif

// To use some other locking (e.g. freertos),
// define XMEM_ACQUIRE_SPI and XMEM_RELEASE_SPI to point to your lock and unlock.
// NOTE: NO argument is passed. You have to do this within your routine for
// whatever you are using to lock and unlock.
#if !defined(XMEM_ACQUIRE_SPI)
#if USE_XMEM_SPI_LOCK || defined(USE_MULTIPLE_APP_API)
#include <xmem.h>
#else
#define XMEM_ACQUIRE_SPI() (void(0))
#define XMEM_RELEASE_SPI() (void(0))
#endif
#endif

#if !defined(EXT_RAM) && defined(EXT_RAM_STACK) || defined(EXT_RAM_HEAP)
#include <xmem.h>
#else
#define EXT_RAM 0
#endif

#if defined(CORE_TEENSY) && (defined(__MK20DX128__) || defined(__MK20DX256__))
#define USING_SPI4TEENSY3 USE_SPI4TEENSY3
#else
#define USING_SPI4TEENSY3 0
#endif

#if ((defined(ARDUINO_SAM_DUE) && defined(__SAM3X8E__)) || defined(RBL_NRF51822) || ARDUINO >= 10600) && !USING_SPI4TEENSY3
#include <SPI.h> // Use the Arduino SPI library for the Arduino Due, RedBearLab nRF51822 or if the SPI library with transaction is available
#endif
#if defined(__PIC32MX__) || defined(__PIC32MZ__)
#include <../../../../hardware/pic32/libraries/SPI/SPI.h> // Hack to use the SPI library
#endif
<<<<<<< HEAD

#endif	/* SETTINGS_H */
=======
#endif /* SETTINGS_H */
>>>>>>> ceda6e18
<|MERGE_RESOLUTION|>--- conflicted
+++ resolved
@@ -135,9 +135,5 @@
 #if defined(__PIC32MX__) || defined(__PIC32MZ__)
 #include <../../../../hardware/pic32/libraries/SPI/SPI.h> // Hack to use the SPI library
 #endif
-<<<<<<< HEAD
 
-#endif	/* SETTINGS_H */
-=======
-#endif /* SETTINGS_H */
->>>>>>> ceda6e18
+#endif /* SETTINGS_H */