--- conflicted
+++ resolved
@@ -2,11 +2,6 @@
 // The code for the Android application is heavily based on this guide: http://allaboutee.com/2011/12/31/arduino-adk-board-blink-an-led-with-your-phone-code-and-explanation/ by Miguel
 #include <adk.h>
 
-<<<<<<< HEAD
-#ifdef dobogusinclude // Satisfy the IDE, which needs to see the include statment in the ino too.
-#include <SPI.h>
-#include <spi4teensy3.h>
-=======
 //
 // CAUTION! WARNING! ATTENTION! VORSICHT! ADVARSEL! ¡CUIDADO! ВНИМАНИЕ!
 //
@@ -26,7 +21,6 @@
 #ifdef dobogusinclude
 #include <spi4teensy3.h>
 #include <SPI.h>
->>>>>>> d19d78f9
 #endif
 
 USB Usb;
