/* USB Host Shield 2.0 board quality control routine */
/* To see the output set your terminal speed to 115200 */
/* for GPIO test to pass you need to connect GPIN0 to GPOUT7, GPIN1 to GPOUT6, etc. */
/* otherwise press any key after getting GPIO error to complete the test */
/**/
#include <usbhub.h>

/* variables */
uint8_t rcode;
uint8_t usbstate;
uint8_t laststate;
//uint8_t buf[sizeof(USB_DEVICE_DESCRIPTOR)];
USB_DEVICE_DESCRIPTOR buf;

/* objects */
USB Usb;
//USBHub hub(&Usb);

<<<<<<< HEAD
            
void setup()
{
  Serial.begin( 115200 );
  while (!Serial); // Wait for serial port to connect - used on Leonardo, Teensy and other boards with built-in USB CDC serial connection
  E_Notify(PSTR("\r\nCircuits At Home 2011"),0x80);
  E_Notify(PSTR("\r\nUSB Host Shield Quality Control Routine"),0x80);  
  /* SPI quick test - check revision register */
  E_Notify(PSTR("\r\nReading REVISION register... Die revision "),0x80);
  {
    uint8_t tmpbyte = Usb.regRd( rREVISION );
    switch( tmpbyte ) {
      case( 0x01):  //rev.01
        E_Notify(PSTR("01"),0x80);
        break;
    case( 0x12):  //rev.02
        E_Notify(PSTR("02"),0x80);
        break;
    case( 0x13):  //rev.03
        E_Notify(PSTR("03"),0x80);
        break;
    default:
      E_Notify(PSTR("invalid. Value returned: "),0x80);
      print_hex( tmpbyte, 8 );
      halt55();
      break;
    }//switch( tmpbyte...
  }//check revision register
  /* SPI long test */
  {
    E_Notify(PSTR("\r\nSPI long test. Transfers 1MB of data. Each dot is 64K"),0x80); 
    uint8_t sample_wr = 0;
    uint8_t sample_rd = 0;
    uint8_t gpinpol_copy = Usb.regRd( rGPINPOL );
    for( uint8_t i = 0; i < 16; i++ ) {
      for( uint16_t j = 0; j < 65535; j++ ) {
        Usb.regWr( rGPINPOL, sample_wr );
        sample_rd = Usb.regRd( rGPINPOL );
        if( sample_rd != sample_wr ) {
          E_Notify(PSTR("\r\nTest failed.  "),0x80);
          E_Notify(PSTR("Value written: "),0x80);
          print_hex( sample_wr, 8 );
          E_Notify(PSTR(" read: "),0x80);
          print_hex( sample_rd, 8 ); 
          halt55();
        }//if( sample_rd != sample_wr..
         sample_wr++;
      }//for( uint16_t j...
      E_Notify(PSTR("."),0x80);
    }//for( uint8_t i...
    Usb.regWr( rGPINPOL, gpinpol_copy );
    E_Notify(PSTR(" SPI long test passed"),0x80);    
  }//SPI long test
  /* GPIO test */
  /* in order to simplify board layout, GPIN pins on text fixture are connected to GPOUT */
  /* in reverse order, i.e, GPIN0 is connected to GPOUT7, GPIN1 to GPOUT6, etc. */
  {
    uint8_t tmpbyte;
    E_Notify(PSTR("\r\nGPIO test. Connect GPIN0 to GPOUT7, GPIN1 to GPOUT6, and so on"),0x80);
    for( uint8_t sample_gpio = 0; sample_gpio < 255; sample_gpio++ ) {
      Usb.gpioWr( sample_gpio );
      tmpbyte = Usb.gpioRd();
      /* bit reversing code copied vetbatim from http://graphics.stanford.edu/~seander/bithacks.html#BitReverseObvious */
      tmpbyte  = ((tmpbyte * 0x0802LU & 0x22110LU) | (tmpbyte * 0x8020LU & 0x88440LU)) * 0x10101LU >> 16;
      if( sample_gpio != tmpbyte ) {
        E_Notify(PSTR("\r\nTest failed. Value written: "),0x80);
        print_hex( sample_gpio, 8 );
        E_Notify(PSTR(" Value read: "),0x80);
        print_hex( tmpbyte , 8 );
        E_Notify(PSTR(" "),0x80);
        press_any_key();
        break;
      }//if( sample_gpio != tmpbyte...
    }//for( uint8_t sample_gpio...
    E_Notify(PSTR("\r\nGPIO test passed."),0x80);            
  }//GPIO test
  /* PLL test. Stops/starts MAX3421E oscillator several times */
  {
  E_Notify(PSTR("\r\nPLL test. 100 chip resets will be performed"),0x80);
  /* check current state of the oscillator */  
  if(!( Usb.regRd( rUSBIRQ ) & bmOSCOKIRQ )) {  //wrong state - should be on
    E_Notify(PSTR("\r\nCurrent oscillator state unexpected."),0x80);  
    press_any_key();
  }  
  /* Restart oscillator */
  E_Notify(PSTR("\r\nResetting oscillator"),0x80);
  for( uint16_t i = 0; i < 101; i++ ) {
    E_Notify(PSTR("\rReset number "),0x80);
    Serial.print( i, DEC );
    Usb.regWr( rUSBCTL, bmCHIPRES );  //reset    
    if( Usb.regRd( rUSBIRQ ) & bmOSCOKIRQ ) { //wrong state - should be off
      E_Notify(PSTR("\r\nCurrent oscillator state unexpected."),0x80);
      halt55();
    }
    Usb.regWr( rUSBCTL, 0x00 ); //release from reset
    uint16_t j = 0;
    for( j = 0; j < 65535; j++ ) { //tracking off to on time
      if( Usb.regRd( rUSBIRQ ) & bmOSCOKIRQ ) {
        E_Notify(PSTR(" Time to stabilize - "),0x80);
        Serial.print( j, DEC );
        E_Notify(PSTR(" cycles"),0x80);
        break;
      }
    }//for( uint16_t j = 0; j < 65535; j++    
    if( j == 0 ) {
      E_Notify(PSTR("PLL failed to stabilize"),0x80);
      press_any_key();
    }
  }//for( uint8_t i = 0; i < 255; i++
    
  }//PLL test
  /* initializing USB stack */
    if (Usb.Init() == -1) {
      E_Notify(PSTR("\r\nOSCOKIRQ failed to assert"),0x80);
      halt55();
  }
  E_Notify(PSTR("\r\nChecking USB device communication.\r\n"),0x80);
}
=======
void setup() {
        laststate = 0;
        Serial.begin(115200);
        E_Notify(PSTR("\r\nCircuits At Home 2011"), 0x80);
        E_Notify(PSTR("\r\nUSB Host Shield Quality Control Routine"), 0x80);
        /* SPI quick test - check revision register */
        E_Notify(PSTR("\r\nReading REVISION register... Die revision "), 0x80);
        Usb.Init();
        {
                uint8_t tmpbyte = Usb.regRd(rREVISION);
                switch (tmpbyte) {
                        case( 0x01): //rev.01
                                E_Notify(PSTR("01"), 0x80);
                                break;
                        case( 0x12): //rev.02
                                E_Notify(PSTR("02"), 0x80);
                                break;
                        case( 0x13): //rev.03
                                E_Notify(PSTR("03"), 0x80);
                                break;
                        default:
                                E_Notify(PSTR("invalid. Value returned: "), 0x80);
                                print_hex(tmpbyte, 8);
                                halt55();
                                break;
                }//switch( tmpbyte...
        }//check revision register
        /* SPI long test */
        {
                E_Notify(PSTR("\r\nSPI long test. Transfers 1MB of data. Each dot is 64K"), 0x80);
                uint8_t sample_wr = 0;
                uint8_t sample_rd = 0;
                uint8_t gpinpol_copy = Usb.regRd(rGPINPOL);
                for (uint8_t i = 0; i < 16; i++) {
                        for (uint16_t j = 0; j < 65535; j++) {
                                Usb.regWr(rGPINPOL, sample_wr);
                                sample_rd = Usb.regRd(rGPINPOL);
                                if (sample_rd != sample_wr) {
                                        E_Notify(PSTR("\r\nTest failed.  "), 0x80);
                                        E_Notify(PSTR("Value written: "), 0x80);
                                        print_hex(sample_wr, 8);
                                        E_Notify(PSTR(" read: "), 0x80);
                                        print_hex(sample_rd, 8);
                                        halt55();
                                }//if( sample_rd != sample_wr..
                                sample_wr++;
                        }//for( uint16_t j...
                        E_Notify(PSTR("."), 0x80);
                }//for( uint8_t i...
                Usb.regWr(rGPINPOL, gpinpol_copy);
                E_Notify(PSTR(" SPI long test passed"), 0x80);
        }//SPI long test
        /* GPIO test */
        /* in order to simplify board layout, GPIN pins on text fixture are connected to GPOUT */
        /* in reverse order, i.e, GPIN0 is connected to GPOUT7, GPIN1 to GPOUT6, etc. */
        {
                uint8_t tmpbyte;
                E_Notify(PSTR("\r\nGPIO test. Connect GPIN0 to GPOUT7, GPIN1 to GPOUT6, and so on"), 0x80);
                for (uint8_t sample_gpio = 0; sample_gpio < 255; sample_gpio++) {
                        Usb.gpioWr(sample_gpio);
                        tmpbyte = Usb.gpioRd();
                        /* bit reversing code copied vetbatim from http://graphics.stanford.edu/~seander/bithacks.html#BitReverseObvious */
                        tmpbyte = ((tmpbyte * 0x0802LU & 0x22110LU) | (tmpbyte * 0x8020LU & 0x88440LU)) * 0x10101LU >> 16;
                        if (sample_gpio != tmpbyte) {
                                E_Notify(PSTR("\r\nTest failed. Value written: "), 0x80);
                                print_hex(sample_gpio, 8);
                                E_Notify(PSTR(" Value read: "), 0x80);
                                print_hex(tmpbyte, 8);
                                E_Notify(PSTR(" "), 0x80);
                                press_any_key();
                                break;
                        }//if( sample_gpio != tmpbyte...
                }//for( uint8_t sample_gpio...
                E_Notify(PSTR("\r\nGPIO test passed."), 0x80);
        }//GPIO test
        /* PLL test. Stops/starts MAX3421E oscillator several times */
        {
                E_Notify(PSTR("\r\nPLL test. 100 chip resets will be performed"), 0x80);
                /* check current state of the oscillator */
                if (!(Usb.regRd(rUSBIRQ) & bmOSCOKIRQ)) { //wrong state - should be on
                        E_Notify(PSTR("\r\nCurrent oscillator state unexpected."), 0x80);
                        press_any_key();
                }
                /* Restart oscillator */
                E_Notify(PSTR("\r\nResetting oscillator\r\n"), 0x80);
                for (uint16_t i = 0; i < 100; i++) {
                        E_Notify(PSTR("\rReset number "), 0x80);
                        Serial.print(i, DEC);
                        Usb.regWr(rUSBCTL, bmCHIPRES); //reset
                        if (Usb.regRd(rUSBIRQ) & bmOSCOKIRQ) { //wrong state - should be off
                                E_Notify(PSTR("\r\nCurrent oscillator state unexpected."), 0x80);
                                halt55();
                        }
                        Usb.regWr(rUSBCTL, 0x00); //release from reset
                        uint16_t j = 0;
                        for (j = 0; j < 65535; j++) { //tracking off to on time
                                if (Usb.regRd(rUSBIRQ) & bmOSCOKIRQ) {
                                        E_Notify(PSTR(" Time to stabilize - "), 0x80);
                                        Serial.print(j, DEC);
                                        E_Notify(PSTR(" cycles\r\n"), 0x80);
                                        break;
                                }
                        }//for( uint16_t j = 0; j < 65535; j++
                        if (j == 0) {
                                E_Notify(PSTR("PLL failed to stabilize"), 0x80);
                                press_any_key();
                        }
                }//for( uint8_t i = 0; i < 255; i++
>>>>>>> 18e401e5

        }//PLL test
        /* initializing USB stack */
        if (Usb.Init() == -1) {
                E_Notify(PSTR("\r\nOSCOKIRQ failed to assert"), 0x80);
                halt55();
        }
        E_Notify(PSTR("\r\nChecking USB device communication.\r\n"), 0x80);
}

void loop() {
        delay(200);
        Usb.Task();
        usbstate = Usb.getUsbTaskState();
        if (usbstate != laststate) {
                laststate = usbstate;
                /**/
                switch (usbstate) {
                        case( USB_DETACHED_SUBSTATE_WAIT_FOR_DEVICE):
                                E_Notify(PSTR("\r\nWaiting for device..."), 0x80);
                                break;
                        case( USB_ATTACHED_SUBSTATE_RESET_DEVICE):
                                E_Notify(PSTR("\r\nDevice connected. Resetting..."), 0x80);
                                break;
                        case( USB_ATTACHED_SUBSTATE_WAIT_SOF):
                                E_Notify(PSTR("\r\nReset complete. Waiting for the first SOF..."), 0x80);
                                break;
                        case( USB_ATTACHED_SUBSTATE_GET_DEVICE_DESCRIPTOR_SIZE):
                                E_Notify(PSTR("\r\nSOF generation started. Enumerating device..."), 0x80);
                                break;
                        case( USB_STATE_ADDRESSING):
                                E_Notify(PSTR("\r\nSetting device address..."), 0x80);
                                break;
                        case( USB_STATE_RUNNING):
                                E_Notify(PSTR("\r\nGetting device descriptor"), 0x80);
                                rcode = Usb.getDevDescr(1, 0, sizeof (USB_DEVICE_DESCRIPTOR), (uint8_t*) & buf);

                                if (rcode) {
                                        E_Notify(PSTR("\r\nError reading device descriptor. Error code "), 0x80);
                                        print_hex(rcode, 8);
                                } else {
                                        /**/
                                        E_Notify(PSTR("\r\nDescriptor Length:\t"), 0x80);
                                        print_hex(buf.bLength, 8);
                                        E_Notify(PSTR("\r\nDescriptor type:\t"), 0x80);
                                        print_hex(buf.bDescriptorType, 8);
                                        E_Notify(PSTR("\r\nUSB version:\t\t"), 0x80);
                                        print_hex(buf.bcdUSB, 16);
                                        E_Notify(PSTR("\r\nDevice class:\t\t"), 0x80);
                                        print_hex(buf.bDeviceClass, 8);
                                        E_Notify(PSTR("\r\nDevice Subclass:\t"), 0x80);
                                        print_hex(buf.bDeviceSubClass, 8);
                                        E_Notify(PSTR("\r\nDevice Protocol:\t"), 0x80);
                                        print_hex(buf.bDeviceProtocol, 8);
                                        E_Notify(PSTR("\r\nMax.packet size:\t"), 0x80);
                                        print_hex(buf.bMaxPacketSize0, 8);
                                        E_Notify(PSTR("\r\nVendor  ID:\t\t"), 0x80);
                                        print_hex(buf.idVendor, 16);
                                        E_Notify(PSTR("\r\nProduct ID:\t\t"), 0x80);
                                        print_hex(buf.idProduct, 16);
                                        E_Notify(PSTR("\r\nRevision ID:\t\t"), 0x80);
                                        print_hex(buf.bcdDevice, 16);
                                        E_Notify(PSTR("\r\nMfg.string index:\t"), 0x80);
                                        print_hex(buf.iManufacturer, 8);
                                        E_Notify(PSTR("\r\nProd.string index:\t"), 0x80);
                                        print_hex(buf.iProduct, 8);
                                        E_Notify(PSTR("\r\nSerial number index:\t"), 0x80);
                                        print_hex(buf.iSerialNumber, 8);
                                        E_Notify(PSTR("\r\nNumber of conf.:\t"), 0x80);
                                        print_hex(buf.bNumConfigurations, 8);
                                        /**/
                                        E_Notify(PSTR("\r\n\nAll tests passed. Press RESET to restart test"), 0x80);
                                        while (1);
                                }
                                break;
                        case( USB_STATE_ERROR):
                                E_Notify(PSTR("\r\nUSB state machine reached error state"), 0x80);
                                break;

                        default:
                                break;
                }//switch( usbstate...
        }
}//loop()...

/* constantly transmits 0x55 via SPI to aid probing */
void halt55() {

        E_Notify(PSTR("\r\nUnrecoverable error - test halted!!"), 0x80);
        E_Notify(PSTR("\r\n0x55 pattern is transmitted via SPI"), 0x80);
        E_Notify(PSTR("\r\nPress RESET to restart test"), 0x80);

        while (1) {
                Usb.regWr(0x55, 0x55);
        }
}

/* prints hex numbers with leading zeroes */
void print_hex(int v, int num_places) {
        int mask = 0, n, num_nibbles, digit;

        for (n = 1; n <= num_places; n++) {
                mask = (mask << 1) | 0x0001;
        }
        v = v & mask; // truncate v to specified number of places

        num_nibbles = num_places / 4;
        if ((num_places % 4) != 0) {
                ++num_nibbles;
        }
        do {
                digit = ((v >> (num_nibbles - 1) * 4)) & 0x0f;
                Serial.print(digit, HEX);
        } while (--num_nibbles);
}

/* prints "Press any key" and returns when key is pressed */
void press_any_key() {
        E_Notify(PSTR("\r\nPress any key to continue..."), 0x80);
        while (Serial.available() <= 0); //wait for input
        Serial.read(); //empty input buffer
        return;
}
<|MERGE_RESOLUTION|>--- conflicted
+++ resolved
@@ -16,134 +16,15 @@
 USB Usb;
 //USBHub hub(&Usb);
 
-<<<<<<< HEAD
-            
-void setup()
-{
-  Serial.begin( 115200 );
-  while (!Serial); // Wait for serial port to connect - used on Leonardo, Teensy and other boards with built-in USB CDC serial connection
-  E_Notify(PSTR("\r\nCircuits At Home 2011"),0x80);
-  E_Notify(PSTR("\r\nUSB Host Shield Quality Control Routine"),0x80);  
-  /* SPI quick test - check revision register */
-  E_Notify(PSTR("\r\nReading REVISION register... Die revision "),0x80);
-  {
-    uint8_t tmpbyte = Usb.regRd( rREVISION );
-    switch( tmpbyte ) {
-      case( 0x01):  //rev.01
-        E_Notify(PSTR("01"),0x80);
-        break;
-    case( 0x12):  //rev.02
-        E_Notify(PSTR("02"),0x80);
-        break;
-    case( 0x13):  //rev.03
-        E_Notify(PSTR("03"),0x80);
-        break;
-    default:
-      E_Notify(PSTR("invalid. Value returned: "),0x80);
-      print_hex( tmpbyte, 8 );
-      halt55();
-      break;
-    }//switch( tmpbyte...
-  }//check revision register
-  /* SPI long test */
-  {
-    E_Notify(PSTR("\r\nSPI long test. Transfers 1MB of data. Each dot is 64K"),0x80); 
-    uint8_t sample_wr = 0;
-    uint8_t sample_rd = 0;
-    uint8_t gpinpol_copy = Usb.regRd( rGPINPOL );
-    for( uint8_t i = 0; i < 16; i++ ) {
-      for( uint16_t j = 0; j < 65535; j++ ) {
-        Usb.regWr( rGPINPOL, sample_wr );
-        sample_rd = Usb.regRd( rGPINPOL );
-        if( sample_rd != sample_wr ) {
-          E_Notify(PSTR("\r\nTest failed.  "),0x80);
-          E_Notify(PSTR("Value written: "),0x80);
-          print_hex( sample_wr, 8 );
-          E_Notify(PSTR(" read: "),0x80);
-          print_hex( sample_rd, 8 ); 
-          halt55();
-        }//if( sample_rd != sample_wr..
-         sample_wr++;
-      }//for( uint16_t j...
-      E_Notify(PSTR("."),0x80);
-    }//for( uint8_t i...
-    Usb.regWr( rGPINPOL, gpinpol_copy );
-    E_Notify(PSTR(" SPI long test passed"),0x80);    
-  }//SPI long test
-  /* GPIO test */
-  /* in order to simplify board layout, GPIN pins on text fixture are connected to GPOUT */
-  /* in reverse order, i.e, GPIN0 is connected to GPOUT7, GPIN1 to GPOUT6, etc. */
-  {
-    uint8_t tmpbyte;
-    E_Notify(PSTR("\r\nGPIO test. Connect GPIN0 to GPOUT7, GPIN1 to GPOUT6, and so on"),0x80);
-    for( uint8_t sample_gpio = 0; sample_gpio < 255; sample_gpio++ ) {
-      Usb.gpioWr( sample_gpio );
-      tmpbyte = Usb.gpioRd();
-      /* bit reversing code copied vetbatim from http://graphics.stanford.edu/~seander/bithacks.html#BitReverseObvious */
-      tmpbyte  = ((tmpbyte * 0x0802LU & 0x22110LU) | (tmpbyte * 0x8020LU & 0x88440LU)) * 0x10101LU >> 16;
-      if( sample_gpio != tmpbyte ) {
-        E_Notify(PSTR("\r\nTest failed. Value written: "),0x80);
-        print_hex( sample_gpio, 8 );
-        E_Notify(PSTR(" Value read: "),0x80);
-        print_hex( tmpbyte , 8 );
-        E_Notify(PSTR(" "),0x80);
-        press_any_key();
-        break;
-      }//if( sample_gpio != tmpbyte...
-    }//for( uint8_t sample_gpio...
-    E_Notify(PSTR("\r\nGPIO test passed."),0x80);            
-  }//GPIO test
-  /* PLL test. Stops/starts MAX3421E oscillator several times */
-  {
-  E_Notify(PSTR("\r\nPLL test. 100 chip resets will be performed"),0x80);
-  /* check current state of the oscillator */  
-  if(!( Usb.regRd( rUSBIRQ ) & bmOSCOKIRQ )) {  //wrong state - should be on
-    E_Notify(PSTR("\r\nCurrent oscillator state unexpected."),0x80);  
-    press_any_key();
-  }  
-  /* Restart oscillator */
-  E_Notify(PSTR("\r\nResetting oscillator"),0x80);
-  for( uint16_t i = 0; i < 101; i++ ) {
-    E_Notify(PSTR("\rReset number "),0x80);
-    Serial.print( i, DEC );
-    Usb.regWr( rUSBCTL, bmCHIPRES );  //reset    
-    if( Usb.regRd( rUSBIRQ ) & bmOSCOKIRQ ) { //wrong state - should be off
-      E_Notify(PSTR("\r\nCurrent oscillator state unexpected."),0x80);
-      halt55();
-    }
-    Usb.regWr( rUSBCTL, 0x00 ); //release from reset
-    uint16_t j = 0;
-    for( j = 0; j < 65535; j++ ) { //tracking off to on time
-      if( Usb.regRd( rUSBIRQ ) & bmOSCOKIRQ ) {
-        E_Notify(PSTR(" Time to stabilize - "),0x80);
-        Serial.print( j, DEC );
-        E_Notify(PSTR(" cycles"),0x80);
-        break;
-      }
-    }//for( uint16_t j = 0; j < 65535; j++    
-    if( j == 0 ) {
-      E_Notify(PSTR("PLL failed to stabilize"),0x80);
-      press_any_key();
-    }
-  }//for( uint8_t i = 0; i < 255; i++
-    
-  }//PLL test
-  /* initializing USB stack */
-    if (Usb.Init() == -1) {
-      E_Notify(PSTR("\r\nOSCOKIRQ failed to assert"),0x80);
-      halt55();
-  }
-  E_Notify(PSTR("\r\nChecking USB device communication.\r\n"),0x80);
-}
-=======
 void setup() {
         laststate = 0;
         Serial.begin(115200);
+        while (!Serial); // Wait for serial port to connect - used on Leonardo, Teensy and other boards with built-in USB CDC serial connection
         E_Notify(PSTR("\r\nCircuits At Home 2011"), 0x80);
         E_Notify(PSTR("\r\nUSB Host Shield Quality Control Routine"), 0x80);
         /* SPI quick test - check revision register */
         E_Notify(PSTR("\r\nReading REVISION register... Die revision "), 0x80);
-        Usb.Init();
+        Usb.Init(); // Initializes SPI, we don't care about the return value here
         {
                 uint8_t tmpbyte = Usb.regRd(rREVISION);
                 switch (tmpbyte) {
@@ -244,7 +125,6 @@
                                 press_any_key();
                         }
                 }//for( uint8_t i = 0; i < 255; i++
->>>>>>> 18e401e5
 
         }//PLL test
         /* initializing USB stack */
@@ -367,4 +247,4 @@
         while (Serial.available() <= 0); //wait for input
         Serial.read(); //empty input buffer
         return;
-}
+}