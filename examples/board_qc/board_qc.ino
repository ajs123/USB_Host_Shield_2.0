/* USB Host Shield 2.0 board quality control routine */
/* To see the output set your terminal speed to 115200 */
/* for GPIO test to pass you need to connect GPIN0 to GPOUT7, GPIN1 to GPOUT6, etc. */
/* otherwise press any key after getting GPIO error to complete the test */
/**/
#include <usbhub.h>

<<<<<<< HEAD
#ifdef dobogusinclude // Satisfy the IDE, which needs to see the include statment in the ino too.
#include <SPI.h>
=======
// Satisfy the IDE, which needs to see the include statment in the ino too.
#ifdef dobogusinclude
>>>>>>> d19d78f9
#include <spi4teensy3.h>
#include <../../../../hardware/pic32/libraries/SPI/SPI.h> // Hack to use the SPI library
#include <SPI.h> // Hack to use the SPI library
#endif

/* variables */
uint8_t rcode;
uint8_t usbstate;
uint8_t laststate;
//uint8_t buf[sizeof(USB_DEVICE_DESCRIPTOR)];
USB_DEVICE_DESCRIPTOR buf;

/* objects */
USB Usb;
//USBHub hub(&Usb);

void setup() {
        laststate = 0;
        Serial.begin(115200);
#if !defined(__MIPSEL__)
        while(!Serial); // Wait for serial port to connect - used on Leonardo, Teensy and other boards with built-in USB CDC serial connection
#endif
        E_Notify(PSTR("\r\nCircuits At Home 2011"), 0x80);
        E_Notify(PSTR("\r\nUSB Host Shield Quality Control Routine"), 0x80);
        /* SPI quick test - check revision register */
        E_Notify(PSTR("\r\nReading REVISION register... Die revision "), 0x80);
        Usb.Init(); // Initializes SPI, we don't care about the return value here
        {
                uint8_t tmpbyte = Usb.regRd(rREVISION);
                switch(tmpbyte) {
                        case( 0x01): //rev.01
                                E_Notify(PSTR("01"), 0x80);
                                break;
                        case( 0x12): //rev.02
                                E_Notify(PSTR("02"), 0x80);
                                break;
                        case( 0x13): //rev.03
                                E_Notify(PSTR("03"), 0x80);
                                break;
                        default:
                                E_Notify(PSTR("invalid. Value returned: "), 0x80);
                                print_hex(tmpbyte, 8);
                                halt55();
                                break;
                }//switch( tmpbyte...
        }//check revision register
        /* SPI long test */
        {
                E_Notify(PSTR("\r\nSPI long test. Transfers 1MB of data. Each dot is 64K"), 0x80);
                uint8_t sample_wr = 0;
                uint8_t sample_rd = 0;
                uint8_t gpinpol_copy = Usb.regRd(rGPINPOL);
                for(uint8_t i = 0; i < 16; i++) {
                        for(uint16_t j = 0; j < 65535; j++) {
                                Usb.regWr(rGPINPOL, sample_wr);
                                sample_rd = Usb.regRd(rGPINPOL);
                                if(sample_rd != sample_wr) {
                                        E_Notify(PSTR("\r\nTest failed.  "), 0x80);
                                        E_Notify(PSTR("Value written: "), 0x80);
                                        print_hex(sample_wr, 8);
                                        E_Notify(PSTR(" read: "), 0x80);
                                        print_hex(sample_rd, 8);
                                        halt55();
                                }//if( sample_rd != sample_wr..
                                sample_wr++;
                        }//for( uint16_t j...
                        E_Notify(PSTR("."), 0x80);
                }//for( uint8_t i...
                Usb.regWr(rGPINPOL, gpinpol_copy);
                E_Notify(PSTR(" SPI long test passed"), 0x80);
        }//SPI long test
        /* GPIO test */
        /* in order to simplify board layout, GPIN pins on text fixture are connected to GPOUT */
        /* in reverse order, i.e, GPIN0 is connected to GPOUT7, GPIN1 to GPOUT6, etc. */
        {
                uint8_t tmpbyte;
                E_Notify(PSTR("\r\nGPIO test. Connect GPIN0 to GPOUT7, GPIN1 to GPOUT6, and so on"), 0x80);
                for(uint8_t sample_gpio = 0; sample_gpio < 255; sample_gpio++) {
                        Usb.gpioWr(sample_gpio);
                        tmpbyte = Usb.gpioRd();
                        /* bit reversing code copied vetbatim from http://graphics.stanford.edu/~seander/bithacks.html#BitReverseObvious */
                        tmpbyte = ((tmpbyte * 0x0802LU & 0x22110LU) | (tmpbyte * 0x8020LU & 0x88440LU)) * 0x10101LU >> 16;
                        if(sample_gpio != tmpbyte) {
                                E_Notify(PSTR("\r\nTest failed. Value written: "), 0x80);
                                print_hex(sample_gpio, 8);
                                E_Notify(PSTR(" Value read: "), 0x80);
                                print_hex(tmpbyte, 8);
                                E_Notify(PSTR(" "), 0x80);
                                press_any_key();
                                break;
                        }//if( sample_gpio != tmpbyte...
                }//for( uint8_t sample_gpio...
                E_Notify(PSTR("\r\nGPIO test passed."), 0x80);
        }//GPIO test
        /* PLL test. Stops/starts MAX3421E oscillator several times */
        {
                E_Notify(PSTR("\r\nPLL test. 100 chip resets will be performed"), 0x80);
                /* check current state of the oscillator */
                if(!(Usb.regRd(rUSBIRQ) & bmOSCOKIRQ)) { //wrong state - should be on
                        E_Notify(PSTR("\r\nCurrent oscillator state unexpected."), 0x80);
                        press_any_key();
                }
                /* Restart oscillator */
                E_Notify(PSTR("\r\nResetting oscillator\r\n"), 0x80);
                for(uint16_t i = 0; i < 100; i++) {
                        E_Notify(PSTR("\rReset number "), 0x80);
                        Serial.print(i, DEC);
                        Usb.regWr(rUSBCTL, bmCHIPRES); //reset
                        if(Usb.regRd(rUSBIRQ) & bmOSCOKIRQ) { //wrong state - should be off
                                E_Notify(PSTR("\r\nCurrent oscillator state unexpected."), 0x80);
                                halt55();
                        }
                        Usb.regWr(rUSBCTL, 0x00); //release from reset
                        uint16_t j = 0;
                        for(j = 0; j < 65535; j++) { //tracking off to on time
                                if(Usb.regRd(rUSBIRQ) & bmOSCOKIRQ) {
                                        E_Notify(PSTR(" Time to stabilize - "), 0x80);
                                        Serial.print(j, DEC);
                                        E_Notify(PSTR(" cycles\r\n"), 0x80);
                                        break;
                                }
                        }//for( uint16_t j = 0; j < 65535; j++
                        if(j == 0) {
                                E_Notify(PSTR("PLL failed to stabilize"), 0x80);
                                press_any_key();
                        }
                }//for( uint8_t i = 0; i < 255; i++

        }//PLL test
        /* initializing USB stack */
        if(Usb.Init() == -1) {
                E_Notify(PSTR("\r\nOSCOKIRQ failed to assert"), 0x80);
                halt55();
        }
        E_Notify(PSTR("\r\nChecking USB device communication.\r\n"), 0x80);
}

void loop() {
        delay(200);
        Usb.Task();
        usbstate = Usb.getUsbTaskState();
        if(usbstate != laststate) {
                laststate = usbstate;
                /**/
                switch(usbstate) {
                        case( USB_DETACHED_SUBSTATE_WAIT_FOR_DEVICE):
                                E_Notify(PSTR("\r\nWaiting for device..."), 0x80);
                                break;
                        case( USB_ATTACHED_SUBSTATE_RESET_DEVICE):
                                E_Notify(PSTR("\r\nDevice connected. Resetting..."), 0x80);
                                break;
                        case( USB_ATTACHED_SUBSTATE_WAIT_SOF):
                                E_Notify(PSTR("\r\nReset complete. Waiting for the first SOF..."), 0x80);
                                break;
                        case( USB_ATTACHED_SUBSTATE_GET_DEVICE_DESCRIPTOR_SIZE):
                                E_Notify(PSTR("\r\nSOF generation started. Enumerating device..."), 0x80);
                                break;
                        case( USB_STATE_ADDRESSING):
                                E_Notify(PSTR("\r\nSetting device address..."), 0x80);
                                break;
                        case( USB_STATE_RUNNING):
                                E_Notify(PSTR("\r\nGetting device descriptor"), 0x80);
                                rcode = Usb.getDevDescr(1, 0, sizeof (USB_DEVICE_DESCRIPTOR), (uint8_t*) & buf);

                                if(rcode) {
                                        E_Notify(PSTR("\r\nError reading device descriptor. Error code "), 0x80);
                                        print_hex(rcode, 8);
                                } else {
                                        /**/
                                        E_Notify(PSTR("\r\nDescriptor Length:\t"), 0x80);
                                        print_hex(buf.bLength, 8);
                                        E_Notify(PSTR("\r\nDescriptor type:\t"), 0x80);
                                        print_hex(buf.bDescriptorType, 8);
                                        E_Notify(PSTR("\r\nUSB version:\t\t"), 0x80);
                                        print_hex(buf.bcdUSB, 16);
                                        E_Notify(PSTR("\r\nDevice class:\t\t"), 0x80);
                                        print_hex(buf.bDeviceClass, 8);
                                        E_Notify(PSTR("\r\nDevice Subclass:\t"), 0x80);
                                        print_hex(buf.bDeviceSubClass, 8);
                                        E_Notify(PSTR("\r\nDevice Protocol:\t"), 0x80);
                                        print_hex(buf.bDeviceProtocol, 8);
                                        E_Notify(PSTR("\r\nMax.packet size:\t"), 0x80);
                                        print_hex(buf.bMaxPacketSize0, 8);
                                        E_Notify(PSTR("\r\nVendor  ID:\t\t"), 0x80);
                                        print_hex(buf.idVendor, 16);
                                        E_Notify(PSTR("\r\nProduct ID:\t\t"), 0x80);
                                        print_hex(buf.idProduct, 16);
                                        E_Notify(PSTR("\r\nRevision ID:\t\t"), 0x80);
                                        print_hex(buf.bcdDevice, 16);
                                        E_Notify(PSTR("\r\nMfg.string index:\t"), 0x80);
                                        print_hex(buf.iManufacturer, 8);
                                        E_Notify(PSTR("\r\nProd.string index:\t"), 0x80);
                                        print_hex(buf.iProduct, 8);
                                        E_Notify(PSTR("\r\nSerial number index:\t"), 0x80);
                                        print_hex(buf.iSerialNumber, 8);
                                        E_Notify(PSTR("\r\nNumber of conf.:\t"), 0x80);
                                        print_hex(buf.bNumConfigurations, 8);
                                        /**/
                                        E_Notify(PSTR("\r\n\nAll tests passed. Press RESET to restart test"), 0x80);
                                        while(1);
                                }
                                break;
                        case( USB_STATE_ERROR):
                                E_Notify(PSTR("\r\nUSB state machine reached error state"), 0x80);
                                break;

                        default:
                                break;
                }//switch( usbstate...
        }
}//loop()...

/* constantly transmits 0x55 via SPI to aid probing */
void halt55() {

        E_Notify(PSTR("\r\nUnrecoverable error - test halted!!"), 0x80);
        E_Notify(PSTR("\r\n0x55 pattern is transmitted via SPI"), 0x80);
        E_Notify(PSTR("\r\nPress RESET to restart test"), 0x80);

        while(1) {
                Usb.regWr(0x55, 0x55);
        }
}

/* prints hex numbers with leading zeroes */
void print_hex(int v, int num_places) {
        int mask = 0, n, num_nibbles, digit;

        for(n = 1; n <= num_places; n++) {
                mask = (mask << 1) | 0x0001;
        }
        v = v & mask; // truncate v to specified number of places

        num_nibbles = num_places / 4;
        if((num_places % 4) != 0) {
                ++num_nibbles;
        }
        do {
                digit = ((v >> (num_nibbles - 1) * 4)) & 0x0f;
                Serial.print(digit, HEX);
        } while(--num_nibbles);
}

/* prints "Press any key" and returns when key is pressed */
void press_any_key() {
        E_Notify(PSTR("\r\nPress any key to continue..."), 0x80);
        while(Serial.available() <= 0); //wait for input
        Serial.read(); //empty input buffer
        return;
}<|MERGE_RESOLUTION|>--- conflicted
+++ resolved
@@ -5,13 +5,8 @@
 /**/
 #include <usbhub.h>
 
-<<<<<<< HEAD
-#ifdef dobogusinclude // Satisfy the IDE, which needs to see the include statment in the ino too.
-#include <SPI.h>
-=======
 // Satisfy the IDE, which needs to see the include statment in the ino too.
 #ifdef dobogusinclude
->>>>>>> d19d78f9
 #include <spi4teensy3.h>
 #include <../../../../hardware/pic32/libraries/SPI/SPI.h> // Hack to use the SPI library
 #include <SPI.h> // Hack to use the SPI library
