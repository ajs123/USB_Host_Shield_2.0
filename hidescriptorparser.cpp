--- conflicted
+++ resolved
@@ -1,1762 +1,1626 @@
-#include "hidescriptorparser.h"
-
-const char * const ReportDescParserBase::usagePageTitles0[] PROGMEM = {
-        pstrUsagePageGenericDesktopControls,
-        pstrUsagePageSimulationControls,
-        pstrUsagePageVRControls,
-        pstrUsagePageSportControls,
-        pstrUsagePageGameControls,
-        pstrUsagePageGenericDeviceControls,
-        pstrUsagePageKeyboardKeypad,
-        pstrUsagePageLEDs,
-        pstrUsagePageButton,
-        pstrUsagePageOrdinal,
-        pstrUsagePageTelephone,
-        pstrUsagePageConsumer,
-        pstrUsagePageDigitizer,
-        pstrUsagePagePID,
-        pstrUsagePageUnicode
-};
-
-const char * const ReportDescParserBase::usagePageTitles1[] PROGMEM = {
-        pstrUsagePageBarCodeScanner,
-        pstrUsagePageScale,
-        pstrUsagePageMSRDevices,
-        pstrUsagePagePointOfSale,
-        pstrUsagePageCameraControl,
-        pstrUsagePageArcade
-};
-const char * const ReportDescParserBase::genDesktopTitles0[] PROGMEM = {
-        pstrUsagePointer,
-        pstrUsageMouse,
-        pstrUsageJoystick,
-        pstrUsageGamePad,
-        pstrUsageKeyboard,
-        pstrUsageKeypad,
-        pstrUsageMultiAxisController,
-        pstrUsageTabletPCSystemControls
-
-};
-const char * const ReportDescParserBase::genDesktopTitles1[] PROGMEM = {
-        pstrUsageX,
-        pstrUsageY,
-        pstrUsageZ,
-        pstrUsageRx,
-        pstrUsageRy,
-        pstrUsageRz,
-        pstrUsageSlider,
-        pstrUsageDial,
-        pstrUsageWheel,
-        pstrUsageHatSwitch,
-        pstrUsageCountedBuffer,
-        pstrUsageByteCount,
-        pstrUsageMotionWakeup,
-        pstrUsageStart,
-        pstrUsageSelect,
-        pstrUsagePageReserved,
-        pstrUsageVx,
-        pstrUsageVy,
-        pstrUsageVz,
-        pstrUsageVbrx,
-        pstrUsageVbry,
-        pstrUsageVbrz,
-        pstrUsageVno,
-        pstrUsageFeatureNotification,
-        pstrUsageResolutionMultiplier
-};
-const char * const ReportDescParserBase::genDesktopTitles2[] PROGMEM = {
-        pstrUsageSystemControl,
-        pstrUsageSystemPowerDown,
-        pstrUsageSystemSleep,
-        pstrUsageSystemWakeup,
-        pstrUsageSystemContextMenu,
-        pstrUsageSystemMainMenu,
-        pstrUsageSystemAppMenu,
-        pstrUsageSystemMenuHelp,
-        pstrUsageSystemMenuExit,
-        pstrUsageSystemMenuSelect,
-        pstrUsageSystemMenuRight,
-        pstrUsageSystemMenuLeft,
-        pstrUsageSystemMenuUp,
-        pstrUsageSystemMenuDown,
-        pstrUsageSystemColdRestart,
-        pstrUsageSystemWarmRestart,
-        pstrUsageDPadUp,
-        pstrUsageDPadDown,
-        pstrUsageDPadRight,
-        pstrUsageDPadLeft
-};
-const char * const ReportDescParserBase::genDesktopTitles3[] PROGMEM = {
-        pstrUsageSystemDock,
-        pstrUsageSystemUndock,
-        pstrUsageSystemSetup,
-        pstrUsageSystemBreak,
-        pstrUsageSystemDebuggerBreak,
-        pstrUsageApplicationBreak,
-        pstrUsageApplicationDebuggerBreak,
-        pstrUsageSystemSpeakerMute,
-        pstrUsageSystemHibernate
-};
-const char * const ReportDescParserBase::genDesktopTitles4[] PROGMEM = {
-        pstrUsageSystemDisplayInvert,
-        pstrUsageSystemDisplayInternal,
-        pstrUsageSystemDisplayExternal,
-        pstrUsageSystemDisplayBoth,
-        pstrUsageSystemDisplayDual,
-        pstrUsageSystemDisplayToggleIntExt,
-        pstrUsageSystemDisplaySwapPriSec,
-        pstrUsageSystemDisplayLCDAutoscale
-};
-const char * const ReportDescParserBase::simuTitles0[] PROGMEM = {
-        pstrUsageFlightSimulationDevice,
-        pstrUsageAutomobileSimulationDevice,
-        pstrUsageTankSimulationDevice,
-        pstrUsageSpaceshipSimulationDevice,
-        pstrUsageSubmarineSimulationDevice,
-        pstrUsageSailingSimulationDevice,
-        pstrUsageMotocicleSimulationDevice,
-        pstrUsageSportsSimulationDevice,
-        pstrUsageAirplaneSimulationDevice,
-        pstrUsageHelicopterSimulationDevice,
-        pstrUsageMagicCarpetSimulationDevice,
-        pstrUsageBicycleSimulationDevice
-};
-const char * const ReportDescParserBase::simuTitles1[] PROGMEM = {
-        pstrUsageFlightControlStick,
-        pstrUsageFlightStick,
-        pstrUsageCyclicControl,
-        pstrUsageCyclicTrim,
-        pstrUsageFlightYoke,
-        pstrUsageTrackControl
-};
-const char * const ReportDescParserBase::simuTitles2[] PROGMEM = {
-        pstrUsageAileron,
-        pstrUsageAileronTrim,
-        pstrUsageAntiTorqueControl,
-        pstrUsageAutopilotEnable,
-        pstrUsageChaffRelease,
-        pstrUsageCollectiveControl,
-        pstrUsageDiveBrake,
-        pstrUsageElectronicCountermeasures,
-        pstrUsageElevator,
-        pstrUsageElevatorTrim,
-        pstrUsageRudder,
-        pstrUsageThrottle,
-        pstrUsageFlightCommunications,
-        pstrUsageFlareRelease,
-        pstrUsageLandingGear,
-        pstrUsageToeBrake,
-        pstrUsageTrigger,
-        pstrUsageWeaponsArm,
-        pstrUsageWeaponsSelect,
-        pstrUsageWingFlaps,
-        pstrUsageAccelerator,
-        pstrUsageBrake,
-        pstrUsageClutch,
-        pstrUsageShifter,
-        pstrUsageSteering,
-        pstrUsageTurretDirection,
-        pstrUsageBarrelElevation,
-        pstrUsageDivePlane,
-        pstrUsageBallast,
-        pstrUsageBicycleCrank,
-        pstrUsageHandleBars,
-        pstrUsageFrontBrake,
-        pstrUsageRearBrake
-};
-const char * const ReportDescParserBase::vrTitles0[] PROGMEM = {
-        pstrUsageBelt,
-        pstrUsageBodySuit,
-        pstrUsageFlexor,
-        pstrUsageGlove,
-        pstrUsageHeadTracker,
-        pstrUsageHeadMountedDisplay,
-        pstrUsageHandTracker,
-        pstrUsageOculometer,
-        pstrUsageVest,
-        pstrUsageAnimatronicDevice
-};
-const char * const ReportDescParserBase::vrTitles1[] PROGMEM = {
-        pstrUsageStereoEnable,
-        pstrUsageDisplayEnable
-};
-const char * const ReportDescParserBase::sportsCtrlTitles0[] PROGMEM = {
-        pstrUsageBaseballBat,
-        pstrUsageGolfClub,
-        pstrUsageRowingMachine,
-        pstrUsageTreadmill
-};
-const char * const ReportDescParserBase::sportsCtrlTitles1[] PROGMEM = {
-        pstrUsageOar,
-        pstrUsageSlope,
-        pstrUsageRate,
-        pstrUsageStickSpeed,
-        pstrUsageStickFaceAngle,
-        pstrUsageStickHeelToe,
-        pstrUsageStickFollowThough,
-        pstrUsageStickTempo,
-        pstrUsageStickType,
-        pstrUsageStickHeight
-};
-const char * const ReportDescParserBase::sportsCtrlTitles2[] PROGMEM = {
-        pstrUsagePutter,
-        pstrUsage1Iron,
-        pstrUsage2Iron,
-        pstrUsage3Iron,
-        pstrUsage4Iron,
-        pstrUsage5Iron,
-        pstrUsage6Iron,
-        pstrUsage7Iron,
-        pstrUsage8Iron,
-        pstrUsage9Iron,
-        pstrUsage10Iron,
-        pstrUsage11Iron,
-        pstrUsageSandWedge,
-        pstrUsageLoftWedge,
-        pstrUsagePowerWedge,
-        pstrUsage1Wood,
-        pstrUsage3Wood,
-        pstrUsage5Wood,
-        pstrUsage7Wood,
-        pstrUsage9Wood
-};
-const char * const ReportDescParserBase::gameTitles0[] PROGMEM = {
-        pstrUsage3DGameController,
-        pstrUsagePinballDevice,
-        pstrUsageGunDevice
-};
-const char * const ReportDescParserBase::gameTitles1[] PROGMEM = {
-        pstrUsagePointOfView,
-        pstrUsageTurnRightLeft,
-        pstrUsagePitchForwardBackward,
-        pstrUsageRollRightLeft,
-        pstrUsageMoveRightLeft,
-        pstrUsageMoveForwardBackward,
-        pstrUsageMoveUpDown,
-        pstrUsageLeanRightLeft,
-        pstrUsageLeanForwardBackward,
-        pstrUsageHeightOfPOV,
-        pstrUsageFlipper,
-        pstrUsageSecondaryFlipper,
-        pstrUsageBump,
-        pstrUsageNewGame,
-        pstrUsageShootBall,
-        pstrUsagePlayer,
-        pstrUsageGunBolt,
-        pstrUsageGunClip,
-        pstrUsageGunSelector,
-        pstrUsageGunSingleShot,
-        pstrUsageGunBurst,
-        pstrUsageGunAutomatic,
-        pstrUsageGunSafety,
-        pstrUsageGamepadFireJump,
-        pstrUsageGamepadTrigger
-};
-const char * const ReportDescParserBase::genDevCtrlTitles[] PROGMEM = {
-        pstrUsageBatteryStrength,
-        pstrUsageWirelessChannel,
-        pstrUsageWirelessID,
-        pstrUsageDiscoverWirelessControl,
-        pstrUsageSecurityCodeCharEntered,
-        pstrUsageSecurityCodeCharErased,
-        pstrUsageSecurityCodeCleared
-};
-const char * const ReportDescParserBase::ledTitles[] PROGMEM = {
-        pstrUsageNumLock,
-        pstrUsageCapsLock,
-        pstrUsageScrollLock,
-        pstrUsageCompose,
-        pstrUsageKana,
-        pstrUsagePower,
-        pstrUsageShift,
-        pstrUsageDoNotDisturb,
-        pstrUsageMute,
-        pstrUsageToneEnable,
-        pstrUsageHighCutFilter,
-        pstrUsageLowCutFilter,
-        pstrUsageEqualizerEnable,
-        pstrUsageSoundFieldOn,
-        pstrUsageSurroundOn,
-        pstrUsageRepeat,
-        pstrUsageStereo,
-        pstrUsageSamplingRateDetect,
-        pstrUsageSpinning,
-        pstrUsageCAV,
-        pstrUsageCLV,
-        pstrUsageRecordingFormatDetect,
-        pstrUsageOffHook,
-        pstrUsageRing,
-        pstrUsageMessageWaiting,
-        pstrUsageDataMode,
-        pstrUsageBatteryOperation,
-        pstrUsageBatteryOK,
-        pstrUsageBatteryLow,
-        pstrUsageSpeaker,
-        pstrUsageHeadSet,
-        pstrUsageHold,
-        pstrUsageMicrophone,
-        pstrUsageCoverage,
-        pstrUsageNightMode,
-        pstrUsageSendCalls,
-        pstrUsageCallPickup,
-        pstrUsageConference,
-        pstrUsageStandBy,
-        pstrUsageCameraOn,
-        pstrUsageCameraOff,
-        pstrUsageOnLine,
-        pstrUsageOffLine,
-        pstrUsageBusy,
-        pstrUsageReady,
-        pstrUsagePaperOut,
-        pstrUsagePaperJam,
-        pstrUsageRemote,
-        pstrUsageForward,
-        pstrUsageReverse,
-        pstrUsageStop,
-        pstrUsageRewind,
-        pstrUsageFastForward,
-        pstrUsagePlay,
-        pstrUsagePause,
-        pstrUsageRecord,
-        pstrUsageError,
-        pstrUsageSelectedIndicator,
-        pstrUsageInUseIndicator,
-        pstrUsageMultiModeIndicator,
-        pstrUsageIndicatorOn,
-        pstrUsageIndicatorFlash,
-        pstrUsageIndicatorSlowBlink,
-        pstrUsageIndicatorFastBlink,
-        pstrUsageIndicatorOff,
-        pstrUsageFlashOnTime,
-        pstrUsageSlowBlinkOnTime,
-        pstrUsageSlowBlinkOffTime,
-        pstrUsageFastBlinkOnTime,
-        pstrUsageFastBlinkOffTime,
-        pstrUsageIndicatorColor,
-        pstrUsageIndicatorRed,
-        pstrUsageIndicatorGreen,
-        pstrUsageIndicatorAmber,
-        pstrUsageGenericIndicator,
-        pstrUsageSystemSuspend,
-        pstrUsageExternalPowerConnected
-};
-const char * const ReportDescParserBase::telTitles0 [] PROGMEM = {
-        pstrUsagePhone,
-        pstrUsageAnsweringMachine,
-        pstrUsageMessageControls,
-        pstrUsageHandset,
-        pstrUsageHeadset,
-        pstrUsageTelephonyKeyPad,
-        pstrUsageProgrammableButton
-};
-const char * const ReportDescParserBase::telTitles1 [] PROGMEM = {
-        pstrUsageHookSwitch,
-        pstrUsageFlash,
-        pstrUsageFeature,
-        pstrUsageHold,
-        pstrUsageRedial,
-        pstrUsageTransfer,
-        pstrUsageDrop,
-        pstrUsagePark,
-        pstrUsageForwardCalls,
-        pstrUsageAlternateFunction,
-        pstrUsageLine,
-        pstrUsageSpeakerPhone,
-        pstrUsageConference,
-        pstrUsageRingEnable,
-        pstrUsageRingSelect,
-        pstrUsagePhoneMute,
-        pstrUsageCallerID,
-        pstrUsageSend
-};
-const char * const ReportDescParserBase::telTitles2 [] PROGMEM = {
-        pstrUsageSpeedDial,
-        pstrUsageStoreNumber,
-        pstrUsageRecallNumber,
-        pstrUsagePhoneDirectory
-};
-const char * const ReportDescParserBase::telTitles3 [] PROGMEM = {
-        pstrUsageVoiceMail,
-        pstrUsageScreenCalls,
-        pstrUsageDoNotDisturb,
-        pstrUsageMessage,
-        pstrUsageAnswerOnOff
-};
-const char * const ReportDescParserBase::telTitles4 [] PROGMEM = {
-        pstrUsageInsideDialTone,
-        pstrUsageOutsideDialTone,
-        pstrUsageInsideRingTone,
-        pstrUsageOutsideRingTone,
-        pstrUsagePriorityRingTone,
-        pstrUsageInsideRingback,
-        pstrUsagePriorityRingback,
-        pstrUsageLineBusyTone,
-        pstrUsageReorderTone,
-        pstrUsageCallWaitingTone,
-        pstrUsageConfirmationTone1,
-        pstrUsageConfirmationTone2,
-        pstrUsageTonesOff,
-        pstrUsageOutsideRingback,
-        pstrUsageRinger
-};
-const char * const ReportDescParserBase::telTitles5 [] PROGMEM = {
-        pstrUsagePhoneKey0,
-        pstrUsagePhoneKey1,
-        pstrUsagePhoneKey2,
-        pstrUsagePhoneKey3,
-        pstrUsagePhoneKey4,
-        pstrUsagePhoneKey5,
-        pstrUsagePhoneKey6,
-        pstrUsagePhoneKey7,
-        pstrUsagePhoneKey8,
-        pstrUsagePhoneKey9,
-        pstrUsagePhoneKeyStar,
-        pstrUsagePhoneKeyPound,
-        pstrUsagePhoneKeyA,
-        pstrUsagePhoneKeyB,
-        pstrUsagePhoneKeyC,
-        pstrUsagePhoneKeyD
-};
-const char * const ReportDescParserBase::consTitles0[] PROGMEM = {
-        pstrUsageConsumerControl,
-        pstrUsageNumericKeyPad,
-        pstrUsageProgrammableButton,
-        pstrUsageMicrophone,
-        pstrUsageHeadphone,
-        pstrUsageGraphicEqualizer
-};
-const char * const ReportDescParserBase::consTitles1[] PROGMEM = {
-        pstrUsagePlus10,
-        pstrUsagePlus100,
-        pstrUsageAMPM
-};
-const char * const ReportDescParserBase::consTitles2[] PROGMEM = {
-        pstrUsagePower,
-        pstrUsageReset,
-        pstrUsageSleep,
-        pstrUsageSleepAfter,
-        pstrUsageSleepMode,
-        pstrUsageIllumination,
-        pstrUsageFunctionButtons
-
-};
-const char * const ReportDescParserBase::consTitles3[] PROGMEM = {
-        pstrUsageMenu,
-        pstrUsageMenuPick,
-        pstrUsageMenuUp,
-        pstrUsageMenuDown,
-        pstrUsageMenuLeft,
-        pstrUsageMenuRight,
-        pstrUsageMenuEscape,
-        pstrUsageMenuValueIncrease,
-        pstrUsageMenuValueDecrease
-};
-const char * const ReportDescParserBase::consTitles4[] PROGMEM = {
-        pstrUsageDataOnScreen,
-        pstrUsageClosedCaption,
-        pstrUsageClosedCaptionSelect,
-        pstrUsageVCRTV,
-        pstrUsageBroadcastMode,
-        pstrUsageSnapshot,
-        pstrUsageStill
-};
-const char * const ReportDescParserBase::consTitles5[] PROGMEM = {
-        pstrUsageSelection,
-        pstrUsageAssignSelection,
-        pstrUsageModeStep,
-        pstrUsageRecallLast,
-        pstrUsageEnterChannel,
-        pstrUsageOrderMovie,
-        pstrUsageChannel,
-        pstrUsageMediaSelection,
-        pstrUsageMediaSelectComputer,
-        pstrUsageMediaSelectTV,
-        pstrUsageMediaSelectWWW,
-        pstrUsageMediaSelectDVD,
-        pstrUsageMediaSelectTelephone,
-        pstrUsageMediaSelectProgramGuide,
-        pstrUsageMediaSelectVideoPhone,
-        pstrUsageMediaSelectGames,
-        pstrUsageMediaSelectMessages,
-        pstrUsageMediaSelectCD,
-        pstrUsageMediaSelectVCR,
-        pstrUsageMediaSelectTuner,
-        pstrUsageQuit,
-        pstrUsageHelp,
-        pstrUsageMediaSelectTape,
-        pstrUsageMediaSelectCable,
-        pstrUsageMediaSelectSatellite,
-        pstrUsageMediaSelectSecurity,
-        pstrUsageMediaSelectHome,
-        pstrUsageMediaSelectCall,
-        pstrUsageChannelIncrement,
-        pstrUsageChannelDecrement,
-        pstrUsageMediaSelectSAP,
-        pstrUsagePageReserved,
-        pstrUsageVCRPlus,
-        pstrUsageOnce,
-        pstrUsageDaily,
-        pstrUsageWeekly,
-        pstrUsageMonthly
-};
-const char * const ReportDescParserBase::consTitles6[] PROGMEM = {
-        pstrUsagePlay,
-        pstrUsagePause,
-        pstrUsageRecord,
-        pstrUsageFastForward,
-        pstrUsageRewind,
-        pstrUsageScanNextTrack,
-        pstrUsageScanPreviousTrack,
-        pstrUsageStop,
-        pstrUsageEject,
-        pstrUsageRandomPlay,
-        pstrUsageSelectDisk,
-        pstrUsageEnterDisk,
-        pstrUsageRepeat,
-        pstrUsageTracking,
-        pstrUsageTrackNormal,
-        pstrUsageSlowTracking,
-        pstrUsageFrameForward,
-        pstrUsageFrameBackwards,
-        pstrUsageMark,
-        pstrUsageClearMark,
-        pstrUsageRepeatFromMark,
-        pstrUsageReturnToMark,
-        pstrUsageSearchMarkForward,
-        pstrUsageSearchMarkBackwards,
-        pstrUsageCounterReset,
-        pstrUsageShowCounter,
-        pstrUsageTrackingIncrement,
-        pstrUsageTrackingDecrement,
-        pstrUsageStopEject,
-        pstrUsagePlayPause,
-        pstrUsagePlaySkip
-};
-const char * const ReportDescParserBase::consTitles7[] PROGMEM = {
-        pstrUsageVolume,
-        pstrUsageBalance,
-        pstrUsageMute,
-        pstrUsageBass,
-        pstrUsageTreble,
-        pstrUsageBassBoost,
-        pstrUsageSurroundMode,
-        pstrUsageLoudness,
-        pstrUsageMPX,
-        pstrUsageVolumeIncrement,
-        pstrUsageVolumeDecrement
-};
-const char * const ReportDescParserBase::consTitles8[] PROGMEM = {
-        pstrUsageSpeedSelect,
-        pstrUsagePlaybackSpeed,
-        pstrUsageStandardPlay,
-        pstrUsageLongPlay,
-        pstrUsageExtendedPlay,
-        pstrUsageSlow
-};
-const char * const ReportDescParserBase::consTitles9[] PROGMEM = {
-        pstrUsageFanEnable,
-        pstrUsageFanSpeed,
-        pstrUsageLightEnable,
-        pstrUsageLightIlluminationLevel,
-        pstrUsageClimateControlEnable,
-        pstrUsageRoomTemperature,
-        pstrUsageSecurityEnable,
-        pstrUsageFireAlarm,
-        pstrUsagePoliceAlarm,
-        pstrUsageProximity,
-        pstrUsageMotion,
-        pstrUsageDuresAlarm,
-        pstrUsageHoldupAlarm,
-        pstrUsageMedicalAlarm
-};
-const char * const ReportDescParserBase::consTitlesA[] PROGMEM = {
-        pstrUsageBalanceRight,
-        pstrUsageBalanceLeft,
-        pstrUsageBassIncrement,
-        pstrUsageBassDecrement,
-        pstrUsageTrebleIncrement,
-        pstrUsageTrebleDecrement
-};
-const char * const ReportDescParserBase::consTitlesB[] PROGMEM = {
-        pstrUsageSpeakerSystem,
-        pstrUsageChannelLeft,
-        pstrUsageChannelRight,
-        pstrUsageChannelCenter,
-        pstrUsageChannelFront,
-        pstrUsageChannelCenterFront,
-        pstrUsageChannelSide,
-        pstrUsageChannelSurround,
-        pstrUsageChannelLowFreqEnhancement,
-        pstrUsageChannelTop,
-        pstrUsageChannelUnknown
-};
-const char * const ReportDescParserBase::consTitlesC[] PROGMEM = {
-        pstrUsageSubChannel,
-        pstrUsageSubChannelIncrement,
-        pstrUsageSubChannelDecrement,
-        pstrUsageAlternateAudioIncrement,
-        pstrUsageAlternateAudioDecrement
-};
-const char * const ReportDescParserBase::consTitlesD[] PROGMEM = {
-        pstrUsageApplicationLaunchButtons,
-        pstrUsageALLaunchButtonConfigTool,
-        pstrUsageALProgrammableButton,
-        pstrUsageALConsumerControlConfig,
-        pstrUsageALWordProcessor,
-        pstrUsageALTextEditor,
-        pstrUsageALSpreadsheet,
-        pstrUsageALGraphicsEditor,
-        pstrUsageALPresentationApp,
-        pstrUsageALDatabaseApp,
-        pstrUsageALEmailReader,
-        pstrUsageALNewsreader,
-        pstrUsageALVoicemail,
-        pstrUsageALContactsAddressBook,
-        pstrUsageALCalendarSchedule,
-        pstrUsageALTaskProjectManager,
-        pstrUsageALLogJournalTimecard,
-        pstrUsageALCheckbookFinance,
-        pstrUsageALCalculator,
-        pstrUsageALAVCapturePlayback,
-        pstrUsageALLocalMachineBrowser,
-        pstrUsageALLANWANBrow,
-        pstrUsageALInternetBrowser,
-        pstrUsageALRemoteNetISPConnect,
-        pstrUsageALNetworkConference,
-        pstrUsageALNetworkChat,
-        pstrUsageALTelephonyDialer,
-        pstrUsageALLogon,
-        pstrUsageALLogoff,
-        pstrUsageALLogonLogoff,
-        pstrUsageALTermLockScrSav,
-        pstrUsageALControlPannel,
-        pstrUsageALCommandLineProcessorRun,
-        pstrUsageALProcessTaskManager,
-        pstrUsageALSelectTaskApplication,
-        pstrUsageALNextTaskApplication,
-        pstrUsageALPreviousTaskApplication,
-        pstrUsageALPreemptiveHaltTaskApp,
-        pstrUsageALIntegratedHelpCenter,
-        pstrUsageALDocuments,
-        pstrUsageALThesaurus,
-        pstrUsageALDictionary,
-        pstrUsageALDesktop,
-        pstrUsageALSpellCheck,
-        pstrUsageALGrammarCheck,
-        pstrUsageALWirelessStatus,
-        pstrUsageALKeyboardLayout,
-        pstrUsageALVirusProtection,
-        pstrUsageALEncryption,
-        pstrUsageALScreenSaver,
-        pstrUsageALAlarms,
-        pstrUsageALClock,
-        pstrUsageALFileBrowser,
-        pstrUsageALPowerStatus,
-        pstrUsageALImageBrowser,
-        pstrUsageALAudioBrowser,
-        pstrUsageALMovieBrowser,
-        pstrUsageALDigitalRightsManager,
-        pstrUsageALDigitalWallet,
-        pstrUsagePageReserved,
-        pstrUsageALInstantMessaging,
-        pstrUsageALOEMFeaturesBrowser,
-        pstrUsageALOEMHelp,
-        pstrUsageALOnlineCommunity,
-        pstrUsageALEntertainmentContentBrow,
-        pstrUsageALOnlineShoppingBrowser,
-        pstrUsageALSmartCardInfoHelp,
-        pstrUsageALMarketMonitorFinBrowser,
-        pstrUsageALCustomCorpNewsBrowser,
-        pstrUsageALOnlineActivityBrowser,
-        pstrUsageALResearchSearchBrowser,
-        pstrUsageALAudioPlayer
-};
-const char * const ReportDescParserBase::consTitlesE[] PROGMEM = {
-        pstrUsageGenericGUIAppControls,
-        pstrUsageACNew,
-        pstrUsageACOpen,
-        pstrUsageACClose,
-        pstrUsageACExit,
-        pstrUsageACMaximize,
-        pstrUsageACMinimize,
-        pstrUsageACSave,
-        pstrUsageACPrint,
-        pstrUsageACProperties,
-        pstrUsageACUndo,
-        pstrUsageACCopy,
-        pstrUsageACCut,
-        pstrUsageACPaste,
-        pstrUsageACSelectAll,
-        pstrUsageACFind,
-        pstrUsageACFindAndReplace,
-        pstrUsageACSearch,
-        pstrUsageACGoto,
-        pstrUsageACHome,
-        pstrUsageACBack,
-        pstrUsageACForward,
-        pstrUsageACStop,
-        pstrUsageACRefresh,
-        pstrUsageACPreviousLink,
-        pstrUsageACNextLink,
-        pstrUsageACBookmarks,
-        pstrUsageACHistory,
-        pstrUsageACSubscriptions,
-        pstrUsageACZoomIn,
-        pstrUsageACZoomOut,
-        pstrUsageACZoom,
-        pstrUsageACFullScreenView,
-        pstrUsageACNormalView,
-        pstrUsageACViewToggle,
-        pstrUsageACScrollUp,
-        pstrUsageACScrollDown,
-        pstrUsageACScroll,
-        pstrUsageACPanLeft,
-        pstrUsageACPanRight,
-        pstrUsageACPan,
-        pstrUsageACNewWindow,
-        pstrUsageACTileHoriz,
-        pstrUsageACTileVert,
-        pstrUsageACFormat,
-        pstrUsageACEdit,
-        pstrUsageACBold,
-        pstrUsageACItalics,
-        pstrUsageACUnderline,
-        pstrUsageACStrikethrough,
-        pstrUsageACSubscript,
-        pstrUsageACSuperscript,
-        pstrUsageACAllCaps,
-        pstrUsageACRotate,
-        pstrUsageACResize,
-        pstrUsageACFlipHorizontal,
-        pstrUsageACFlipVertical,
-        pstrUsageACMirrorHorizontal,
-        pstrUsageACMirrorVertical,
-        pstrUsageACFontSelect,
-        pstrUsageACFontColor,
-        pstrUsageACFontSize,
-        pstrUsageACJustifyLeft,
-        pstrUsageACJustifyCenterH,
-        pstrUsageACJustifyRight,
-        pstrUsageACJustifyBlockH,
-        pstrUsageACJustifyTop,
-        pstrUsageACJustifyCenterV,
-        pstrUsageACJustifyBottom,
-        pstrUsageACJustifyBlockV,
-        pstrUsageACIndentDecrease,
-        pstrUsageACIndentIncrease,
-        pstrUsageACNumberedList,
-        pstrUsageACRestartNumbering,
-        pstrUsageACBulletedList,
-        pstrUsageACPromote,
-        pstrUsageACDemote,
-        pstrUsageACYes,
-        pstrUsageACNo,
-        pstrUsageACCancel,
-        pstrUsageACCatalog,
-        pstrUsageACBuyChkout,
-        pstrUsageACAddToCart,
-        pstrUsageACExpand,
-        pstrUsageACExpandAll,
-        pstrUsageACCollapse,
-        pstrUsageACCollapseAll,
-        pstrUsageACPrintPreview,
-        pstrUsageACPasteSpecial,
-        pstrUsageACInsertMode,
-        pstrUsageACDelete,
-        pstrUsageACLock,
-        pstrUsageACUnlock,
-        pstrUsageACProtect,
-        pstrUsageACUnprotect,
-        pstrUsageACAttachComment,
-        pstrUsageACDeleteComment,
-        pstrUsageACViewComment,
-        pstrUsageACSelectWord,
-        pstrUsageACSelectSentence,
-        pstrUsageACSelectParagraph,
-        pstrUsageACSelectColumn,
-        pstrUsageACSelectRow,
-        pstrUsageACSelectTable,
-        pstrUsageACSelectObject,
-        pstrUsageACRedoRepeat,
-        pstrUsageACSort,
-        pstrUsageACSortAscending,
-        pstrUsageACSortDescending,
-        pstrUsageACFilter,
-        pstrUsageACSetClock,
-        pstrUsageACViewClock,
-        pstrUsageACSelectTimeZone,
-        pstrUsageACEditTimeZone,
-        pstrUsageACSetAlarm,
-        pstrUsageACClearAlarm,
-        pstrUsageACSnoozeAlarm,
-        pstrUsageACResetAlarm,
-        pstrUsageACSyncronize,
-        pstrUsageACSendReceive,
-        pstrUsageACSendTo,
-        pstrUsageACReply,
-        pstrUsageACReplyAll,
-        pstrUsageACForwardMessage,
-        pstrUsageACSend,
-        pstrUsageACAttachFile,
-        pstrUsageACUpload,
-        pstrUsageACDownload,
-        pstrUsageACSetBorders,
-        pstrUsageACInsertRow,
-        pstrUsageACInsertColumn,
-        pstrUsageACInsertFile,
-        pstrUsageACInsertPicture,
-        pstrUsageACInsertObject,
-        pstrUsageACInsertSymbol,
-        pstrUsageACSaveAndClose,
-        pstrUsageACRename,
-        pstrUsageACMerge,
-        pstrUsageACSplit,
-        pstrUsageACDistributeHorizontaly,
-        pstrUsageACDistributeVerticaly
-};
-const char * const ReportDescParserBase::digitTitles0[] PROGMEM = {
-        pstrUsageDigitizer,
-        pstrUsagePen,
-        pstrUsageLightPen,
-        pstrUsageTouchScreen,
-        pstrUsageTouchPad,
-        pstrUsageWhiteBoard,
-        pstrUsageCoordinateMeasuringMachine,
-        pstrUsage3DDigitizer,
-        pstrUsageStereoPlotter,
-        pstrUsageArticulatedArm,
-        pstrUsageArmature,
-        pstrUsageMultiplePointDigitizer,
-        pstrUsageFreeSpaceWand
-};
-const char * const ReportDescParserBase::digitTitles1[] PROGMEM = {
-        pstrUsageStylus,
-        pstrUsagePuck,
-        pstrUsageFinger
-
-};
-const char * const ReportDescParserBase::digitTitles2[] PROGMEM = {
-        pstrUsageTipPressure,
-        pstrUsageBarrelPressure,
-        pstrUsageInRange,
-        pstrUsageTouch,
-        pstrUsageUntouch,
-        pstrUsageTap,
-        pstrUsageQuality,
-        pstrUsageDataValid,
-        pstrUsageTransducerIndex,
-        pstrUsageTabletFunctionKeys,
-        pstrUsageProgramChangeKeys,
-        pstrUsageBatteryStrength,
-        pstrUsageInvert,
-        pstrUsageXTilt,
-        pstrUsageYTilt,
-        pstrUsageAzimuth,
-        pstrUsageAltitude,
-        pstrUsageTwist,
-        pstrUsageTipSwitch,
-        pstrUsageSecondaryTipSwitch,
-        pstrUsageBarrelSwitch,
-        pstrUsageEraser,
-        pstrUsageTabletPick
-};
-const char * const ReportDescParserBase::aplphanumTitles0[] PROGMEM = {
-        pstrUsageAlphanumericDisplay,
-        pstrUsageBitmappedDisplay
-};
-const char * const ReportDescParserBase::aplphanumTitles1[] PROGMEM = {
-        pstrUsageDisplayAttributesReport,
-        pstrUsageASCIICharacterSet,
-        pstrUsageDataReadBack,
-        pstrUsageFontReadBack,
-        pstrUsageDisplayControlReport,
-        pstrUsageClearDisplay,
-        pstrUsageDisplayEnable,
-        pstrUsageScreenSaverDelay,
-        pstrUsageScreenSaverEnable,
-        pstrUsageVerticalScroll,
-        pstrUsageHorizontalScroll,
-        pstrUsageCharacterReport,
-        pstrUsageDisplayData,
-        pstrUsageDisplayStatus,
-        pstrUsageStatusNotReady,
-        pstrUsageStatusReady,
-        pstrUsageErrorNotALoadableCharacter,
-        pstrUsageErrorFotDataCanNotBeRead,
-        pstrUsageCursorPositionReport,
-        pstrUsageRow,
-        pstrUsageColumn,
-        pstrUsageRows,
-        pstrUsageColumns,
-        pstrUsageCursorPixelPosition,
-        pstrUsageCursorMode,
-        pstrUsageCursorEnable,
-        pstrUsageCursorBlink,
-        pstrUsageFontReport,
-        pstrUsageFontData,
-        pstrUsageCharacterWidth,
-        pstrUsageCharacterHeight,
-        pstrUsageCharacterSpacingHorizontal,
-        pstrUsageCharacterSpacingVertical,
-        pstrUsageUnicodeCharset,
-        pstrUsageFont7Segment,
-        pstrUsage7SegmentDirectMap,
-        pstrUsageFont14Segment,
-        pstrUsage14SegmentDirectMap,
-        pstrUsageDisplayBrightness,
-        pstrUsageDisplayContrast,
-        pstrUsageCharacterAttribute,
-        pstrUsageAttributeReadback,
-        pstrUsageAttributeData,
-        pstrUsageCharAttributeEnhance,
-        pstrUsageCharAttributeUnderline,
-        pstrUsageCharAttributeBlink
-};
-const char * const ReportDescParserBase::aplphanumTitles2[] PROGMEM = {
-        pstrUsageBitmapSizeX,
-        pstrUsageBitmapSizeY,
-        pstrUsagePageReserved,
-        pstrUsageBitDepthFormat,
-        pstrUsageDisplayOrientation,
-        pstrUsagePaletteReport,
-        pstrUsagePaletteDataSize,
-        pstrUsagePaletteDataOffset,
-        pstrUsagePaletteData,
-        pstrUsageBlitReport,
-        pstrUsageBlitRectangleX1,
-        pstrUsageBlitRectangleY1,
-        pstrUsageBlitRectangleX2,
-        pstrUsageBlitRectangleY2,
-        pstrUsageBlitData,
-        pstrUsageSoftButton,
-        pstrUsageSoftButtonID,
-        pstrUsageSoftButtonSide,
-        pstrUsageSoftButtonOffset1,
-        pstrUsageSoftButtonOffset2,
-        pstrUsageSoftButtonReport
-};
-const char * const ReportDescParserBase::medInstrTitles0[] PROGMEM = {
-        pstrUsageVCRAcquisition,
-        pstrUsageFreezeThaw,
-        pstrUsageClipStore,
-        pstrUsageUpdate,
-        pstrUsageNext,
-        pstrUsageSave,
-        pstrUsagePrint,
-        pstrUsageMicrophoneEnable
-};
-const char * const ReportDescParserBase::medInstrTitles1[] PROGMEM = {
-        pstrUsageCine,
-        pstrUsageTransmitPower,
-        pstrUsageVolume,
-        pstrUsageFocus,
-        pstrUsageDepth
-};
-const char * const ReportDescParserBase::medInstrTitles2[] PROGMEM = {
-        pstrUsageSoftStepPrimary,
-        pstrUsageSoftStepSecondary
-};
-const char * const ReportDescParserBase::medInstrTitles3[] PROGMEM = {
-        pstrUsageZoomSelect,
-        pstrUsageZoomAdjust,
-        pstrUsageSpectralDopplerModeSelect,
-        pstrUsageSpectralDopplerModeAdjust,
-        pstrUsageColorDopplerModeSelect,
-        pstrUsageColorDopplerModeAdjust,
-        pstrUsageMotionModeSelect,
-        pstrUsageMotionModeAdjust,
-        pstrUsage2DModeSelect,
-        pstrUsage2DModeAdjust
-};
-const char * const ReportDescParserBase::medInstrTitles4[] PROGMEM = {
-        pstrUsageSoftControlSelect,
-        pstrUsageSoftControlAdjust
-};
-
-void ReportDescParserBase::Parse(const uint16_t len, const uint8_t *pbuf, const uint16_t &offset) {
-        uint16_t cntdn = (uint16_t)len;
-        uint8_t *p = (uint8_t*)pbuf;
-
-
-        totalSize = 0;
-
-        while (cntdn) {
-                //USB_HOST_SERIAL.println("");
-                //PrintHex<uint16_t>(offset + len - cntdn);
-                //USB_HOST_SERIAL.print(":");
-
-                ParseItem(&p, &cntdn);
-
-                //if (ParseItem(&p, &cntdn))
-                //	return;
-        }
-        //USBTRACE2("Total:", totalSize);
-}
-
-void ReportDescParserBase::PrintValue(uint8_t *p, uint8_t len) {
-        E_Notify(PSTR("("), 0x80);
-        for (; len; p++, len--)
-                PrintHex<uint8_t > (*p, 0x80);
-        E_Notify(PSTR(")"), 0x80);
-}
-
-void ReportDescParserBase::PrintByteValue(uint8_t data) {
-        E_Notify(PSTR("("), 0x80);
-        PrintHex<uint8_t > (data, 0x80);
-        E_Notify(PSTR(")"), 0x80);
-}
-
-void ReportDescParserBase::PrintItemTitle(uint8_t prefix) {
-        switch (prefix & (TYPE_MASK | TAG_MASK)) {
-                case (TYPE_GLOBAL | TAG_GLOBAL_PUSH):
-                        E_Notify(PSTR("\r\nPush"), 0x80);
-                        break;
-                case (TYPE_GLOBAL | TAG_GLOBAL_POP):
-                        E_Notify(PSTR("\r\nPop"), 0x80);
-                        break;
-                case (TYPE_GLOBAL | TAG_GLOBAL_USAGEPAGE):
-                        E_Notify(PSTR("\r\nUsage Page"), 0x80);
-                        break;
-                case (TYPE_GLOBAL | TAG_GLOBAL_LOGICALMIN):
-                        E_Notify(PSTR("\r\nLogical Min"), 0x80);
-                        break;
-                case (TYPE_GLOBAL | TAG_GLOBAL_LOGICALMAX):
-                        E_Notify(PSTR("\r\nLogical Max"), 0x80);
-                        break;
-                case (TYPE_GLOBAL | TAG_GLOBAL_PHYSMIN):
-                        E_Notify(PSTR("\r\nPhysical Min"), 0x80);
-                        break;
-                case (TYPE_GLOBAL | TAG_GLOBAL_PHYSMAX):
-                        E_Notify(PSTR("\r\nPhysical Max"), 0x80);
-                        break;
-                case (TYPE_GLOBAL | TAG_GLOBAL_UNITEXP):
-                        E_Notify(PSTR("\r\nUnit Exp"), 0x80);
-                        break;
-                case (TYPE_GLOBAL | TAG_GLOBAL_UNIT):
-                        E_Notify(PSTR("\r\nUnit"), 0x80);
-                        break;
-                case (TYPE_GLOBAL | TAG_GLOBAL_REPORTSIZE):
-                        E_Notify(PSTR("\r\nReport Size"), 0x80);
-                        break;
-                case (TYPE_GLOBAL | TAG_GLOBAL_REPORTCOUNT):
-                        E_Notify(PSTR("\r\nReport Count"), 0x80);
-                        break;
-                case (TYPE_GLOBAL | TAG_GLOBAL_REPORTID):
-                        E_Notify(PSTR("\r\nReport Id"), 0x80);
-                        break;
-                case (TYPE_LOCAL | TAG_LOCAL_USAGE):
-                        E_Notify(PSTR("\r\nUsage"), 0x80);
-                        break;
-                case (TYPE_LOCAL | TAG_LOCAL_USAGEMIN):
-                        E_Notify(PSTR("\r\nUsage Min"), 0x80);
-                        break;
-                case (TYPE_LOCAL | TAG_LOCAL_USAGEMAX):
-                        E_Notify(PSTR("\r\nUsage Max"), 0x80);
-                        break;
-                case (TYPE_MAIN | TAG_MAIN_COLLECTION):
-                        E_Notify(PSTR("\r\nCollection"), 0x80);
-                        break;
-                case (TYPE_MAIN | TAG_MAIN_ENDCOLLECTION):
-                        E_Notify(PSTR("\r\nEnd Collection"), 0x80);
-                        break;
-                case (TYPE_MAIN | TAG_MAIN_INPUT):
-                        E_Notify(PSTR("\r\nInput"), 0x80);
-                        break;
-                case (TYPE_MAIN | TAG_MAIN_OUTPUT):
-                        E_Notify(PSTR("\r\nOutput"), 0x80);
-                        break;
-                case (TYPE_MAIN | TAG_MAIN_FEATURE):
-                        E_Notify(PSTR("\r\nFeature"), 0x80);
-                        break;
-        } // switch (**pp & (TYPE_MASK | TAG_MASK))
-}
-
-uint8_t ReportDescParserBase::ParseItem(uint8_t **pp, uint16_t *pcntdn) {
-        //uint8_t	ret = enErrorSuccess;
-
-        switch (itemParseState) {
-                case 0:
-                        if (**pp == HID_LONG_ITEM_PREFIX)
-                                USBTRACE("\r\nLONG\r\n");
-                        else {
-                                uint8_t size = ((**pp) & DATA_SIZE_MASK);
-
-                                itemPrefix = (**pp);
-                                itemSize = 1 + ((size == DATA_SIZE_4) ? 4 : size);
-
-                                PrintItemTitle(itemPrefix);
-                        }
-                        (*pp)++;
-                        (*pcntdn)--;
-                        itemSize--;
-                        itemParseState = 1;
-
-                        if (!itemSize)
-                                break;
-
-                        if (!pcntdn)
-                                return enErrorIncomplete;
-                case 1:
-                        //USBTRACE2("\r\niSz:",itemSize);
-
-                        theBuffer.valueSize = itemSize;
-                        valParser.Initialize(&theBuffer);
-                        itemParseState = 2;
-                case 2:
-                        if (!valParser.Parse(pp, pcntdn))
-                                return enErrorIncomplete;
-                        itemParseState = 3;
-                case 3:
-                {
-                        uint8_t data = *((uint8_t*)varBuffer);
-
-                        switch (itemPrefix & (TYPE_MASK | TAG_MASK)) {
-                                case (TYPE_LOCAL | TAG_LOCAL_USAGE):
-                                        if (pfUsage) {
-                                                if (theBuffer.valueSize > 1)
-                                                        pfUsage(*((uint16_t*)varBuffer));
-                                                else
-                                                        pfUsage(data);
-                                        }
-                                        break;
-                                case (TYPE_GLOBAL | TAG_GLOBAL_REPORTSIZE):
-                                        rptSize = data;
-                                        PrintByteValue(data);
-                                        break;
-                                case (TYPE_GLOBAL | TAG_GLOBAL_REPORTCOUNT):
-                                        rptCount = data;
-                                        PrintByteValue(data);
-                                        break;
-                                case (TYPE_GLOBAL | TAG_GLOBAL_LOGICALMIN):
-                                case (TYPE_GLOBAL | TAG_GLOBAL_LOGICALMAX):
-                                case (TYPE_GLOBAL | TAG_GLOBAL_PHYSMIN):
-                                case (TYPE_GLOBAL | TAG_GLOBAL_PHYSMAX):
-                                case (TYPE_GLOBAL | TAG_GLOBAL_REPORTID):
-                                case (TYPE_LOCAL | TAG_LOCAL_USAGEMIN):
-                                case (TYPE_LOCAL | TAG_LOCAL_USAGEMAX):
-                                case (TYPE_GLOBAL | TAG_GLOBAL_UNITEXP):
-                                case (TYPE_GLOBAL | TAG_GLOBAL_UNIT):
-                                        PrintValue(varBuffer, theBuffer.valueSize);
-                                        break;
-                                case (TYPE_GLOBAL | TAG_GLOBAL_PUSH):
-                                case (TYPE_GLOBAL | TAG_GLOBAL_POP):
-                                        break;
-                                case (TYPE_GLOBAL | TAG_GLOBAL_USAGEPAGE):
-                                        SetUsagePage(data);
-                                        PrintUsagePage(data);
-                                        PrintByteValue(data);
-                                        break;
-                                case (TYPE_MAIN | TAG_MAIN_COLLECTION):
-                                case (TYPE_MAIN | TAG_MAIN_ENDCOLLECTION):
-                                        switch (data) {
-                                                case 0x00:
-                                                        E_Notify(PSTR(" Physical"), 0x80);
-                                                        break;
-                                                case 0x01:
-                                                        E_Notify(PSTR(" Application"), 0x80);
-                                                        break;
-                                                case 0x02:
-                                                        E_Notify(PSTR(" Logical"), 0x80);
-                                                        break;
-                                                case 0x03:
-                                                        E_Notify(PSTR(" Report"), 0x80);
-                                                        break;
-                                                case 0x04:
-                                                        E_Notify(PSTR(" Named Array"), 0x80);
-                                                        break;
-                                                case 0x05:
-                                                        E_Notify(PSTR(" Usage Switch"), 0x80);
-                                                        break;
-                                                case 0x06:
-                                                        E_Notify(PSTR(" Usage Modifier"), 0x80);
-                                                        break;
-                                                default:
-                                                        E_Notify(PSTR(" Vendor Defined("), 0x80);
-                                                        PrintHex<uint8_t > (data, 0x80);
-                                                        E_Notify(PSTR(")"), 0x80);
-                                        }
-                                        break;
-                                case (TYPE_MAIN | TAG_MAIN_INPUT):
-                                case (TYPE_MAIN | TAG_MAIN_OUTPUT):
-                                case (TYPE_MAIN | TAG_MAIN_FEATURE):
-                                        totalSize += (uint16_t)rptSize * (uint16_t)rptCount;
-                                        rptSize = 0;
-                                        rptCount = 0;
-                                        E_Notify(PSTR("("), 0x80);
-                                        PrintBin<uint8_t > (data, 0x80);
-                                        E_Notify(PSTR(")"), 0x80);
-                                        break;
-                        } // switch (**pp & (TYPE_MASK | TAG_MASK))
-                }
-        } // switch (itemParseState)
-        itemParseState = 0;
-        return enErrorSuccess;
-}
-
-ReportDescParserBase::UsagePageFunc ReportDescParserBase::usagePageFunctions[] /*PROGMEM*/ = {
-        &ReportDescParserBase::PrintGenericDesktopPageUsage,
-        &ReportDescParserBase::PrintSimulationControlsPageUsage,
-        &ReportDescParserBase::PrintVRControlsPageUsage,
-        &ReportDescParserBase::PrintSportsControlsPageUsage,
-        &ReportDescParserBase::PrintGameControlsPageUsage,
-        &ReportDescParserBase::PrintGenericDeviceControlsPageUsage,
-        NULL, // Keyboard/Keypad
-        &ReportDescParserBase::PrintLEDPageUsage,
-        &ReportDescParserBase::PrintButtonPageUsage,
-        &ReportDescParserBase::PrintOrdinalPageUsage,
-        &ReportDescParserBase::PrintTelephonyPageUsage,
-        &ReportDescParserBase::PrintConsumerPageUsage,
-        &ReportDescParserBase::PrintDigitizerPageUsage,
-        NULL, // Reserved
-        NULL, // PID
-        NULL // Unicode
-};
-
-void ReportDescParserBase::SetUsagePage(uint16_t page) {
-        pfUsage = NULL;
-
-        if (page > 0x00 && page < 0x11)
-                pfUsage = /*(UsagePageFunc)pgm_read_word*/(usagePageFunctions[page - 1]);
-                //else if (page > 0x7f && page < 0x84)
-                //	E_Notify(pstrUsagePageMonitor);
-                //else if (page > 0x83 && page < 0x8c)
-                //	E_Notify(pstrUsagePagePower);
-                //else if (page > 0x8b && page < 0x92)
-<<<<<<< HEAD
-                //	Notify((char*)pgm_read_pointer(&usagePageTitles1[page - 0x8c]));
-=======
-                //	E_Notify((char*)pgm_read_word(&usagePageTitles1[page - 0x8c]));
->>>>>>> 86f88e53
-                //else if (page > 0xfeff && page <= 0xffff)
-                //	E_Notify(pstrUsagePageVendorDefined);
-        else
-                switch (page) {
-                        case 0x14:
-                                pfUsage = &ReportDescParserBase::PrintAlphanumDisplayPageUsage;
-                                break;
-                        case 0x40:
-                                pfUsage = &ReportDescParserBase::PrintMedicalInstrumentPageUsage;
-                                break;
-                }
-}
-
-void ReportDescParserBase::PrintUsagePage(uint16_t page) {
-        E_Notify(pstrSpace, 0x80);
-
-        if (page > 0x00 && page < 0x11)
-<<<<<<< HEAD
-                Notify((char*)pgm_read_pointer(&usagePageTitles0[page - 1]), 0x80);
-=======
-                E_Notify((char*)pgm_read_word(&usagePageTitles0[page - 1]), 0x80);
->>>>>>> 86f88e53
-        else if (page > 0x7f && page < 0x84)
-                E_Notify(pstrUsagePageMonitor, 0x80);
-        else if (page > 0x83 && page < 0x8c)
-                E_Notify(pstrUsagePagePower, 0x80);
-        else if (page > 0x8b && page < 0x92)
-<<<<<<< HEAD
-                Notify((char*)pgm_read_pointer(&usagePageTitles1[page - 0x8c]), 0x80);
-=======
-                E_Notify((char*)pgm_read_word(&usagePageTitles1[page - 0x8c]), 0x80);
->>>>>>> 86f88e53
-        else if (page > 0xfeff && page <= 0xffff)
-                E_Notify(pstrUsagePageVendorDefined, 0x80);
-        else
-                switch (page) {
-                        case 0x14:
-                                E_Notify(pstrUsagePageAlphaNumericDisplay, 0x80);
-                                break;
-                        case 0x40:
-                                E_Notify(pstrUsagePageMedicalInstruments, 0x80);
-                                break;
-                        default:
-                                E_Notify(pstrUsagePageUndefined, 0x80);
-                }
-}
-
-void ReportDescParserBase::PrintButtonPageUsage(uint16_t usage) {
-        E_Notify(pstrSpace, 0x80);
-        E_Notify(PSTR("Btn"), 0x80);
-        PrintHex<uint16_t > (usage, 0x80);
-        E_Notify(PSTR("\r\n"), 0x80);
-        //USB_HOST_SERIAL.print(usage, HEX);
-}
-
-void ReportDescParserBase::PrintOrdinalPageUsage(uint16_t usage) {
-        E_Notify(pstrSpace, 0x80);
-        E_Notify(PSTR("Inst"), 0x80);
-        // Sorry, HEX for now...
-        PrintHex<uint16_t > (usage, 0x80);
-        E_Notify(PSTR("\r\n"), 0x80);
-        //USB_HOST_SERIAL.print(usage, DEC);
-}
-
-void ReportDescParserBase::PrintGenericDesktopPageUsage(uint16_t usage) {
-        E_Notify(pstrSpace, 0x80);
-
-        if (usage > 0x00 && usage < 0x0a)
-<<<<<<< HEAD
-                Notify((char*)pgm_read_pointer(&genDesktopTitles0[usage - 1]), 0x80);
-        else if (usage > 0x2f && usage < 0x49)
-                Notify((char*)pgm_read_pointer(&genDesktopTitles1[usage - 0x30]), 0x80);
-        else if (usage > 0x7f && usage < 0x94)
-                Notify((char*)pgm_read_pointer(&genDesktopTitles2[usage - 0x80]), 0x80);
-        else if (usage > 0x9f && usage < 0xa9)
-                Notify((char*)pgm_read_pointer(&genDesktopTitles3[usage - 0xa0]), 0x80);
-        else if (usage > 0xaf && usage < 0xb8)
-                Notify((char*)pgm_read_pointer(&genDesktopTitles4[usage - 0xb0]), 0x80);
-=======
-                E_Notify((char*)pgm_read_word(&genDesktopTitles0[usage - 1]), 0x80);
-        else if (usage > 0x2f && usage < 0x49)
-                E_Notify((char*)pgm_read_word(&genDesktopTitles1[usage - 0x30]), 0x80);
-        else if (usage > 0x7f && usage < 0x94)
-                E_Notify((char*)pgm_read_word(&genDesktopTitles2[usage - 0x80]), 0x80);
-        else if (usage > 0x9f && usage < 0xa9)
-                E_Notify((char*)pgm_read_word(&genDesktopTitles3[usage - 0xa0]), 0x80);
-        else if (usage > 0xaf && usage < 0xb8)
-                E_Notify((char*)pgm_read_word(&genDesktopTitles4[usage - 0xb0]), 0x80);
->>>>>>> 86f88e53
-        else
-                E_Notify(pstrUsagePageUndefined, 0x80);
-}
-
-void ReportDescParserBase::PrintSimulationControlsPageUsage(uint16_t usage) {
-        E_Notify(pstrSpace, 0x80);
-
-        if (usage > 0x00 && usage < 0x0d)
-<<<<<<< HEAD
-                Notify((char*)pgm_read_pointer(&simuTitles0[usage - 1]), 0x80);
-        else if (usage > 0x1f && usage < 0x26)
-                Notify((char*)pgm_read_pointer(&simuTitles1[usage - 0x20]), 0x80);
-        else if (usage > 0xaf && usage < 0xd1)
-                Notify((char*)pgm_read_pointer(&simuTitles2[usage - 0xb0]), 0x80);
-=======
-                E_Notify((char*)pgm_read_word(&simuTitles0[usage - 1]), 0x80);
-        else if (usage > 0x1f && usage < 0x26)
-                E_Notify((char*)pgm_read_word(&simuTitles1[usage - 0x20]), 0x80);
-        else if (usage > 0xaf && usage < 0xd1)
-                E_Notify((char*)pgm_read_word(&simuTitles2[usage - 0xb0]), 0x80);
->>>>>>> 86f88e53
-        else
-                E_Notify(pstrUsagePageUndefined, 0x80);
-}
-
-void ReportDescParserBase::PrintVRControlsPageUsage(uint16_t usage) {
-        E_Notify(pstrSpace, 0x80);
-
-        if (usage > 0x00 && usage < 0x0b)
-<<<<<<< HEAD
-                Notify((char*)pgm_read_pointer(&vrTitles0[usage - 1]), 0x80);
-        else if (usage > 0x1f && usage < 0x22)
-                Notify((char*)pgm_read_pointer(&vrTitles1[usage - 0x20]), 0x80);
-=======
-                E_Notify((char*)pgm_read_word(&vrTitles0[usage - 1]), 0x80);
-        else if (usage > 0x1f && usage < 0x22)
-                E_Notify((char*)pgm_read_word(&vrTitles1[usage - 0x20]), 0x80);
->>>>>>> 86f88e53
-        else
-                E_Notify(pstrUsagePageUndefined, 0x80);
-}
-
-void ReportDescParserBase::PrintSportsControlsPageUsage(uint16_t usage) {
-        E_Notify(pstrSpace, 0x80);
-
-        if (usage > 0x00 && usage < 0x05)
-<<<<<<< HEAD
-                Notify((char*)pgm_read_pointer(&sportsCtrlTitles0[usage - 1]), 0x80);
-        else if (usage > 0x2f && usage < 0x3a)
-                Notify((char*)pgm_read_pointer(&sportsCtrlTitles1[usage - 0x30]), 0x80);
-        else if (usage > 0x4f && usage < 0x64)
-                Notify((char*)pgm_read_pointer(&sportsCtrlTitles2[usage - 0x50]), 0x80);
-=======
-                E_Notify((char*)pgm_read_word(&sportsCtrlTitles0[usage - 1]), 0x80);
-        else if (usage > 0x2f && usage < 0x3a)
-                E_Notify((char*)pgm_read_word(&sportsCtrlTitles1[usage - 0x30]), 0x80);
-        else if (usage > 0x4f && usage < 0x64)
-                E_Notify((char*)pgm_read_word(&sportsCtrlTitles2[usage - 0x50]), 0x80);
->>>>>>> 86f88e53
-        else
-                E_Notify(pstrUsagePageUndefined, 0x80);
-}
-
-void ReportDescParserBase::PrintGameControlsPageUsage(uint16_t usage) {
-        E_Notify(pstrSpace, 0x80);
-
-        if (usage > 0x00 && usage < 0x04)
-<<<<<<< HEAD
-                Notify((char*)pgm_read_pointer(&gameTitles0[usage - 1]), 0x80);
-        else if (usage > 0x1f && usage < 0x3a)
-                Notify((char*)pgm_read_pointer(&gameTitles1[usage - 0x20]), 0x80);
-=======
-                E_Notify((char*)pgm_read_word(&gameTitles0[usage - 1]), 0x80);
-        else if (usage > 0x1f && usage < 0x3a)
-                E_Notify((char*)pgm_read_word(&gameTitles1[usage - 0x20]), 0x80);
->>>>>>> 86f88e53
-        else
-                E_Notify(pstrUsagePageUndefined, 0x80);
-}
-
-void ReportDescParserBase::PrintGenericDeviceControlsPageUsage(uint16_t usage) {
-        E_Notify(pstrSpace, 0x80);
-
-        if (usage > 0x1f && usage < 0x27)
-<<<<<<< HEAD
-                Notify((char*)pgm_read_pointer(&genDevCtrlTitles[usage - 0x20]), 0x80);
-=======
-                E_Notify((char*)pgm_read_word(&genDevCtrlTitles[usage - 0x20]), 0x80);
->>>>>>> 86f88e53
-        else
-                E_Notify(pstrUsagePageUndefined, 0x80);
-}
-
-void ReportDescParserBase::PrintLEDPageUsage(uint16_t usage) {
-        E_Notify(pstrSpace, 0x80);
-
-        if (usage > 0x00 && usage < 0x4e)
-<<<<<<< HEAD
-                Notify((char*)pgm_read_pointer(&ledTitles[usage - 1]), 0x80);
-=======
-                E_Notify((char*)pgm_read_word(&ledTitles[usage - 1]), 0x80);
->>>>>>> 86f88e53
-        else
-                E_Notify(pstrUsagePageUndefined, 0x80);
-}
-
-void ReportDescParserBase::PrintTelephonyPageUsage(uint16_t usage) {
-        E_Notify(pstrSpace, 0x80);
-
-        if (usage > 0x00 && usage < 0x08)
-<<<<<<< HEAD
-                Notify((char*)pgm_read_pointer(&telTitles0[usage - 1]), 0x80);
-        else if (usage > 0x1f && usage < 0x32)
-                Notify((char*)pgm_read_pointer(&telTitles1[usage - 0x1f]), 0x80);
-        else if (usage > 0x4f && usage < 0x54)
-                Notify((char*)pgm_read_pointer(&telTitles2[usage - 0x4f]), 0x80);
-        else if (usage > 0x6f && usage < 0x75)
-                Notify((char*)pgm_read_pointer(&telTitles3[usage - 0x6f]), 0x80);
-        else if (usage > 0x8f && usage < 0x9f)
-                Notify((char*)pgm_read_pointer(&telTitles4[usage - 0x8f]), 0x80);
-        else if (usage > 0xaf && usage < 0xc0)
-                Notify((char*)pgm_read_pointer(&telTitles5[usage - 0xaf]), 0x80);
-=======
-                E_Notify((char*)pgm_read_word(&telTitles0[usage - 1]), 0x80);
-        else if (usage > 0x1f && usage < 0x32)
-                E_Notify((char*)pgm_read_word(&telTitles1[usage - 0x1f]), 0x80);
-        else if (usage > 0x4f && usage < 0x54)
-                E_Notify((char*)pgm_read_word(&telTitles2[usage - 0x4f]), 0x80);
-        else if (usage > 0x6f && usage < 0x75)
-                E_Notify((char*)pgm_read_word(&telTitles3[usage - 0x6f]), 0x80);
-        else if (usage > 0x8f && usage < 0x9f)
-                E_Notify((char*)pgm_read_word(&telTitles4[usage - 0x8f]), 0x80);
-        else if (usage > 0xaf && usage < 0xc0)
-                E_Notify((char*)pgm_read_word(&telTitles5[usage - 0xaf]), 0x80);
->>>>>>> 86f88e53
-        else
-                E_Notify(pstrUsagePageUndefined, 0x80);
-}
-
-void ReportDescParserBase::PrintConsumerPageUsage(uint16_t usage) {
-        E_Notify(pstrSpace, 0x80);
-
-        if (usage > 0x00 && usage < 0x07)
-<<<<<<< HEAD
-                Notify((char*)pgm_read_pointer(&consTitles0[usage - 1]), 0x80);
-        else if (usage > 0x1f && usage < 0x23)
-                Notify((char*)pgm_read_pointer(&consTitles1[usage - 0x1f]), 0x80);
-        else if (usage > 0x2f && usage < 0x37)
-                Notify((char*)pgm_read_pointer(&consTitles2[usage - 0x2f]), 0x80);
-        else if (usage > 0x3f && usage < 0x49)
-                Notify((char*)pgm_read_pointer(&consTitles3[usage - 0x3f]), 0x80);
-        else if (usage > 0x5f && usage < 0x67)
-                Notify((char*)pgm_read_pointer(&consTitles4[usage - 0x5f]), 0x80);
-        else if (usage > 0x7f && usage < 0xa5)
-                Notify((char*)pgm_read_pointer(&consTitles5[usage - 0x7f]), 0x80);
-        else if (usage > 0xaf && usage < 0xcf)
-                Notify((char*)pgm_read_pointer(&consTitles6[usage - 0xaf]), 0x80);
-        else if (usage > 0xdf && usage < 0xeb)
-                Notify((char*)pgm_read_pointer(&consTitles7[usage - 0xdf]), 0x80);
-        else if (usage > 0xef && usage < 0xf6)
-                Notify((char*)pgm_read_pointer(&consTitles8[usage - 0xef]), 0x80);
-        else if (usage > 0xff && usage < 0x10e)
-                Notify((char*)pgm_read_pointer(&consTitles9[usage - 0xff]), 0x80);
-        else if (usage > 0x14f && usage < 0x156)
-                Notify((char*)pgm_read_pointer(&consTitlesA[usage - 0x14f]), 0x80);
-        else if (usage > 0x15f && usage < 0x16b)
-                Notify((char*)pgm_read_pointer(&consTitlesB[usage - 0x15f]), 0x80);
-        else if (usage > 0x16f && usage < 0x175)
-                Notify((char*)pgm_read_pointer(&consTitlesC[usage - 0x16f]), 0x80);
-        else if (usage > 0x17f && usage < 0x1c8)
-                Notify((char*)pgm_read_pointer(&consTitlesD[usage - 0x17f]), 0x80);
-        else if (usage > 0x1ff && usage < 0x29d)
-                Notify((char*)pgm_read_pointer(&consTitlesE[usage - 0x1ff]), 0x80);
-=======
-                E_Notify((char*)pgm_read_word(&consTitles0[usage - 1]), 0x80);
-        else if (usage > 0x1f && usage < 0x23)
-                E_Notify((char*)pgm_read_word(&consTitles1[usage - 0x1f]), 0x80);
-        else if (usage > 0x2f && usage < 0x37)
-                E_Notify((char*)pgm_read_word(&consTitles2[usage - 0x2f]), 0x80);
-        else if (usage > 0x3f && usage < 0x49)
-                E_Notify((char*)pgm_read_word(&consTitles3[usage - 0x3f]), 0x80);
-        else if (usage > 0x5f && usage < 0x67)
-                E_Notify((char*)pgm_read_word(&consTitles4[usage - 0x5f]), 0x80);
-        else if (usage > 0x7f && usage < 0xa5)
-                E_Notify((char*)pgm_read_word(&consTitles5[usage - 0x7f]), 0x80);
-        else if (usage > 0xaf && usage < 0xcf)
-                E_Notify((char*)pgm_read_word(&consTitles6[usage - 0xaf]), 0x80);
-        else if (usage > 0xdf && usage < 0xeb)
-                E_Notify((char*)pgm_read_word(&consTitles7[usage - 0xdf]), 0x80);
-        else if (usage > 0xef && usage < 0xf6)
-                E_Notify((char*)pgm_read_word(&consTitles8[usage - 0xef]), 0x80);
-        else if (usage > 0xff && usage < 0x10e)
-                E_Notify((char*)pgm_read_word(&consTitles9[usage - 0xff]), 0x80);
-        else if (usage > 0x14f && usage < 0x156)
-                E_Notify((char*)pgm_read_word(&consTitlesA[usage - 0x14f]), 0x80);
-        else if (usage > 0x15f && usage < 0x16b)
-                E_Notify((char*)pgm_read_word(&consTitlesB[usage - 0x15f]), 0x80);
-        else if (usage > 0x16f && usage < 0x175)
-                E_Notify((char*)pgm_read_word(&consTitlesC[usage - 0x16f]), 0x80);
-        else if (usage > 0x17f && usage < 0x1c8)
-                E_Notify((char*)pgm_read_word(&consTitlesD[usage - 0x17f]), 0x80);
-        else if (usage > 0x1ff && usage < 0x29d)
-                E_Notify((char*)pgm_read_word(&consTitlesE[usage - 0x1ff]), 0x80);
->>>>>>> 86f88e53
-        else
-                E_Notify(pstrUsagePageUndefined, 0x80);
-}
-
-void ReportDescParserBase::PrintDigitizerPageUsage(uint16_t usage) {
-        E_Notify(pstrSpace, 0x80);
-
-        if (usage > 0x00 && usage < 0x0e)
-<<<<<<< HEAD
-                Notify((char*)pgm_read_pointer(&digitTitles0[usage - 1]), 0x80);
-        else if (usage > 0x1f && usage < 0x23)
-                Notify((char*)pgm_read_pointer(&digitTitles1[usage - 0x1f]), 0x80);
-        else if (usage > 0x2f && usage < 0x47)
-                Notify((char*)pgm_read_pointer(&digitTitles2[usage - 0x2f]), 0x80);
-=======
-                E_Notify((char*)pgm_read_word(&digitTitles0[usage - 1]), 0x80);
-        else if (usage > 0x1f && usage < 0x23)
-                E_Notify((char*)pgm_read_word(&digitTitles1[usage - 0x1f]), 0x80);
-        else if (usage > 0x2f && usage < 0x47)
-                E_Notify((char*)pgm_read_word(&digitTitles2[usage - 0x2f]), 0x80);
->>>>>>> 86f88e53
-        else
-                E_Notify(pstrUsagePageUndefined, 0x80);
-}
-
-void ReportDescParserBase::PrintAlphanumDisplayPageUsage(uint16_t usage) {
-        E_Notify(pstrSpace, 0x80);
-
-        if (usage > 0x00 && usage < 0x03)
-<<<<<<< HEAD
-                Notify((char*)pgm_read_pointer(&aplphanumTitles0[usage - 1]), 0x80);
-        else if (usage > 0x1f && usage < 0x4e)
-                Notify((char*)pgm_read_pointer(&aplphanumTitles1[usage - 0x1f]), 0x80);
-        else if (usage > 0x7f && usage < 0x96)
-                Notify((char*)pgm_read_pointer(&digitTitles2[usage - 0x80]), 0x80);
-=======
-                E_Notify((char*)pgm_read_word(&aplphanumTitles0[usage - 1]), 0x80);
-        else if (usage > 0x1f && usage < 0x4e)
-                E_Notify((char*)pgm_read_word(&aplphanumTitles1[usage - 0x1f]), 0x80);
-        else if (usage > 0x7f && usage < 0x96)
-                E_Notify((char*)pgm_read_word(&digitTitles2[usage - 0x80]), 0x80);
->>>>>>> 86f88e53
-        else
-                E_Notify(pstrUsagePageUndefined, 0x80);
-}
-
-void ReportDescParserBase::PrintMedicalInstrumentPageUsage(uint16_t usage) {
-        E_Notify(pstrSpace, 0x80);
-
-        if (usage == 1)
-                E_Notify(pstrUsageMedicalUltrasound, 0x80);
-        else if (usage > 0x1f && usage < 0x28)
-<<<<<<< HEAD
-                Notify((char*)pgm_read_pointer(&medInstrTitles0[usage - 0x1f]), 0x80);
-        else if (usage > 0x3f && usage < 0x45)
-                Notify((char*)pgm_read_pointer(&medInstrTitles1[usage - 0x40]), 0x80);
-        else if (usage > 0x5f && usage < 0x62)
-                Notify((char*)pgm_read_pointer(&medInstrTitles2[usage - 0x60]), 0x80);
-=======
-                E_Notify((char*)pgm_read_word(&medInstrTitles0[usage - 0x1f]), 0x80);
-        else if (usage > 0x3f && usage < 0x45)
-                E_Notify((char*)pgm_read_word(&medInstrTitles1[usage - 0x40]), 0x80);
-        else if (usage > 0x5f && usage < 0x62)
-                E_Notify((char*)pgm_read_word(&medInstrTitles2[usage - 0x60]), 0x80);
->>>>>>> 86f88e53
-        else if (usage == 0x70)
-                E_Notify(pstrUsageDepthGainCompensation, 0x80);
-        else if (usage > 0x7f && usage < 0x8a)
-<<<<<<< HEAD
-                Notify((char*)pgm_read_pointer(&medInstrTitles3[usage - 0x80]), 0x80);
-        else if (usage > 0x9f && usage < 0xa2)
-                Notify((char*)pgm_read_pointer(&medInstrTitles4[usage - 0xa0]), 0x80);
-=======
-                E_Notify((char*)pgm_read_word(&medInstrTitles3[usage - 0x80]), 0x80);
-        else if (usage > 0x9f && usage < 0xa2)
-                E_Notify((char*)pgm_read_word(&medInstrTitles4[usage - 0xa0]), 0x80);
->>>>>>> 86f88e53
-        else
-                E_Notify(pstrUsagePageUndefined, 0x80);
-}
-
-uint8_t ReportDescParser2::ParseItem(uint8_t **pp, uint16_t *pcntdn) {
-        //uint8_t	ret = enErrorSuccess;
-
-        switch (itemParseState) {
-                case 0:
-                        if (**pp == HID_LONG_ITEM_PREFIX)
-                                USBTRACE("\r\nLONG\r\n");
-                        else {
-                                uint8_t size = ((**pp) & DATA_SIZE_MASK);
-                                itemPrefix = (**pp);
-                                itemSize = 1 + ((size == DATA_SIZE_4) ? 4 : size);
-                        }
-                        (*pp)++;
-                        (*pcntdn)--;
-                        itemSize--;
-                        itemParseState = 1;
-
-                        if (!itemSize)
-                                break;
-
-                        if (!pcntdn)
-                                return enErrorIncomplete;
-                case 1:
-                        theBuffer.valueSize = itemSize;
-                        valParser.Initialize(&theBuffer);
-                        itemParseState = 2;
-                case 2:
-                        if (!valParser.Parse(pp, pcntdn))
-                                return enErrorIncomplete;
-                        itemParseState = 3;
-                case 3:
-                {
-                        uint8_t data = *((uint8_t*)varBuffer);
-
-                        switch (itemPrefix & (TYPE_MASK | TAG_MASK)) {
-                                case (TYPE_LOCAL | TAG_LOCAL_USAGE):
-                                        if (pfUsage) {
-                                                if (theBuffer.valueSize > 1)
-                                                        pfUsage(*((uint16_t*)varBuffer));
-                                                else
-                                                        pfUsage(data);
-                                        }
-                                        break;
-                                case (TYPE_GLOBAL | TAG_GLOBAL_REPORTSIZE):
-                                        rptSize = data;
-                                        break;
-                                case (TYPE_GLOBAL | TAG_GLOBAL_REPORTCOUNT):
-                                        rptCount = data;
-                                        break;
-                                case (TYPE_GLOBAL | TAG_GLOBAL_REPORTID):
-                                        rptId = data;
-                                        break;
-                                case (TYPE_LOCAL | TAG_LOCAL_USAGEMIN):
-                                        useMin = data;
-                                        break;
-                                case (TYPE_LOCAL | TAG_LOCAL_USAGEMAX):
-                                        useMax = data;
-                                        break;
-                                case (TYPE_GLOBAL | TAG_GLOBAL_USAGEPAGE):
-                                        SetUsagePage(data);
-                                        break;
-                                case (TYPE_MAIN | TAG_MAIN_OUTPUT):
-                                case (TYPE_MAIN | TAG_MAIN_FEATURE):
-                                        rptSize = 0;
-                                        rptCount = 0;
-                                        useMin = 0;
-                                        useMax = 0;
-                                        break;
-                                case (TYPE_MAIN | TAG_MAIN_INPUT):
-                                        OnInputItem(data);
-
-                                        totalSize += (uint16_t)rptSize * (uint16_t)rptCount;
-
-                                        rptSize = 0;
-                                        rptCount = 0;
-                                        useMin = 0;
-                                        useMax = 0;
-                                        break;
-                        } // switch (**pp & (TYPE_MASK | TAG_MASK))
-                }
-        } // switch (itemParseState)
-        itemParseState = 0;
-        return enErrorSuccess;
-}
-
-void ReportDescParser2::OnInputItem(uint8_t itm) {
-        uint8_t byte_offset = (totalSize >> 3); // calculate offset to the next unhandled byte i = (int)(totalCount / 8);
-        uint32_t tmp = (byte_offset << 3);
-        uint8_t bit_offset = totalSize - tmp; // number of bits in the current byte already handled
-        uint8_t *p = pBuf + byte_offset; // current byte pointer
-
-        if (bit_offset)
-                *p >>= bit_offset;
-
-        uint8_t usage = useMin;
-
-        bool print_usemin_usemax = ((useMin < useMax) && ((itm & 3) == 2) && pfUsage) ? true : false;
-
-        uint8_t bits_of_byte = 8;
-
-        // for each field in field array defined by rptCount
-        for (uint8_t field = 0; field < rptCount; field++, usage++) {
-
-                union {
-                        uint8_t bResult[4];
-                        uint16_t wResult[2];
-                        uint32_t dwResult;
-                } result;
-
-                result.dwResult = 0;
-                uint8_t mask = 0;
-
-                if (print_usemin_usemax)
-                        pfUsage(usage);
-
-                // bits_left		- number of bits in the field(array of fields, depending on Report Count) left to process
-                // bits_of_byte		- number of bits in current byte left to process
-                // bits_to_copy		- number of bits to copy to result buffer
-
-                // for each bit in a field
-                for (uint8_t bits_left = rptSize, bits_to_copy = 0; bits_left;
-                        bits_left -= bits_to_copy) {
-                        bits_to_copy = (bits_left > bits_of_byte) ? bits_of_byte : bits_left;
-
-                        result.dwResult <<= bits_to_copy; // Result buffer is shifted by the number of bits to be copied into it
-
-                        uint8_t val = *p;
-
-                        val >>= (8 - bits_of_byte); // Shift by the number of bits already processed
-
-                        mask = 0;
-
-                        for (uint8_t j = bits_to_copy; j; j--) {
-                                mask <<= 1;
-                                mask |= 1;
-                        }
-
-                        result.bResult[0] = (result.bResult[0] | (val & mask));
-
-                        bits_of_byte -= bits_to_copy;
-
-                        if (bits_of_byte < 1) {
-                                bits_of_byte = 8;
-                                p++;
-                        }
-                }
-                PrintByteValue(result.dwResult);
-        }
-        E_Notify(PSTR("\r\n"), 0x80);
-}
-
-void UniversalReportParser::Parse(HID *hid, bool is_rpt_id, uint8_t len, uint8_t *buf) {
-        ReportDescParser2 prs(len, buf);
-
-        uint8_t ret = hid->GetReportDescr(0, &prs);
-
-        if (ret)
-                ErrorMessage<uint8_t > (PSTR("GetReportDescr-2"), ret);
-}
+#include "hidescriptorparser.h"
+
+const char * const ReportDescParserBase::usagePageTitles0[] PROGMEM = {
+        pstrUsagePageGenericDesktopControls,
+        pstrUsagePageSimulationControls,
+        pstrUsagePageVRControls,
+        pstrUsagePageSportControls,
+        pstrUsagePageGameControls,
+        pstrUsagePageGenericDeviceControls,
+        pstrUsagePageKeyboardKeypad,
+        pstrUsagePageLEDs,
+        pstrUsagePageButton,
+        pstrUsagePageOrdinal,
+        pstrUsagePageTelephone,
+        pstrUsagePageConsumer,
+        pstrUsagePageDigitizer,
+        pstrUsagePagePID,
+        pstrUsagePageUnicode
+};
+
+const char * const ReportDescParserBase::usagePageTitles1[] PROGMEM = {
+        pstrUsagePageBarCodeScanner,
+        pstrUsagePageScale,
+        pstrUsagePageMSRDevices,
+        pstrUsagePagePointOfSale,
+        pstrUsagePageCameraControl,
+        pstrUsagePageArcade
+};
+const char * const ReportDescParserBase::genDesktopTitles0[] PROGMEM = {
+        pstrUsagePointer,
+        pstrUsageMouse,
+        pstrUsageJoystick,
+        pstrUsageGamePad,
+        pstrUsageKeyboard,
+        pstrUsageKeypad,
+        pstrUsageMultiAxisController,
+        pstrUsageTabletPCSystemControls
+
+};
+const char * const ReportDescParserBase::genDesktopTitles1[] PROGMEM = {
+        pstrUsageX,
+        pstrUsageY,
+        pstrUsageZ,
+        pstrUsageRx,
+        pstrUsageRy,
+        pstrUsageRz,
+        pstrUsageSlider,
+        pstrUsageDial,
+        pstrUsageWheel,
+        pstrUsageHatSwitch,
+        pstrUsageCountedBuffer,
+        pstrUsageByteCount,
+        pstrUsageMotionWakeup,
+        pstrUsageStart,
+        pstrUsageSelect,
+        pstrUsagePageReserved,
+        pstrUsageVx,
+        pstrUsageVy,
+        pstrUsageVz,
+        pstrUsageVbrx,
+        pstrUsageVbry,
+        pstrUsageVbrz,
+        pstrUsageVno,
+        pstrUsageFeatureNotification,
+        pstrUsageResolutionMultiplier
+};
+const char * const ReportDescParserBase::genDesktopTitles2[] PROGMEM = {
+        pstrUsageSystemControl,
+        pstrUsageSystemPowerDown,
+        pstrUsageSystemSleep,
+        pstrUsageSystemWakeup,
+        pstrUsageSystemContextMenu,
+        pstrUsageSystemMainMenu,
+        pstrUsageSystemAppMenu,
+        pstrUsageSystemMenuHelp,
+        pstrUsageSystemMenuExit,
+        pstrUsageSystemMenuSelect,
+        pstrUsageSystemMenuRight,
+        pstrUsageSystemMenuLeft,
+        pstrUsageSystemMenuUp,
+        pstrUsageSystemMenuDown,
+        pstrUsageSystemColdRestart,
+        pstrUsageSystemWarmRestart,
+        pstrUsageDPadUp,
+        pstrUsageDPadDown,
+        pstrUsageDPadRight,
+        pstrUsageDPadLeft
+};
+const char * const ReportDescParserBase::genDesktopTitles3[] PROGMEM = {
+        pstrUsageSystemDock,
+        pstrUsageSystemUndock,
+        pstrUsageSystemSetup,
+        pstrUsageSystemBreak,
+        pstrUsageSystemDebuggerBreak,
+        pstrUsageApplicationBreak,
+        pstrUsageApplicationDebuggerBreak,
+        pstrUsageSystemSpeakerMute,
+        pstrUsageSystemHibernate
+};
+const char * const ReportDescParserBase::genDesktopTitles4[] PROGMEM = {
+        pstrUsageSystemDisplayInvert,
+        pstrUsageSystemDisplayInternal,
+        pstrUsageSystemDisplayExternal,
+        pstrUsageSystemDisplayBoth,
+        pstrUsageSystemDisplayDual,
+        pstrUsageSystemDisplayToggleIntExt,
+        pstrUsageSystemDisplaySwapPriSec,
+        pstrUsageSystemDisplayLCDAutoscale
+};
+const char * const ReportDescParserBase::simuTitles0[] PROGMEM = {
+        pstrUsageFlightSimulationDevice,
+        pstrUsageAutomobileSimulationDevice,
+        pstrUsageTankSimulationDevice,
+        pstrUsageSpaceshipSimulationDevice,
+        pstrUsageSubmarineSimulationDevice,
+        pstrUsageSailingSimulationDevice,
+        pstrUsageMotocicleSimulationDevice,
+        pstrUsageSportsSimulationDevice,
+        pstrUsageAirplaneSimulationDevice,
+        pstrUsageHelicopterSimulationDevice,
+        pstrUsageMagicCarpetSimulationDevice,
+        pstrUsageBicycleSimulationDevice
+};
+const char * const ReportDescParserBase::simuTitles1[] PROGMEM = {
+        pstrUsageFlightControlStick,
+        pstrUsageFlightStick,
+        pstrUsageCyclicControl,
+        pstrUsageCyclicTrim,
+        pstrUsageFlightYoke,
+        pstrUsageTrackControl
+};
+const char * const ReportDescParserBase::simuTitles2[] PROGMEM = {
+        pstrUsageAileron,
+        pstrUsageAileronTrim,
+        pstrUsageAntiTorqueControl,
+        pstrUsageAutopilotEnable,
+        pstrUsageChaffRelease,
+        pstrUsageCollectiveControl,
+        pstrUsageDiveBrake,
+        pstrUsageElectronicCountermeasures,
+        pstrUsageElevator,
+        pstrUsageElevatorTrim,
+        pstrUsageRudder,
+        pstrUsageThrottle,
+        pstrUsageFlightCommunications,
+        pstrUsageFlareRelease,
+        pstrUsageLandingGear,
+        pstrUsageToeBrake,
+        pstrUsageTrigger,
+        pstrUsageWeaponsArm,
+        pstrUsageWeaponsSelect,
+        pstrUsageWingFlaps,
+        pstrUsageAccelerator,
+        pstrUsageBrake,
+        pstrUsageClutch,
+        pstrUsageShifter,
+        pstrUsageSteering,
+        pstrUsageTurretDirection,
+        pstrUsageBarrelElevation,
+        pstrUsageDivePlane,
+        pstrUsageBallast,
+        pstrUsageBicycleCrank,
+        pstrUsageHandleBars,
+        pstrUsageFrontBrake,
+        pstrUsageRearBrake
+};
+const char * const ReportDescParserBase::vrTitles0[] PROGMEM = {
+        pstrUsageBelt,
+        pstrUsageBodySuit,
+        pstrUsageFlexor,
+        pstrUsageGlove,
+        pstrUsageHeadTracker,
+        pstrUsageHeadMountedDisplay,
+        pstrUsageHandTracker,
+        pstrUsageOculometer,
+        pstrUsageVest,
+        pstrUsageAnimatronicDevice
+};
+const char * const ReportDescParserBase::vrTitles1[] PROGMEM = {
+        pstrUsageStereoEnable,
+        pstrUsageDisplayEnable
+};
+const char * const ReportDescParserBase::sportsCtrlTitles0[] PROGMEM = {
+        pstrUsageBaseballBat,
+        pstrUsageGolfClub,
+        pstrUsageRowingMachine,
+        pstrUsageTreadmill
+};
+const char * const ReportDescParserBase::sportsCtrlTitles1[] PROGMEM = {
+        pstrUsageOar,
+        pstrUsageSlope,
+        pstrUsageRate,
+        pstrUsageStickSpeed,
+        pstrUsageStickFaceAngle,
+        pstrUsageStickHeelToe,
+        pstrUsageStickFollowThough,
+        pstrUsageStickTempo,
+        pstrUsageStickType,
+        pstrUsageStickHeight
+};
+const char * const ReportDescParserBase::sportsCtrlTitles2[] PROGMEM = {
+        pstrUsagePutter,
+        pstrUsage1Iron,
+        pstrUsage2Iron,
+        pstrUsage3Iron,
+        pstrUsage4Iron,
+        pstrUsage5Iron,
+        pstrUsage6Iron,
+        pstrUsage7Iron,
+        pstrUsage8Iron,
+        pstrUsage9Iron,
+        pstrUsage10Iron,
+        pstrUsage11Iron,
+        pstrUsageSandWedge,
+        pstrUsageLoftWedge,
+        pstrUsagePowerWedge,
+        pstrUsage1Wood,
+        pstrUsage3Wood,
+        pstrUsage5Wood,
+        pstrUsage7Wood,
+        pstrUsage9Wood
+};
+const char * const ReportDescParserBase::gameTitles0[] PROGMEM = {
+        pstrUsage3DGameController,
+        pstrUsagePinballDevice,
+        pstrUsageGunDevice
+};
+const char * const ReportDescParserBase::gameTitles1[] PROGMEM = {
+        pstrUsagePointOfView,
+        pstrUsageTurnRightLeft,
+        pstrUsagePitchForwardBackward,
+        pstrUsageRollRightLeft,
+        pstrUsageMoveRightLeft,
+        pstrUsageMoveForwardBackward,
+        pstrUsageMoveUpDown,
+        pstrUsageLeanRightLeft,
+        pstrUsageLeanForwardBackward,
+        pstrUsageHeightOfPOV,
+        pstrUsageFlipper,
+        pstrUsageSecondaryFlipper,
+        pstrUsageBump,
+        pstrUsageNewGame,
+        pstrUsageShootBall,
+        pstrUsagePlayer,
+        pstrUsageGunBolt,
+        pstrUsageGunClip,
+        pstrUsageGunSelector,
+        pstrUsageGunSingleShot,
+        pstrUsageGunBurst,
+        pstrUsageGunAutomatic,
+        pstrUsageGunSafety,
+        pstrUsageGamepadFireJump,
+        pstrUsageGamepadTrigger
+};
+const char * const ReportDescParserBase::genDevCtrlTitles[] PROGMEM = {
+        pstrUsageBatteryStrength,
+        pstrUsageWirelessChannel,
+        pstrUsageWirelessID,
+        pstrUsageDiscoverWirelessControl,
+        pstrUsageSecurityCodeCharEntered,
+        pstrUsageSecurityCodeCharErased,
+        pstrUsageSecurityCodeCleared
+};
+const char * const ReportDescParserBase::ledTitles[] PROGMEM = {
+        pstrUsageNumLock,
+        pstrUsageCapsLock,
+        pstrUsageScrollLock,
+        pstrUsageCompose,
+        pstrUsageKana,
+        pstrUsagePower,
+        pstrUsageShift,
+        pstrUsageDoNotDisturb,
+        pstrUsageMute,
+        pstrUsageToneEnable,
+        pstrUsageHighCutFilter,
+        pstrUsageLowCutFilter,
+        pstrUsageEqualizerEnable,
+        pstrUsageSoundFieldOn,
+        pstrUsageSurroundOn,
+        pstrUsageRepeat,
+        pstrUsageStereo,
+        pstrUsageSamplingRateDetect,
+        pstrUsageSpinning,
+        pstrUsageCAV,
+        pstrUsageCLV,
+        pstrUsageRecordingFormatDetect,
+        pstrUsageOffHook,
+        pstrUsageRing,
+        pstrUsageMessageWaiting,
+        pstrUsageDataMode,
+        pstrUsageBatteryOperation,
+        pstrUsageBatteryOK,
+        pstrUsageBatteryLow,
+        pstrUsageSpeaker,
+        pstrUsageHeadSet,
+        pstrUsageHold,
+        pstrUsageMicrophone,
+        pstrUsageCoverage,
+        pstrUsageNightMode,
+        pstrUsageSendCalls,
+        pstrUsageCallPickup,
+        pstrUsageConference,
+        pstrUsageStandBy,
+        pstrUsageCameraOn,
+        pstrUsageCameraOff,
+        pstrUsageOnLine,
+        pstrUsageOffLine,
+        pstrUsageBusy,
+        pstrUsageReady,
+        pstrUsagePaperOut,
+        pstrUsagePaperJam,
+        pstrUsageRemote,
+        pstrUsageForward,
+        pstrUsageReverse,
+        pstrUsageStop,
+        pstrUsageRewind,
+        pstrUsageFastForward,
+        pstrUsagePlay,
+        pstrUsagePause,
+        pstrUsageRecord,
+        pstrUsageError,
+        pstrUsageSelectedIndicator,
+        pstrUsageInUseIndicator,
+        pstrUsageMultiModeIndicator,
+        pstrUsageIndicatorOn,
+        pstrUsageIndicatorFlash,
+        pstrUsageIndicatorSlowBlink,
+        pstrUsageIndicatorFastBlink,
+        pstrUsageIndicatorOff,
+        pstrUsageFlashOnTime,
+        pstrUsageSlowBlinkOnTime,
+        pstrUsageSlowBlinkOffTime,
+        pstrUsageFastBlinkOnTime,
+        pstrUsageFastBlinkOffTime,
+        pstrUsageIndicatorColor,
+        pstrUsageIndicatorRed,
+        pstrUsageIndicatorGreen,
+        pstrUsageIndicatorAmber,
+        pstrUsageGenericIndicator,
+        pstrUsageSystemSuspend,
+        pstrUsageExternalPowerConnected
+};
+const char * const ReportDescParserBase::telTitles0 [] PROGMEM = {
+        pstrUsagePhone,
+        pstrUsageAnsweringMachine,
+        pstrUsageMessageControls,
+        pstrUsageHandset,
+        pstrUsageHeadset,
+        pstrUsageTelephonyKeyPad,
+        pstrUsageProgrammableButton
+};
+const char * const ReportDescParserBase::telTitles1 [] PROGMEM = {
+        pstrUsageHookSwitch,
+        pstrUsageFlash,
+        pstrUsageFeature,
+        pstrUsageHold,
+        pstrUsageRedial,
+        pstrUsageTransfer,
+        pstrUsageDrop,
+        pstrUsagePark,
+        pstrUsageForwardCalls,
+        pstrUsageAlternateFunction,
+        pstrUsageLine,
+        pstrUsageSpeakerPhone,
+        pstrUsageConference,
+        pstrUsageRingEnable,
+        pstrUsageRingSelect,
+        pstrUsagePhoneMute,
+        pstrUsageCallerID,
+        pstrUsageSend
+};
+const char * const ReportDescParserBase::telTitles2 [] PROGMEM = {
+        pstrUsageSpeedDial,
+        pstrUsageStoreNumber,
+        pstrUsageRecallNumber,
+        pstrUsagePhoneDirectory
+};
+const char * const ReportDescParserBase::telTitles3 [] PROGMEM = {
+        pstrUsageVoiceMail,
+        pstrUsageScreenCalls,
+        pstrUsageDoNotDisturb,
+        pstrUsageMessage,
+        pstrUsageAnswerOnOff
+};
+const char * const ReportDescParserBase::telTitles4 [] PROGMEM = {
+        pstrUsageInsideDialTone,
+        pstrUsageOutsideDialTone,
+        pstrUsageInsideRingTone,
+        pstrUsageOutsideRingTone,
+        pstrUsagePriorityRingTone,
+        pstrUsageInsideRingback,
+        pstrUsagePriorityRingback,
+        pstrUsageLineBusyTone,
+        pstrUsageReorderTone,
+        pstrUsageCallWaitingTone,
+        pstrUsageConfirmationTone1,
+        pstrUsageConfirmationTone2,
+        pstrUsageTonesOff,
+        pstrUsageOutsideRingback,
+        pstrUsageRinger
+};
+const char * const ReportDescParserBase::telTitles5 [] PROGMEM = {
+        pstrUsagePhoneKey0,
+        pstrUsagePhoneKey1,
+        pstrUsagePhoneKey2,
+        pstrUsagePhoneKey3,
+        pstrUsagePhoneKey4,
+        pstrUsagePhoneKey5,
+        pstrUsagePhoneKey6,
+        pstrUsagePhoneKey7,
+        pstrUsagePhoneKey8,
+        pstrUsagePhoneKey9,
+        pstrUsagePhoneKeyStar,
+        pstrUsagePhoneKeyPound,
+        pstrUsagePhoneKeyA,
+        pstrUsagePhoneKeyB,
+        pstrUsagePhoneKeyC,
+        pstrUsagePhoneKeyD
+};
+const char * const ReportDescParserBase::consTitles0[] PROGMEM = {
+        pstrUsageConsumerControl,
+        pstrUsageNumericKeyPad,
+        pstrUsageProgrammableButton,
+        pstrUsageMicrophone,
+        pstrUsageHeadphone,
+        pstrUsageGraphicEqualizer
+};
+const char * const ReportDescParserBase::consTitles1[] PROGMEM = {
+        pstrUsagePlus10,
+        pstrUsagePlus100,
+        pstrUsageAMPM
+};
+const char * const ReportDescParserBase::consTitles2[] PROGMEM = {
+        pstrUsagePower,
+        pstrUsageReset,
+        pstrUsageSleep,
+        pstrUsageSleepAfter,
+        pstrUsageSleepMode,
+        pstrUsageIllumination,
+        pstrUsageFunctionButtons
+
+};
+const char * const ReportDescParserBase::consTitles3[] PROGMEM = {
+        pstrUsageMenu,
+        pstrUsageMenuPick,
+        pstrUsageMenuUp,
+        pstrUsageMenuDown,
+        pstrUsageMenuLeft,
+        pstrUsageMenuRight,
+        pstrUsageMenuEscape,
+        pstrUsageMenuValueIncrease,
+        pstrUsageMenuValueDecrease
+};
+const char * const ReportDescParserBase::consTitles4[] PROGMEM = {
+        pstrUsageDataOnScreen,
+        pstrUsageClosedCaption,
+        pstrUsageClosedCaptionSelect,
+        pstrUsageVCRTV,
+        pstrUsageBroadcastMode,
+        pstrUsageSnapshot,
+        pstrUsageStill
+};
+const char * const ReportDescParserBase::consTitles5[] PROGMEM = {
+        pstrUsageSelection,
+        pstrUsageAssignSelection,
+        pstrUsageModeStep,
+        pstrUsageRecallLast,
+        pstrUsageEnterChannel,
+        pstrUsageOrderMovie,
+        pstrUsageChannel,
+        pstrUsageMediaSelection,
+        pstrUsageMediaSelectComputer,
+        pstrUsageMediaSelectTV,
+        pstrUsageMediaSelectWWW,
+        pstrUsageMediaSelectDVD,
+        pstrUsageMediaSelectTelephone,
+        pstrUsageMediaSelectProgramGuide,
+        pstrUsageMediaSelectVideoPhone,
+        pstrUsageMediaSelectGames,
+        pstrUsageMediaSelectMessages,
+        pstrUsageMediaSelectCD,
+        pstrUsageMediaSelectVCR,
+        pstrUsageMediaSelectTuner,
+        pstrUsageQuit,
+        pstrUsageHelp,
+        pstrUsageMediaSelectTape,
+        pstrUsageMediaSelectCable,
+        pstrUsageMediaSelectSatellite,
+        pstrUsageMediaSelectSecurity,
+        pstrUsageMediaSelectHome,
+        pstrUsageMediaSelectCall,
+        pstrUsageChannelIncrement,
+        pstrUsageChannelDecrement,
+        pstrUsageMediaSelectSAP,
+        pstrUsagePageReserved,
+        pstrUsageVCRPlus,
+        pstrUsageOnce,
+        pstrUsageDaily,
+        pstrUsageWeekly,
+        pstrUsageMonthly
+};
+const char * const ReportDescParserBase::consTitles6[] PROGMEM = {
+        pstrUsagePlay,
+        pstrUsagePause,
+        pstrUsageRecord,
+        pstrUsageFastForward,
+        pstrUsageRewind,
+        pstrUsageScanNextTrack,
+        pstrUsageScanPreviousTrack,
+        pstrUsageStop,
+        pstrUsageEject,
+        pstrUsageRandomPlay,
+        pstrUsageSelectDisk,
+        pstrUsageEnterDisk,
+        pstrUsageRepeat,
+        pstrUsageTracking,
+        pstrUsageTrackNormal,
+        pstrUsageSlowTracking,
+        pstrUsageFrameForward,
+        pstrUsageFrameBackwards,
+        pstrUsageMark,
+        pstrUsageClearMark,
+        pstrUsageRepeatFromMark,
+        pstrUsageReturnToMark,
+        pstrUsageSearchMarkForward,
+        pstrUsageSearchMarkBackwards,
+        pstrUsageCounterReset,
+        pstrUsageShowCounter,
+        pstrUsageTrackingIncrement,
+        pstrUsageTrackingDecrement,
+        pstrUsageStopEject,
+        pstrUsagePlayPause,
+        pstrUsagePlaySkip
+};
+const char * const ReportDescParserBase::consTitles7[] PROGMEM = {
+        pstrUsageVolume,
+        pstrUsageBalance,
+        pstrUsageMute,
+        pstrUsageBass,
+        pstrUsageTreble,
+        pstrUsageBassBoost,
+        pstrUsageSurroundMode,
+        pstrUsageLoudness,
+        pstrUsageMPX,
+        pstrUsageVolumeIncrement,
+        pstrUsageVolumeDecrement
+};
+const char * const ReportDescParserBase::consTitles8[] PROGMEM = {
+        pstrUsageSpeedSelect,
+        pstrUsagePlaybackSpeed,
+        pstrUsageStandardPlay,
+        pstrUsageLongPlay,
+        pstrUsageExtendedPlay,
+        pstrUsageSlow
+};
+const char * const ReportDescParserBase::consTitles9[] PROGMEM = {
+        pstrUsageFanEnable,
+        pstrUsageFanSpeed,
+        pstrUsageLightEnable,
+        pstrUsageLightIlluminationLevel,
+        pstrUsageClimateControlEnable,
+        pstrUsageRoomTemperature,
+        pstrUsageSecurityEnable,
+        pstrUsageFireAlarm,
+        pstrUsagePoliceAlarm,
+        pstrUsageProximity,
+        pstrUsageMotion,
+        pstrUsageDuresAlarm,
+        pstrUsageHoldupAlarm,
+        pstrUsageMedicalAlarm
+};
+const char * const ReportDescParserBase::consTitlesA[] PROGMEM = {
+        pstrUsageBalanceRight,
+        pstrUsageBalanceLeft,
+        pstrUsageBassIncrement,
+        pstrUsageBassDecrement,
+        pstrUsageTrebleIncrement,
+        pstrUsageTrebleDecrement
+};
+const char * const ReportDescParserBase::consTitlesB[] PROGMEM = {
+        pstrUsageSpeakerSystem,
+        pstrUsageChannelLeft,
+        pstrUsageChannelRight,
+        pstrUsageChannelCenter,
+        pstrUsageChannelFront,
+        pstrUsageChannelCenterFront,
+        pstrUsageChannelSide,
+        pstrUsageChannelSurround,
+        pstrUsageChannelLowFreqEnhancement,
+        pstrUsageChannelTop,
+        pstrUsageChannelUnknown
+};
+const char * const ReportDescParserBase::consTitlesC[] PROGMEM = {
+        pstrUsageSubChannel,
+        pstrUsageSubChannelIncrement,
+        pstrUsageSubChannelDecrement,
+        pstrUsageAlternateAudioIncrement,
+        pstrUsageAlternateAudioDecrement
+};
+const char * const ReportDescParserBase::consTitlesD[] PROGMEM = {
+        pstrUsageApplicationLaunchButtons,
+        pstrUsageALLaunchButtonConfigTool,
+        pstrUsageALProgrammableButton,
+        pstrUsageALConsumerControlConfig,
+        pstrUsageALWordProcessor,
+        pstrUsageALTextEditor,
+        pstrUsageALSpreadsheet,
+        pstrUsageALGraphicsEditor,
+        pstrUsageALPresentationApp,
+        pstrUsageALDatabaseApp,
+        pstrUsageALEmailReader,
+        pstrUsageALNewsreader,
+        pstrUsageALVoicemail,
+        pstrUsageALContactsAddressBook,
+        pstrUsageALCalendarSchedule,
+        pstrUsageALTaskProjectManager,
+        pstrUsageALLogJournalTimecard,
+        pstrUsageALCheckbookFinance,
+        pstrUsageALCalculator,
+        pstrUsageALAVCapturePlayback,
+        pstrUsageALLocalMachineBrowser,
+        pstrUsageALLANWANBrow,
+        pstrUsageALInternetBrowser,
+        pstrUsageALRemoteNetISPConnect,
+        pstrUsageALNetworkConference,
+        pstrUsageALNetworkChat,
+        pstrUsageALTelephonyDialer,
+        pstrUsageALLogon,
+        pstrUsageALLogoff,
+        pstrUsageALLogonLogoff,
+        pstrUsageALTermLockScrSav,
+        pstrUsageALControlPannel,
+        pstrUsageALCommandLineProcessorRun,
+        pstrUsageALProcessTaskManager,
+        pstrUsageALSelectTaskApplication,
+        pstrUsageALNextTaskApplication,
+        pstrUsageALPreviousTaskApplication,
+        pstrUsageALPreemptiveHaltTaskApp,
+        pstrUsageALIntegratedHelpCenter,
+        pstrUsageALDocuments,
+        pstrUsageALThesaurus,
+        pstrUsageALDictionary,
+        pstrUsageALDesktop,
+        pstrUsageALSpellCheck,
+        pstrUsageALGrammarCheck,
+        pstrUsageALWirelessStatus,
+        pstrUsageALKeyboardLayout,
+        pstrUsageALVirusProtection,
+        pstrUsageALEncryption,
+        pstrUsageALScreenSaver,
+        pstrUsageALAlarms,
+        pstrUsageALClock,
+        pstrUsageALFileBrowser,
+        pstrUsageALPowerStatus,
+        pstrUsageALImageBrowser,
+        pstrUsageALAudioBrowser,
+        pstrUsageALMovieBrowser,
+        pstrUsageALDigitalRightsManager,
+        pstrUsageALDigitalWallet,
+        pstrUsagePageReserved,
+        pstrUsageALInstantMessaging,
+        pstrUsageALOEMFeaturesBrowser,
+        pstrUsageALOEMHelp,
+        pstrUsageALOnlineCommunity,
+        pstrUsageALEntertainmentContentBrow,
+        pstrUsageALOnlineShoppingBrowser,
+        pstrUsageALSmartCardInfoHelp,
+        pstrUsageALMarketMonitorFinBrowser,
+        pstrUsageALCustomCorpNewsBrowser,
+        pstrUsageALOnlineActivityBrowser,
+        pstrUsageALResearchSearchBrowser,
+        pstrUsageALAudioPlayer
+};
+const char * const ReportDescParserBase::consTitlesE[] PROGMEM = {
+        pstrUsageGenericGUIAppControls,
+        pstrUsageACNew,
+        pstrUsageACOpen,
+        pstrUsageACClose,
+        pstrUsageACExit,
+        pstrUsageACMaximize,
+        pstrUsageACMinimize,
+        pstrUsageACSave,
+        pstrUsageACPrint,
+        pstrUsageACProperties,
+        pstrUsageACUndo,
+        pstrUsageACCopy,
+        pstrUsageACCut,
+        pstrUsageACPaste,
+        pstrUsageACSelectAll,
+        pstrUsageACFind,
+        pstrUsageACFindAndReplace,
+        pstrUsageACSearch,
+        pstrUsageACGoto,
+        pstrUsageACHome,
+        pstrUsageACBack,
+        pstrUsageACForward,
+        pstrUsageACStop,
+        pstrUsageACRefresh,
+        pstrUsageACPreviousLink,
+        pstrUsageACNextLink,
+        pstrUsageACBookmarks,
+        pstrUsageACHistory,
+        pstrUsageACSubscriptions,
+        pstrUsageACZoomIn,
+        pstrUsageACZoomOut,
+        pstrUsageACZoom,
+        pstrUsageACFullScreenView,
+        pstrUsageACNormalView,
+        pstrUsageACViewToggle,
+        pstrUsageACScrollUp,
+        pstrUsageACScrollDown,
+        pstrUsageACScroll,
+        pstrUsageACPanLeft,
+        pstrUsageACPanRight,
+        pstrUsageACPan,
+        pstrUsageACNewWindow,
+        pstrUsageACTileHoriz,
+        pstrUsageACTileVert,
+        pstrUsageACFormat,
+        pstrUsageACEdit,
+        pstrUsageACBold,
+        pstrUsageACItalics,
+        pstrUsageACUnderline,
+        pstrUsageACStrikethrough,
+        pstrUsageACSubscript,
+        pstrUsageACSuperscript,
+        pstrUsageACAllCaps,
+        pstrUsageACRotate,
+        pstrUsageACResize,
+        pstrUsageACFlipHorizontal,
+        pstrUsageACFlipVertical,
+        pstrUsageACMirrorHorizontal,
+        pstrUsageACMirrorVertical,
+        pstrUsageACFontSelect,
+        pstrUsageACFontColor,
+        pstrUsageACFontSize,
+        pstrUsageACJustifyLeft,
+        pstrUsageACJustifyCenterH,
+        pstrUsageACJustifyRight,
+        pstrUsageACJustifyBlockH,
+        pstrUsageACJustifyTop,
+        pstrUsageACJustifyCenterV,
+        pstrUsageACJustifyBottom,
+        pstrUsageACJustifyBlockV,
+        pstrUsageACIndentDecrease,
+        pstrUsageACIndentIncrease,
+        pstrUsageACNumberedList,
+        pstrUsageACRestartNumbering,
+        pstrUsageACBulletedList,
+        pstrUsageACPromote,
+        pstrUsageACDemote,
+        pstrUsageACYes,
+        pstrUsageACNo,
+        pstrUsageACCancel,
+        pstrUsageACCatalog,
+        pstrUsageACBuyChkout,
+        pstrUsageACAddToCart,
+        pstrUsageACExpand,
+        pstrUsageACExpandAll,
+        pstrUsageACCollapse,
+        pstrUsageACCollapseAll,
+        pstrUsageACPrintPreview,
+        pstrUsageACPasteSpecial,
+        pstrUsageACInsertMode,
+        pstrUsageACDelete,
+        pstrUsageACLock,
+        pstrUsageACUnlock,
+        pstrUsageACProtect,
+        pstrUsageACUnprotect,
+        pstrUsageACAttachComment,
+        pstrUsageACDeleteComment,
+        pstrUsageACViewComment,
+        pstrUsageACSelectWord,
+        pstrUsageACSelectSentence,
+        pstrUsageACSelectParagraph,
+        pstrUsageACSelectColumn,
+        pstrUsageACSelectRow,
+        pstrUsageACSelectTable,
+        pstrUsageACSelectObject,
+        pstrUsageACRedoRepeat,
+        pstrUsageACSort,
+        pstrUsageACSortAscending,
+        pstrUsageACSortDescending,
+        pstrUsageACFilter,
+        pstrUsageACSetClock,
+        pstrUsageACViewClock,
+        pstrUsageACSelectTimeZone,
+        pstrUsageACEditTimeZone,
+        pstrUsageACSetAlarm,
+        pstrUsageACClearAlarm,
+        pstrUsageACSnoozeAlarm,
+        pstrUsageACResetAlarm,
+        pstrUsageACSyncronize,
+        pstrUsageACSendReceive,
+        pstrUsageACSendTo,
+        pstrUsageACReply,
+        pstrUsageACReplyAll,
+        pstrUsageACForwardMessage,
+        pstrUsageACSend,
+        pstrUsageACAttachFile,
+        pstrUsageACUpload,
+        pstrUsageACDownload,
+        pstrUsageACSetBorders,
+        pstrUsageACInsertRow,
+        pstrUsageACInsertColumn,
+        pstrUsageACInsertFile,
+        pstrUsageACInsertPicture,
+        pstrUsageACInsertObject,
+        pstrUsageACInsertSymbol,
+        pstrUsageACSaveAndClose,
+        pstrUsageACRename,
+        pstrUsageACMerge,
+        pstrUsageACSplit,
+        pstrUsageACDistributeHorizontaly,
+        pstrUsageACDistributeVerticaly
+};
+const char * const ReportDescParserBase::digitTitles0[] PROGMEM = {
+        pstrUsageDigitizer,
+        pstrUsagePen,
+        pstrUsageLightPen,
+        pstrUsageTouchScreen,
+        pstrUsageTouchPad,
+        pstrUsageWhiteBoard,
+        pstrUsageCoordinateMeasuringMachine,
+        pstrUsage3DDigitizer,
+        pstrUsageStereoPlotter,
+        pstrUsageArticulatedArm,
+        pstrUsageArmature,
+        pstrUsageMultiplePointDigitizer,
+        pstrUsageFreeSpaceWand
+};
+const char * const ReportDescParserBase::digitTitles1[] PROGMEM = {
+        pstrUsageStylus,
+        pstrUsagePuck,
+        pstrUsageFinger
+
+};
+const char * const ReportDescParserBase::digitTitles2[] PROGMEM = {
+        pstrUsageTipPressure,
+        pstrUsageBarrelPressure,
+        pstrUsageInRange,
+        pstrUsageTouch,
+        pstrUsageUntouch,
+        pstrUsageTap,
+        pstrUsageQuality,
+        pstrUsageDataValid,
+        pstrUsageTransducerIndex,
+        pstrUsageTabletFunctionKeys,
+        pstrUsageProgramChangeKeys,
+        pstrUsageBatteryStrength,
+        pstrUsageInvert,
+        pstrUsageXTilt,
+        pstrUsageYTilt,
+        pstrUsageAzimuth,
+        pstrUsageAltitude,
+        pstrUsageTwist,
+        pstrUsageTipSwitch,
+        pstrUsageSecondaryTipSwitch,
+        pstrUsageBarrelSwitch,
+        pstrUsageEraser,
+        pstrUsageTabletPick
+};
+const char * const ReportDescParserBase::aplphanumTitles0[] PROGMEM = {
+        pstrUsageAlphanumericDisplay,
+        pstrUsageBitmappedDisplay
+};
+const char * const ReportDescParserBase::aplphanumTitles1[] PROGMEM = {
+        pstrUsageDisplayAttributesReport,
+        pstrUsageASCIICharacterSet,
+        pstrUsageDataReadBack,
+        pstrUsageFontReadBack,
+        pstrUsageDisplayControlReport,
+        pstrUsageClearDisplay,
+        pstrUsageDisplayEnable,
+        pstrUsageScreenSaverDelay,
+        pstrUsageScreenSaverEnable,
+        pstrUsageVerticalScroll,
+        pstrUsageHorizontalScroll,
+        pstrUsageCharacterReport,
+        pstrUsageDisplayData,
+        pstrUsageDisplayStatus,
+        pstrUsageStatusNotReady,
+        pstrUsageStatusReady,
+        pstrUsageErrorNotALoadableCharacter,
+        pstrUsageErrorFotDataCanNotBeRead,
+        pstrUsageCursorPositionReport,
+        pstrUsageRow,
+        pstrUsageColumn,
+        pstrUsageRows,
+        pstrUsageColumns,
+        pstrUsageCursorPixelPosition,
+        pstrUsageCursorMode,
+        pstrUsageCursorEnable,
+        pstrUsageCursorBlink,
+        pstrUsageFontReport,
+        pstrUsageFontData,
+        pstrUsageCharacterWidth,
+        pstrUsageCharacterHeight,
+        pstrUsageCharacterSpacingHorizontal,
+        pstrUsageCharacterSpacingVertical,
+        pstrUsageUnicodeCharset,
+        pstrUsageFont7Segment,
+        pstrUsage7SegmentDirectMap,
+        pstrUsageFont14Segment,
+        pstrUsage14SegmentDirectMap,
+        pstrUsageDisplayBrightness,
+        pstrUsageDisplayContrast,
+        pstrUsageCharacterAttribute,
+        pstrUsageAttributeReadback,
+        pstrUsageAttributeData,
+        pstrUsageCharAttributeEnhance,
+        pstrUsageCharAttributeUnderline,
+        pstrUsageCharAttributeBlink
+};
+const char * const ReportDescParserBase::aplphanumTitles2[] PROGMEM = {
+        pstrUsageBitmapSizeX,
+        pstrUsageBitmapSizeY,
+        pstrUsagePageReserved,
+        pstrUsageBitDepthFormat,
+        pstrUsageDisplayOrientation,
+        pstrUsagePaletteReport,
+        pstrUsagePaletteDataSize,
+        pstrUsagePaletteDataOffset,
+        pstrUsagePaletteData,
+        pstrUsageBlitReport,
+        pstrUsageBlitRectangleX1,
+        pstrUsageBlitRectangleY1,
+        pstrUsageBlitRectangleX2,
+        pstrUsageBlitRectangleY2,
+        pstrUsageBlitData,
+        pstrUsageSoftButton,
+        pstrUsageSoftButtonID,
+        pstrUsageSoftButtonSide,
+        pstrUsageSoftButtonOffset1,
+        pstrUsageSoftButtonOffset2,
+        pstrUsageSoftButtonReport
+};
+const char * const ReportDescParserBase::medInstrTitles0[] PROGMEM = {
+        pstrUsageVCRAcquisition,
+        pstrUsageFreezeThaw,
+        pstrUsageClipStore,
+        pstrUsageUpdate,
+        pstrUsageNext,
+        pstrUsageSave,
+        pstrUsagePrint,
+        pstrUsageMicrophoneEnable
+};
+const char * const ReportDescParserBase::medInstrTitles1[] PROGMEM = {
+        pstrUsageCine,
+        pstrUsageTransmitPower,
+        pstrUsageVolume,
+        pstrUsageFocus,
+        pstrUsageDepth
+};
+const char * const ReportDescParserBase::medInstrTitles2[] PROGMEM = {
+        pstrUsageSoftStepPrimary,
+        pstrUsageSoftStepSecondary
+};
+const char * const ReportDescParserBase::medInstrTitles3[] PROGMEM = {
+        pstrUsageZoomSelect,
+        pstrUsageZoomAdjust,
+        pstrUsageSpectralDopplerModeSelect,
+        pstrUsageSpectralDopplerModeAdjust,
+        pstrUsageColorDopplerModeSelect,
+        pstrUsageColorDopplerModeAdjust,
+        pstrUsageMotionModeSelect,
+        pstrUsageMotionModeAdjust,
+        pstrUsage2DModeSelect,
+        pstrUsage2DModeAdjust
+};
+const char * const ReportDescParserBase::medInstrTitles4[] PROGMEM = {
+        pstrUsageSoftControlSelect,
+        pstrUsageSoftControlAdjust
+};
+
+void ReportDescParserBase::Parse(const uint16_t len, const uint8_t *pbuf, const uint16_t &offset) {
+        uint16_t cntdn = (uint16_t)len;
+        uint8_t *p = (uint8_t*)pbuf;
+
+
+        totalSize = 0;
+
+        while (cntdn) {
+                //USB_HOST_SERIAL.println("");
+                //PrintHex<uint16_t>(offset + len - cntdn);
+                //USB_HOST_SERIAL.print(":");
+
+                ParseItem(&p, &cntdn);
+
+                //if (ParseItem(&p, &cntdn))
+                //	return;
+        }
+        //USBTRACE2("Total:", totalSize);
+}
+
+void ReportDescParserBase::PrintValue(uint8_t *p, uint8_t len) {
+        E_Notify(PSTR("("), 0x80);
+        for (; len; p++, len--)
+                PrintHex<uint8_t > (*p, 0x80);
+        E_Notify(PSTR(")"), 0x80);
+}
+
+void ReportDescParserBase::PrintByteValue(uint8_t data) {
+        E_Notify(PSTR("("), 0x80);
+        PrintHex<uint8_t > (data, 0x80);
+        E_Notify(PSTR(")"), 0x80);
+}
+
+void ReportDescParserBase::PrintItemTitle(uint8_t prefix) {
+        switch (prefix & (TYPE_MASK | TAG_MASK)) {
+                case (TYPE_GLOBAL | TAG_GLOBAL_PUSH):
+                        E_Notify(PSTR("\r\nPush"), 0x80);
+                        break;
+                case (TYPE_GLOBAL | TAG_GLOBAL_POP):
+                        E_Notify(PSTR("\r\nPop"), 0x80);
+                        break;
+                case (TYPE_GLOBAL | TAG_GLOBAL_USAGEPAGE):
+                        E_Notify(PSTR("\r\nUsage Page"), 0x80);
+                        break;
+                case (TYPE_GLOBAL | TAG_GLOBAL_LOGICALMIN):
+                        E_Notify(PSTR("\r\nLogical Min"), 0x80);
+                        break;
+                case (TYPE_GLOBAL | TAG_GLOBAL_LOGICALMAX):
+                        E_Notify(PSTR("\r\nLogical Max"), 0x80);
+                        break;
+                case (TYPE_GLOBAL | TAG_GLOBAL_PHYSMIN):
+                        E_Notify(PSTR("\r\nPhysical Min"), 0x80);
+                        break;
+                case (TYPE_GLOBAL | TAG_GLOBAL_PHYSMAX):
+                        E_Notify(PSTR("\r\nPhysical Max"), 0x80);
+                        break;
+                case (TYPE_GLOBAL | TAG_GLOBAL_UNITEXP):
+                        E_Notify(PSTR("\r\nUnit Exp"), 0x80);
+                        break;
+                case (TYPE_GLOBAL | TAG_GLOBAL_UNIT):
+                        E_Notify(PSTR("\r\nUnit"), 0x80);
+                        break;
+                case (TYPE_GLOBAL | TAG_GLOBAL_REPORTSIZE):
+                        E_Notify(PSTR("\r\nReport Size"), 0x80);
+                        break;
+                case (TYPE_GLOBAL | TAG_GLOBAL_REPORTCOUNT):
+                        E_Notify(PSTR("\r\nReport Count"), 0x80);
+                        break;
+                case (TYPE_GLOBAL | TAG_GLOBAL_REPORTID):
+                        E_Notify(PSTR("\r\nReport Id"), 0x80);
+                        break;
+                case (TYPE_LOCAL | TAG_LOCAL_USAGE):
+                        E_Notify(PSTR("\r\nUsage"), 0x80);
+                        break;
+                case (TYPE_LOCAL | TAG_LOCAL_USAGEMIN):
+                        E_Notify(PSTR("\r\nUsage Min"), 0x80);
+                        break;
+                case (TYPE_LOCAL | TAG_LOCAL_USAGEMAX):
+                        E_Notify(PSTR("\r\nUsage Max"), 0x80);
+                        break;
+                case (TYPE_MAIN | TAG_MAIN_COLLECTION):
+                        E_Notify(PSTR("\r\nCollection"), 0x80);
+                        break;
+                case (TYPE_MAIN | TAG_MAIN_ENDCOLLECTION):
+                        E_Notify(PSTR("\r\nEnd Collection"), 0x80);
+                        break;
+                case (TYPE_MAIN | TAG_MAIN_INPUT):
+                        E_Notify(PSTR("\r\nInput"), 0x80);
+                        break;
+                case (TYPE_MAIN | TAG_MAIN_OUTPUT):
+                        E_Notify(PSTR("\r\nOutput"), 0x80);
+                        break;
+                case (TYPE_MAIN | TAG_MAIN_FEATURE):
+                        E_Notify(PSTR("\r\nFeature"), 0x80);
+                        break;
+        } // switch (**pp & (TYPE_MASK | TAG_MASK))
+}
+
+uint8_t ReportDescParserBase::ParseItem(uint8_t **pp, uint16_t *pcntdn) {
+        //uint8_t	ret = enErrorSuccess;
+
+        switch (itemParseState) {
+                case 0:
+                        if (**pp == HID_LONG_ITEM_PREFIX)
+                                USBTRACE("\r\nLONG\r\n");
+                        else {
+                                uint8_t size = ((**pp) & DATA_SIZE_MASK);
+
+                                itemPrefix = (**pp);
+                                itemSize = 1 + ((size == DATA_SIZE_4) ? 4 : size);
+
+                                PrintItemTitle(itemPrefix);
+                        }
+                        (*pp)++;
+                        (*pcntdn)--;
+                        itemSize--;
+                        itemParseState = 1;
+
+                        if (!itemSize)
+                                break;
+
+                        if (!pcntdn)
+                                return enErrorIncomplete;
+                case 1:
+                        //USBTRACE2("\r\niSz:",itemSize);
+
+                        theBuffer.valueSize = itemSize;
+                        valParser.Initialize(&theBuffer);
+                        itemParseState = 2;
+                case 2:
+                        if (!valParser.Parse(pp, pcntdn))
+                                return enErrorIncomplete;
+                        itemParseState = 3;
+                case 3:
+                {
+                        uint8_t data = *((uint8_t*)varBuffer);
+
+                        switch (itemPrefix & (TYPE_MASK | TAG_MASK)) {
+                                case (TYPE_LOCAL | TAG_LOCAL_USAGE):
+                                        if (pfUsage) {
+                                                if (theBuffer.valueSize > 1)
+                                                        pfUsage(*((uint16_t*)varBuffer));
+                                                else
+                                                        pfUsage(data);
+                                        }
+                                        break;
+                                case (TYPE_GLOBAL | TAG_GLOBAL_REPORTSIZE):
+                                        rptSize = data;
+                                        PrintByteValue(data);
+                                        break;
+                                case (TYPE_GLOBAL | TAG_GLOBAL_REPORTCOUNT):
+                                        rptCount = data;
+                                        PrintByteValue(data);
+                                        break;
+                                case (TYPE_GLOBAL | TAG_GLOBAL_LOGICALMIN):
+                                case (TYPE_GLOBAL | TAG_GLOBAL_LOGICALMAX):
+                                case (TYPE_GLOBAL | TAG_GLOBAL_PHYSMIN):
+                                case (TYPE_GLOBAL | TAG_GLOBAL_PHYSMAX):
+                                case (TYPE_GLOBAL | TAG_GLOBAL_REPORTID):
+                                case (TYPE_LOCAL | TAG_LOCAL_USAGEMIN):
+                                case (TYPE_LOCAL | TAG_LOCAL_USAGEMAX):
+                                case (TYPE_GLOBAL | TAG_GLOBAL_UNITEXP):
+                                case (TYPE_GLOBAL | TAG_GLOBAL_UNIT):
+                                        PrintValue(varBuffer, theBuffer.valueSize);
+                                        break;
+                                case (TYPE_GLOBAL | TAG_GLOBAL_PUSH):
+                                case (TYPE_GLOBAL | TAG_GLOBAL_POP):
+                                        break;
+                                case (TYPE_GLOBAL | TAG_GLOBAL_USAGEPAGE):
+                                        SetUsagePage(data);
+                                        PrintUsagePage(data);
+                                        PrintByteValue(data);
+                                        break;
+                                case (TYPE_MAIN | TAG_MAIN_COLLECTION):
+                                case (TYPE_MAIN | TAG_MAIN_ENDCOLLECTION):
+                                        switch (data) {
+                                                case 0x00:
+                                                        E_Notify(PSTR(" Physical"), 0x80);
+                                                        break;
+                                                case 0x01:
+                                                        E_Notify(PSTR(" Application"), 0x80);
+                                                        break;
+                                                case 0x02:
+                                                        E_Notify(PSTR(" Logical"), 0x80);
+                                                        break;
+                                                case 0x03:
+                                                        E_Notify(PSTR(" Report"), 0x80);
+                                                        break;
+                                                case 0x04:
+                                                        E_Notify(PSTR(" Named Array"), 0x80);
+                                                        break;
+                                                case 0x05:
+                                                        E_Notify(PSTR(" Usage Switch"), 0x80);
+                                                        break;
+                                                case 0x06:
+                                                        E_Notify(PSTR(" Usage Modifier"), 0x80);
+                                                        break;
+                                                default:
+                                                        E_Notify(PSTR(" Vendor Defined("), 0x80);
+                                                        PrintHex<uint8_t > (data, 0x80);
+                                                        E_Notify(PSTR(")"), 0x80);
+                                        }
+                                        break;
+                                case (TYPE_MAIN | TAG_MAIN_INPUT):
+                                case (TYPE_MAIN | TAG_MAIN_OUTPUT):
+                                case (TYPE_MAIN | TAG_MAIN_FEATURE):
+                                        totalSize += (uint16_t)rptSize * (uint16_t)rptCount;
+                                        rptSize = 0;
+                                        rptCount = 0;
+                                        E_Notify(PSTR("("), 0x80);
+                                        PrintBin<uint8_t > (data, 0x80);
+                                        E_Notify(PSTR(")"), 0x80);
+                                        break;
+                        } // switch (**pp & (TYPE_MASK | TAG_MASK))
+                }
+        } // switch (itemParseState)
+        itemParseState = 0;
+        return enErrorSuccess;
+}
+
+ReportDescParserBase::UsagePageFunc ReportDescParserBase::usagePageFunctions[] /*PROGMEM*/ = {
+        &ReportDescParserBase::PrintGenericDesktopPageUsage,
+        &ReportDescParserBase::PrintSimulationControlsPageUsage,
+        &ReportDescParserBase::PrintVRControlsPageUsage,
+        &ReportDescParserBase::PrintSportsControlsPageUsage,
+        &ReportDescParserBase::PrintGameControlsPageUsage,
+        &ReportDescParserBase::PrintGenericDeviceControlsPageUsage,
+        NULL, // Keyboard/Keypad
+        &ReportDescParserBase::PrintLEDPageUsage,
+        &ReportDescParserBase::PrintButtonPageUsage,
+        &ReportDescParserBase::PrintOrdinalPageUsage,
+        &ReportDescParserBase::PrintTelephonyPageUsage,
+        &ReportDescParserBase::PrintConsumerPageUsage,
+        &ReportDescParserBase::PrintDigitizerPageUsage,
+        NULL, // Reserved
+        NULL, // PID
+        NULL // Unicode
+};
+
+void ReportDescParserBase::SetUsagePage(uint16_t page) {
+        pfUsage = NULL;
+
+        if (page > 0x00 && page < 0x11)
+                pfUsage = /*(UsagePageFunc)pgm_read_pointer*/(usagePageFunctions[page - 1]);
+                //else if (page > 0x7f && page < 0x84)
+                //	E_Notify(pstrUsagePageMonitor);
+                //else if (page > 0x83 && page < 0x8c)
+                //	E_Notify(pstrUsagePagePower);
+                //else if (page > 0x8b && page < 0x92)
+                //	E_Notify((char*)pgm_read_pointer(&usagePageTitles1[page - 0x8c]));
+                //else if (page > 0xfeff && page <= 0xffff)
+                //	E_Notify(pstrUsagePageVendorDefined);
+        else
+                switch (page) {
+                        case 0x14:
+                                pfUsage = &ReportDescParserBase::PrintAlphanumDisplayPageUsage;
+                                break;
+                        case 0x40:
+                                pfUsage = &ReportDescParserBase::PrintMedicalInstrumentPageUsage;
+                                break;
+                }
+}
+
+void ReportDescParserBase::PrintUsagePage(uint16_t page) {
+        E_Notify(pstrSpace, 0x80);
+
+        if (page > 0x00 && page < 0x11)
+                E_Notify((char*)pgm_read_pointer(&usagePageTitles0[page - 1]), 0x80);
+        else if (page > 0x7f && page < 0x84)
+                E_Notify(pstrUsagePageMonitor, 0x80);
+        else if (page > 0x83 && page < 0x8c)
+                E_Notify(pstrUsagePagePower, 0x80);
+        else if (page > 0x8b && page < 0x92)
+                E_Notify((char*)pgm_read_pointer(&usagePageTitles1[page - 0x8c]), 0x80);
+        else if (page > 0xfeff && page <= 0xffff)
+                E_Notify(pstrUsagePageVendorDefined, 0x80);
+        else
+                switch (page) {
+                        case 0x14:
+                                E_Notify(pstrUsagePageAlphaNumericDisplay, 0x80);
+                                break;
+                        case 0x40:
+                                E_Notify(pstrUsagePageMedicalInstruments, 0x80);
+                                break;
+                        default:
+                                E_Notify(pstrUsagePageUndefined, 0x80);
+                }
+}
+
+void ReportDescParserBase::PrintButtonPageUsage(uint16_t usage) {
+        E_Notify(pstrSpace, 0x80);
+        E_Notify(PSTR("Btn"), 0x80);
+        PrintHex<uint16_t > (usage, 0x80);
+        E_Notify(PSTR("\r\n"), 0x80);
+        //USB_HOST_SERIAL.print(usage, HEX);
+}
+
+void ReportDescParserBase::PrintOrdinalPageUsage(uint16_t usage) {
+        E_Notify(pstrSpace, 0x80);
+        E_Notify(PSTR("Inst"), 0x80);
+        // Sorry, HEX for now...
+        PrintHex<uint16_t > (usage, 0x80);
+        E_Notify(PSTR("\r\n"), 0x80);
+        //USB_HOST_SERIAL.print(usage, DEC);
+}
+
+void ReportDescParserBase::PrintGenericDesktopPageUsage(uint16_t usage) {
+        E_Notify(pstrSpace, 0x80);
+
+        if (usage > 0x00 && usage < 0x0a)
+                E_Notify((char*)pgm_read_pointer(&genDesktopTitles0[usage - 1]), 0x80);
+        else if (usage > 0x2f && usage < 0x49)
+                E_Notify((char*)pgm_read_pointer(&genDesktopTitles1[usage - 0x30]), 0x80);
+        else if (usage > 0x7f && usage < 0x94)
+                E_Notify((char*)pgm_read_pointer(&genDesktopTitles2[usage - 0x80]), 0x80);
+        else if (usage > 0x9f && usage < 0xa9)
+                E_Notify((char*)pgm_read_pointer(&genDesktopTitles3[usage - 0xa0]), 0x80);
+        else if (usage > 0xaf && usage < 0xb8)
+                E_Notify((char*)pgm_read_pointer(&genDesktopTitles4[usage - 0xb0]), 0x80);
+        else
+                E_Notify(pstrUsagePageUndefined, 0x80);
+}
+
+void ReportDescParserBase::PrintSimulationControlsPageUsage(uint16_t usage) {
+        E_Notify(pstrSpace, 0x80);
+
+        if (usage > 0x00 && usage < 0x0d)
+                E_Notify((char*)pgm_read_pointer(&simuTitles0[usage - 1]), 0x80);
+        else if (usage > 0x1f && usage < 0x26)
+                E_Notify((char*)pgm_read_pointer(&simuTitles1[usage - 0x20]), 0x80);
+        else if (usage > 0xaf && usage < 0xd1)
+                E_Notify((char*)pgm_read_pointer(&simuTitles2[usage - 0xb0]), 0x80);
+        else
+                E_Notify(pstrUsagePageUndefined, 0x80);
+}
+
+void ReportDescParserBase::PrintVRControlsPageUsage(uint16_t usage) {
+        E_Notify(pstrSpace, 0x80);
+
+        if (usage > 0x00 && usage < 0x0b)
+                E_Notify((char*)pgm_read_pointer(&vrTitles0[usage - 1]), 0x80);
+        else if (usage > 0x1f && usage < 0x22)
+                E_Notify((char*)pgm_read_pointer(&vrTitles1[usage - 0x20]), 0x80);
+        else
+                E_Notify(pstrUsagePageUndefined, 0x80);
+}
+
+void ReportDescParserBase::PrintSportsControlsPageUsage(uint16_t usage) {
+        E_Notify(pstrSpace, 0x80);
+
+        if (usage > 0x00 && usage < 0x05)
+                E_Notify((char*)pgm_read_pointer(&sportsCtrlTitles0[usage - 1]), 0x80);
+        else if (usage > 0x2f && usage < 0x3a)
+                E_Notify((char*)pgm_read_pointer(&sportsCtrlTitles1[usage - 0x30]), 0x80);
+        else if (usage > 0x4f && usage < 0x64)
+                E_Notify((char*)pgm_read_pointer(&sportsCtrlTitles2[usage - 0x50]), 0x80);
+        else
+                E_Notify(pstrUsagePageUndefined, 0x80);
+}
+
+void ReportDescParserBase::PrintGameControlsPageUsage(uint16_t usage) {
+        E_Notify(pstrSpace, 0x80);
+
+        if (usage > 0x00 && usage < 0x04)
+                E_Notify((char*)pgm_read_pointer(&gameTitles0[usage - 1]), 0x80);
+        else if (usage > 0x1f && usage < 0x3a)
+                E_Notify((char*)pgm_read_pointer(&gameTitles1[usage - 0x20]), 0x80);
+        else
+                E_Notify(pstrUsagePageUndefined, 0x80);
+}
+
+void ReportDescParserBase::PrintGenericDeviceControlsPageUsage(uint16_t usage) {
+        E_Notify(pstrSpace, 0x80);
+
+        if (usage > 0x1f && usage < 0x27)
+                E_Notify((char*)pgm_read_pointer(&genDevCtrlTitles[usage - 0x20]), 0x80);
+        else
+                E_Notify(pstrUsagePageUndefined, 0x80);
+}
+
+void ReportDescParserBase::PrintLEDPageUsage(uint16_t usage) {
+        E_Notify(pstrSpace, 0x80);
+
+        if (usage > 0x00 && usage < 0x4e)
+                E_Notify((char*)pgm_read_pointer(&ledTitles[usage - 1]), 0x80);
+        else
+                E_Notify(pstrUsagePageUndefined, 0x80);
+}
+
+void ReportDescParserBase::PrintTelephonyPageUsage(uint16_t usage) {
+        E_Notify(pstrSpace, 0x80);
+
+        if (usage > 0x00 && usage < 0x08)
+                E_Notify((char*)pgm_read_pointer(&telTitles0[usage - 1]), 0x80);
+        else if (usage > 0x1f && usage < 0x32)
+                E_Notify((char*)pgm_read_pointer(&telTitles1[usage - 0x1f]), 0x80);
+        else if (usage > 0x4f && usage < 0x54)
+                E_Notify((char*)pgm_read_pointer(&telTitles2[usage - 0x4f]), 0x80);
+        else if (usage > 0x6f && usage < 0x75)
+                E_Notify((char*)pgm_read_pointer(&telTitles3[usage - 0x6f]), 0x80);
+        else if (usage > 0x8f && usage < 0x9f)
+                E_Notify((char*)pgm_read_pointer(&telTitles4[usage - 0x8f]), 0x80);
+        else if (usage > 0xaf && usage < 0xc0)
+                E_Notify((char*)pgm_read_pointer(&telTitles5[usage - 0xaf]), 0x80);
+        else
+                E_Notify(pstrUsagePageUndefined, 0x80);
+}
+
+void ReportDescParserBase::PrintConsumerPageUsage(uint16_t usage) {
+        E_Notify(pstrSpace, 0x80);
+
+        if (usage > 0x00 && usage < 0x07)
+                E_Notify((char*)pgm_read_pointer(&consTitles0[usage - 1]), 0x80);
+        else if (usage > 0x1f && usage < 0x23)
+                E_Notify((char*)pgm_read_pointer(&consTitles1[usage - 0x1f]), 0x80);
+        else if (usage > 0x2f && usage < 0x37)
+                E_Notify((char*)pgm_read_pointer(&consTitles2[usage - 0x2f]), 0x80);
+        else if (usage > 0x3f && usage < 0x49)
+                E_Notify((char*)pgm_read_pointer(&consTitles3[usage - 0x3f]), 0x80);
+        else if (usage > 0x5f && usage < 0x67)
+                E_Notify((char*)pgm_read_pointer(&consTitles4[usage - 0x5f]), 0x80);
+        else if (usage > 0x7f && usage < 0xa5)
+                E_Notify((char*)pgm_read_pointer(&consTitles5[usage - 0x7f]), 0x80);
+        else if (usage > 0xaf && usage < 0xcf)
+                E_Notify((char*)pgm_read_pointer(&consTitles6[usage - 0xaf]), 0x80);
+        else if (usage > 0xdf && usage < 0xeb)
+                E_Notify((char*)pgm_read_pointer(&consTitles7[usage - 0xdf]), 0x80);
+        else if (usage > 0xef && usage < 0xf6)
+                E_Notify((char*)pgm_read_pointer(&consTitles8[usage - 0xef]), 0x80);
+        else if (usage > 0xff && usage < 0x10e)
+                E_Notify((char*)pgm_read_pointer(&consTitles9[usage - 0xff]), 0x80);
+        else if (usage > 0x14f && usage < 0x156)
+                E_Notify((char*)pgm_read_pointer(&consTitlesA[usage - 0x14f]), 0x80);
+        else if (usage > 0x15f && usage < 0x16b)
+                E_Notify((char*)pgm_read_pointer(&consTitlesB[usage - 0x15f]), 0x80);
+        else if (usage > 0x16f && usage < 0x175)
+                E_Notify((char*)pgm_read_pointer(&consTitlesC[usage - 0x16f]), 0x80);
+        else if (usage > 0x17f && usage < 0x1c8)
+                E_Notify((char*)pgm_read_pointer(&consTitlesD[usage - 0x17f]), 0x80);
+        else if (usage > 0x1ff && usage < 0x29d)
+                E_Notify((char*)pgm_read_pointer(&consTitlesE[usage - 0x1ff]), 0x80);
+        else
+                E_Notify(pstrUsagePageUndefined, 0x80);
+}
+
+void ReportDescParserBase::PrintDigitizerPageUsage(uint16_t usage) {
+        E_Notify(pstrSpace, 0x80);
+
+        if (usage > 0x00 && usage < 0x0e)
+                E_Notify((char*)pgm_read_pointer(&digitTitles0[usage - 1]), 0x80);
+        else if (usage > 0x1f && usage < 0x23)
+                E_Notify((char*)pgm_read_pointer(&digitTitles1[usage - 0x1f]), 0x80);
+        else if (usage > 0x2f && usage < 0x47)
+                E_Notify((char*)pgm_read_pointer(&digitTitles2[usage - 0x2f]), 0x80);
+        else
+                E_Notify(pstrUsagePageUndefined, 0x80);
+}
+
+void ReportDescParserBase::PrintAlphanumDisplayPageUsage(uint16_t usage) {
+        E_Notify(pstrSpace, 0x80);
+
+        if (usage > 0x00 && usage < 0x03)
+                E_Notify((char*)pgm_read_pointer(&aplphanumTitles0[usage - 1]), 0x80);
+        else if (usage > 0x1f && usage < 0x4e)
+                E_Notify((char*)pgm_read_pointer(&aplphanumTitles1[usage - 0x1f]), 0x80);
+        else if (usage > 0x7f && usage < 0x96)
+                E_Notify((char*)pgm_read_pointer(&digitTitles2[usage - 0x80]), 0x80);
+        else
+                E_Notify(pstrUsagePageUndefined, 0x80);
+}
+
+void ReportDescParserBase::PrintMedicalInstrumentPageUsage(uint16_t usage) {
+        E_Notify(pstrSpace, 0x80);
+
+        if (usage == 1)
+                E_Notify(pstrUsageMedicalUltrasound, 0x80);
+        else if (usage > 0x1f && usage < 0x28)
+                E_Notify((char*)pgm_read_pointer(&medInstrTitles0[usage - 0x1f]), 0x80);
+        else if (usage > 0x3f && usage < 0x45)
+                E_Notify((char*)pgm_read_pointer(&medInstrTitles1[usage - 0x40]), 0x80);
+        else if (usage > 0x5f && usage < 0x62)
+                E_Notify((char*)pgm_read_pointer(&medInstrTitles2[usage - 0x60]), 0x80);
+        else if (usage == 0x70)
+                E_Notify(pstrUsageDepthGainCompensation, 0x80);
+        else if (usage > 0x7f && usage < 0x8a)
+                E_Notify((char*)pgm_read_pointer(&medInstrTitles3[usage - 0x80]), 0x80);
+        else if (usage > 0x9f && usage < 0xa2)
+                E_Notify((char*)pgm_read_pointer(&medInstrTitles4[usage - 0xa0]), 0x80);
+        else
+                E_Notify(pstrUsagePageUndefined, 0x80);
+}
+
+uint8_t ReportDescParser2::ParseItem(uint8_t **pp, uint16_t *pcntdn) {
+        //uint8_t	ret = enErrorSuccess;
+
+        switch (itemParseState) {
+                case 0:
+                        if (**pp == HID_LONG_ITEM_PREFIX)
+                                USBTRACE("\r\nLONG\r\n");
+                        else {
+                                uint8_t size = ((**pp) & DATA_SIZE_MASK);
+                                itemPrefix = (**pp);
+                                itemSize = 1 + ((size == DATA_SIZE_4) ? 4 : size);
+                        }
+                        (*pp)++;
+                        (*pcntdn)--;
+                        itemSize--;
+                        itemParseState = 1;
+
+                        if (!itemSize)
+                                break;
+
+                        if (!pcntdn)
+                                return enErrorIncomplete;
+                case 1:
+                        theBuffer.valueSize = itemSize;
+                        valParser.Initialize(&theBuffer);
+                        itemParseState = 2;
+                case 2:
+                        if (!valParser.Parse(pp, pcntdn))
+                                return enErrorIncomplete;
+                        itemParseState = 3;
+                case 3:
+                {
+                        uint8_t data = *((uint8_t*)varBuffer);
+
+                        switch (itemPrefix & (TYPE_MASK | TAG_MASK)) {
+                                case (TYPE_LOCAL | TAG_LOCAL_USAGE):
+                                        if (pfUsage) {
+                                                if (theBuffer.valueSize > 1)
+                                                        pfUsage(*((uint16_t*)varBuffer));
+                                                else
+                                                        pfUsage(data);
+                                        }
+                                        break;
+                                case (TYPE_GLOBAL | TAG_GLOBAL_REPORTSIZE):
+                                        rptSize = data;
+                                        break;
+                                case (TYPE_GLOBAL | TAG_GLOBAL_REPORTCOUNT):
+                                        rptCount = data;
+                                        break;
+                                case (TYPE_GLOBAL | TAG_GLOBAL_REPORTID):
+                                        rptId = data;
+                                        break;
+                                case (TYPE_LOCAL | TAG_LOCAL_USAGEMIN):
+                                        useMin = data;
+                                        break;
+                                case (TYPE_LOCAL | TAG_LOCAL_USAGEMAX):
+                                        useMax = data;
+                                        break;
+                                case (TYPE_GLOBAL | TAG_GLOBAL_USAGEPAGE):
+                                        SetUsagePage(data);
+                                        break;
+                                case (TYPE_MAIN | TAG_MAIN_OUTPUT):
+                                case (TYPE_MAIN | TAG_MAIN_FEATURE):
+                                        rptSize = 0;
+                                        rptCount = 0;
+                                        useMin = 0;
+                                        useMax = 0;
+                                        break;
+                                case (TYPE_MAIN | TAG_MAIN_INPUT):
+                                        OnInputItem(data);
+
+                                        totalSize += (uint16_t)rptSize * (uint16_t)rptCount;
+
+                                        rptSize = 0;
+                                        rptCount = 0;
+                                        useMin = 0;
+                                        useMax = 0;
+                                        break;
+                        } // switch (**pp & (TYPE_MASK | TAG_MASK))
+                }
+        } // switch (itemParseState)
+        itemParseState = 0;
+        return enErrorSuccess;
+}
+
+void ReportDescParser2::OnInputItem(uint8_t itm) {
+        uint8_t byte_offset = (totalSize >> 3); // calculate offset to the next unhandled byte i = (int)(totalCount / 8);
+        uint32_t tmp = (byte_offset << 3);
+        uint8_t bit_offset = totalSize - tmp; // number of bits in the current byte already handled
+        uint8_t *p = pBuf + byte_offset; // current byte pointer
+
+        if (bit_offset)
+                *p >>= bit_offset;
+
+        uint8_t usage = useMin;
+
+        bool print_usemin_usemax = ((useMin < useMax) && ((itm & 3) == 2) && pfUsage) ? true : false;
+
+        uint8_t bits_of_byte = 8;
+
+        // for each field in field array defined by rptCount
+        for (uint8_t field = 0; field < rptCount; field++, usage++) {
+
+                union {
+                        uint8_t bResult[4];
+                        uint16_t wResult[2];
+                        uint32_t dwResult;
+                } result;
+
+                result.dwResult = 0;
+                uint8_t mask = 0;
+
+                if (print_usemin_usemax)
+                        pfUsage(usage);
+
+                // bits_left		- number of bits in the field(array of fields, depending on Report Count) left to process
+                // bits_of_byte		- number of bits in current byte left to process
+                // bits_to_copy		- number of bits to copy to result buffer
+
+                // for each bit in a field
+                for (uint8_t bits_left = rptSize, bits_to_copy = 0; bits_left;
+                        bits_left -= bits_to_copy) {
+                        bits_to_copy = (bits_left > bits_of_byte) ? bits_of_byte : bits_left;
+
+                        result.dwResult <<= bits_to_copy; // Result buffer is shifted by the number of bits to be copied into it
+
+                        uint8_t val = *p;
+
+                        val >>= (8 - bits_of_byte); // Shift by the number of bits already processed
+
+                        mask = 0;
+
+                        for (uint8_t j = bits_to_copy; j; j--) {
+                                mask <<= 1;
+                                mask |= 1;
+                        }
+
+                        result.bResult[0] = (result.bResult[0] | (val & mask));
+
+                        bits_of_byte -= bits_to_copy;
+
+                        if (bits_of_byte < 1) {
+                                bits_of_byte = 8;
+                                p++;
+                        }
+                }
+                PrintByteValue(result.dwResult);
+        }
+        E_Notify(PSTR("\r\n"), 0x80);
+}
+
+void UniversalReportParser::Parse(HID *hid, bool is_rpt_id, uint8_t len, uint8_t *buf) {
+        ReportDescParser2 prs(len, buf);
+
+        uint8_t ret = hid->GetReportDescr(0, &prs);
+
+        if (ret)
+                ErrorMessage<uint8_t > (PSTR("GetReportDescr-2"), ret);
+}