--- conflicted
+++ resolved
@@ -58,11 +58,7 @@
         uint8_t recvBuf[MIDI_EVENT_PACKET_SIZE];
         uint8_t readPtr;
 
-<<<<<<< HEAD
-        void parseConfigDescr(uint8_t addr, uint8_t conf);
-=======
         uint8_t parseConfigDescr(uint8_t addr, uint8_t conf);
->>>>>>> 781d368f
         uint16_t countSysExDataSize(uint8_t *dataptr);
 #ifdef DEBUG_USB_HOST
         void PrintEndpointDescriptor( const USB_ENDPOINT_DESCRIPTOR* ep_ptr );
@@ -75,14 +71,9 @@
         uint8_t RecvData(uint8_t *outBuf, bool isRaw=false);
         uint8_t RecvRawData(uint8_t *outBuf);
         uint8_t SendData(uint8_t *dataptr, uint8_t nCable=0);
-<<<<<<< HEAD
-        uint8_t lookupMsgSize(uint8_t midiMsg);
-        uint8_t SendSysEx(uint8_t *dataptr, uint16_t datasize, uint8_t nCable=0);
-=======
         uint8_t lookupMsgSize(uint8_t midiMsg, uint8_t cin=0);
         uint8_t SendSysEx(uint8_t *dataptr, uint16_t datasize, uint8_t nCable=0);
         uint8_t extractSysExData(uint8_t *p, uint8_t *buf);
->>>>>>> 781d368f
         uint8_t SendRawData(uint16_t bytes_send, uint8_t *dataptr);
         // backward compatibility functions
         inline uint8_t RcvData(uint16_t *bytes_rcvd, uint8_t *dataptr){ return RecvData(bytes_rcvd, dataptr); };
