--- conflicted
+++ resolved
@@ -189,41 +189,7 @@
 
 #define PAIR    1
 
-<<<<<<< HEAD
 class BluetoothService;
-=======
-/* acl_handle_ok or it's a new connection */
-#if 0
-#define UHS_ACL_HANDLE_OK(x, y) ((uint16_t)(x[0]) | (uint16_t)(x[1] << 8)) == (y | 0x2000U)
-#else
-/*
- *  Better implementation.
- *  o One place for this code, it is reused four times in the source.
- *    Perhaps it is better as a function.
- *  o This should be faster since the && operation can early exit, this means
- *    the shift would only be performed if the first byte matches.
- *  o Casting is eliminated.
- *  o How does this compare in code size? No difference. It is a free optimization.
- */
-#define UHS_ACL_HANDLE_OK(x, y) ((x[0] == (y & 0xff)) && (x[1] == ((y >> 8) | 0x20)))
-#endif
-
-/** All Bluetooth services should inherit this class. */
-class BluetoothService {
-public:
-        /**
-         * Used to pass acldata to the Bluetooth service.
-         * @param ACLData Pointer to the incoming acldata.
-         */
-        virtual void ACLData(uint8_t* ACLData){};
-        /** Used to run the different state machines in the Bluetooth service. */
-        virtual void Run(){};
-        /** Used to reset the Bluetooth service. */
-        virtual void Reset(){};
-        /** Used to disconnect both the L2CAP Channel and the HCI Connection for the Bluetooth service. */
-        virtual void disconnect(){};
-};
->>>>>>> 86cb7f38
 
 /**
  * The Bluetooth Dongle class will take care of all the USB communication
