--- conflicted
+++ resolved
@@ -222,8 +222,6 @@
         virtual void Reset() = 0;
         /** Used to disconnect both the L2CAP Channel and the HCI Connection for the Bluetooth service. */
         virtual void disconnect() = 0;
-<<<<<<< HEAD
-=======
 
         /**
          * Used to call your own function when the device is successfully initialized.
@@ -257,7 +255,6 @@
 
         /** Identifier for L2CAP commands. */
         uint8_t identifier;
->>>>>>> 25c8d87b
 };
 
 /**
