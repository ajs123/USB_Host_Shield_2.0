/* Copyright (C) 2012 Kristian Lauszus, TKJ Electronics. All rights reserved.

 This software may be distributed and modified under the terms of the GNU
 General Public License version 2 (GPL2) as published by the Free Software
 Foundation and appearing in the file GPL2.TXT included in the packaging of
 this file. Please note that GPL2 Section 2[b] requires that all works based
 on this software must also be made publicly available under the terms of
 the GPL2 ("Copyleft").

 Contact information
 -------------------

 Kristian Lauszus, TKJ Electronics
 Web      :  http://www.tkjelectronics.com
 e-mail   :  kristianl@tkjelectronics.com
 */

#ifndef _spp_h_
#define _spp_h_

#include "BTD.h"

/* Used for SDP */
#define SDP_SERVICE_SEARCH_ATTRIBUTE_REQUEST_PDU    0x06 // See the RFCOMM specs
#define SDP_SERVICE_SEARCH_ATTRIBUTE_RESPONSE_PDU   0x07 // See the RFCOMM specs
#define SERIALPORT_UUID     0x1101 // See http://www.bluetooth.org/Technical/AssignedNumbers/service_discovery.htm
#define L2CAP_UUID          0x0100

/* Used for RFCOMM */
#define RFCOMM_SABM     0x2F
#define RFCOMM_UA       0x63
#define RFCOMM_UIH      0xEF
//#define RFCOMM_DM       0x0F
#define RFCOMM_DISC     0x43

#define extendAddress   0x01 // Always 1

// Multiplexer message types
#define BT_RFCOMM_PN_CMD     0x83
#define BT_RFCOMM_PN_RSP     0x81
#define BT_RFCOMM_MSC_CMD    0xE3
#define BT_RFCOMM_MSC_RSP    0xE1
#define BT_RFCOMM_RPN_CMD    0x93
#define BT_RFCOMM_RPN_RSP    0x91
/*
#define BT_RFCOMM_TEST_CMD   0x23
#define BT_RFCOMM_TEST_RSP   0x21
#define BT_RFCOMM_FCON_CMD   0xA3
#define BT_RFCOMM_FCON_RSP   0xA1
#define BT_RFCOMM_FCOFF_CMD  0x63
#define BT_RFCOMM_FCOFF_RSP  0x61
#define BT_RFCOMM_RLS_CMD    0x53
#define BT_RFCOMM_RLS_RSP    0x51
#define BT_RFCOMM_NSC_RSP    0x11
 */

/**
 * This BluetoothService class implements the Serial Port Protocol (SPP).
 * It inherits the Arduino Stream class. This allows it to use all the standard Arduino print and stream functions.
 */
class SPP : public BluetoothService, public Stream {
public:
        /**
         * Constructor for the SPP class.
         * @param  p   Pointer to BTD class instance.
         * @param  name   Set the name to BTD#btdName. If argument is omitted, then "Arduino" will be used.
         * @param  pin   Write the pin to BTD#btdPin. If argument is omitted, then "0000" will be used.
         */
        SPP(BTD *p, const char *name = "Arduino", const char *pin = "0000");

        /** @name BluetoothService implementation */
        /** Used this to disconnect the virtual serial port. */
        virtual void disconnect();
        /**@}*/

        /**
         * Used to provide Boolean tests for the class.
         * @return Return true if SPP communication is connected.
         */
        operator bool() {
                return connected;
        }
        /** Variable used to indicate if the connection is established. */
        bool connected;

<<<<<<< HEAD
=======
        /** @name BluetoothService implementation */
        /**
         * Used to pass acldata to the services.
         * @param ACLData Incoming acldata.
         */
        void ACLData(uint8_t* ACLData);
        /** Used to establish the connection automatically. */
        void Run();
        /** Use this to reset the service. */
        void Reset();
        /** Used this to disconnect the virtual serial port. */
        void disconnect();
        /**@}*/

>>>>>>> 86cb7f38
        /** @name Serial port profile (SPP) Print functions */
        /**
         * Get number of bytes waiting to be read.
         * @return Return the number of bytes ready to be read.
         */
        int available(void);

        /** Send out all bytes in the buffer. */
        virtual void flush(void) {
                send();
        };
        /**
         * Used to read the next value in the buffer without advancing to the next one.
         * @return Return the byte. Will return -1 if no bytes are available.
         */
        int peek(void);
        /**
         * Used to read the buffer.
         * @return Return the byte. Will return -1 if no bytes are available.
         */
        int read(void);

#if defined(ARDUINO) && ARDUINO >=100
        /**
         * Writes the byte to send to a buffer. The message is send when either send() or after Usb.Task() is called.
         * @param  data The byte to write.
         * @return      Return the number of bytes written.
         */
        size_t write(uint8_t data);
        /**
         * Writes the bytes to send to a buffer. The message is send when either send() or after Usb.Task() is called.
         * @param  data The data array to send.
         * @param  size Size of the data.
         * @return      Return the number of bytes written.
         */
        size_t write(const uint8_t* data, size_t size);
        /** Pull in write(const char *str) from Print */
        using Print::write;
#else
        /**
         * Writes the byte to send to a buffer. The message is send when either send() or after Usb.Task() is called.
         * @param  data The byte to write.
         */
        void write(uint8_t data);
        /**
         * Writes the bytes to send to a buffer. The message is send when either send() or after Usb.Task() is called.
         * @param data The data array to send.
         * @param size Size of the data.
         */
        void write(const uint8_t* data, size_t size);
#endif

        /** Discard all the bytes in the buffer. */
        void discard(void);
        /**
         * This will send all the bytes in the buffer.
         * This is called whenever Usb.Task() is called,
         * but can also be called via this function.
         */
        void send(void);
        /**@}*/

protected:
        /** @name BluetoothService implementation */
        /**
         * Used to pass acldata to the services.
         * @param ACLData Incoming acldata.
         */
        virtual void ACLData(uint8_t* ACLData);
        /** Used to establish the connection automatically. */
        virtual void Run();
        /** Use this to reset the service. */
        virtual void Reset();
        /**
         * Called when a device is successfully initialized.
         * Use attachOnInit(void (*funcOnInit)(void)) to call your own function.
         * This is useful for instance if you want to set the LEDs in a specific way.
         */
        virtual void onInit();
        /**@}*/

private:
        /* Set true when a channel is created */
        bool SDPConnected;
        bool RFCOMMConnected;

        /* Variables used by L2CAP state machines */
        uint8_t l2cap_sdp_state;
        uint8_t l2cap_rfcomm_state;

        uint8_t l2capoutbuf[BULK_MAXPKTSIZE]; // General purpose buffer for l2cap out data
        uint8_t rfcommbuf[10]; // Buffer for RFCOMM Commands

        /* L2CAP Channels */
        uint8_t sdp_scid[2]; // L2CAP source CID for SDP
        uint8_t sdp_dcid[2]; // 0x0050
        uint8_t rfcomm_scid[2]; // L2CAP source CID for RFCOMM
        uint8_t rfcomm_dcid[2]; // 0x0051

        /* RFCOMM Variables */
        uint8_t rfcommChannel;
        uint8_t rfcommChannelConnection; // This is the channel the SPP channel will be running at
        uint8_t rfcommDirection;
        uint8_t rfcommCommandResponse;
        uint8_t rfcommChannelType;
        uint8_t rfcommPfBit;

        uint32_t timer;
        bool waitForLastCommand;
        bool creditSent;

        uint8_t rfcommDataBuffer[100]; // Create a 100 sized buffer for incoming data
        uint8_t sppOutputBuffer[100]; // Create a 100 sized buffer for outgoing SPP data
        uint8_t sppIndex;
        uint8_t rfcommAvailable;

        bool firstMessage; // Used to see if it's the first SDP request received
        uint8_t bytesRead; // Counter to see when it's time to send more credit

        /* State machines */
        void SDP_task(); // SDP state machine
        void RFCOMM_task(); // RFCOMM state machine

        /* SDP Commands */
        void SDP_Command(uint8_t *data, uint8_t nbytes);
        void serviceNotSupported(uint8_t transactionIDHigh, uint8_t transactionIDLow);
        void serialPortResponse1(uint8_t transactionIDHigh, uint8_t transactionIDLow);
        void serialPortResponse2(uint8_t transactionIDHigh, uint8_t transactionIDLow);
        void l2capResponse1(uint8_t transactionIDHigh, uint8_t transactionIDLow);
        void l2capResponse2(uint8_t transactionIDHigh, uint8_t transactionIDLow);

        /* RFCOMM Commands */
        void RFCOMM_Command(uint8_t *data, uint8_t nbytes);
        void sendRfcomm(uint8_t channel, uint8_t direction, uint8_t CR, uint8_t channelType, uint8_t pfBit, uint8_t *data, uint8_t length);
        void sendRfcommCredit(uint8_t channel, uint8_t direction, uint8_t CR, uint8_t channelType, uint8_t pfBit, uint8_t credit);
        uint8_t calcFcs(uint8_t *data);
        bool checkFcs(uint8_t *data, uint8_t fcs);
        uint8_t crc(uint8_t *data);
};
#endif<|MERGE_RESOLUTION|>--- conflicted
+++ resolved
@@ -70,7 +70,7 @@
 
         /** @name BluetoothService implementation */
         /** Used this to disconnect the virtual serial port. */
-        virtual void disconnect();
+        void disconnect();
         /**@}*/
 
         /**
@@ -83,8 +83,69 @@
         /** Variable used to indicate if the connection is established. */
         bool connected;
 
-<<<<<<< HEAD
-=======
+        /** @name Serial port profile (SPP) Print functions */
+        /**
+         * Get number of bytes waiting to be read.
+         * @return Return the number of bytes ready to be read.
+         */
+        int available(void);
+
+        /** Send out all bytes in the buffer. */
+        void flush(void) {
+                send();
+        };
+        /**
+         * Used to read the next value in the buffer without advancing to the next one.
+         * @return Return the byte. Will return -1 if no bytes are available.
+         */
+        int peek(void);
+        /**
+         * Used to read the buffer.
+         * @return Return the byte. Will return -1 if no bytes are available.
+         */
+        int read(void);
+
+#if defined(ARDUINO) && ARDUINO >=100
+        /**
+         * Writes the byte to send to a buffer. The message is send when either send() or after Usb.Task() is called.
+         * @param  data The byte to write.
+         * @return      Return the number of bytes written.
+         */
+        size_t write(uint8_t data);
+        /**
+         * Writes the bytes to send to a buffer. The message is send when either send() or after Usb.Task() is called.
+         * @param  data The data array to send.
+         * @param  size Size of the data.
+         * @return      Return the number of bytes written.
+         */
+        size_t write(const uint8_t* data, size_t size);
+        /** Pull in write(const char *str) from Print */
+        using Print::write;
+#else
+        /**
+         * Writes the byte to send to a buffer. The message is send when either send() or after Usb.Task() is called.
+         * @param  data The byte to write.
+         */
+        void write(uint8_t data);
+        /**
+         * Writes the bytes to send to a buffer. The message is send when either send() or after Usb.Task() is called.
+         * @param data The data array to send.
+         * @param size Size of the data.
+         */
+        void write(const uint8_t* data, size_t size);
+#endif
+
+        /** Discard all the bytes in the buffer. */
+        void discard(void);
+        /**
+         * This will send all the bytes in the buffer.
+         * This is called whenever Usb.Task() is called,
+         * but can also be called via this function.
+         */
+        void send(void);
+        /**@}*/
+
+protected:
         /** @name BluetoothService implementation */
         /**
          * Used to pass acldata to the services.
@@ -95,90 +156,12 @@
         void Run();
         /** Use this to reset the service. */
         void Reset();
-        /** Used this to disconnect the virtual serial port. */
-        void disconnect();
-        /**@}*/
-
->>>>>>> 86cb7f38
-        /** @name Serial port profile (SPP) Print functions */
-        /**
-         * Get number of bytes waiting to be read.
-         * @return Return the number of bytes ready to be read.
-         */
-        int available(void);
-
-        /** Send out all bytes in the buffer. */
-        virtual void flush(void) {
-                send();
-        };
-        /**
-         * Used to read the next value in the buffer without advancing to the next one.
-         * @return Return the byte. Will return -1 if no bytes are available.
-         */
-        int peek(void);
-        /**
-         * Used to read the buffer.
-         * @return Return the byte. Will return -1 if no bytes are available.
-         */
-        int read(void);
-
-#if defined(ARDUINO) && ARDUINO >=100
-        /**
-         * Writes the byte to send to a buffer. The message is send when either send() or after Usb.Task() is called.
-         * @param  data The byte to write.
-         * @return      Return the number of bytes written.
-         */
-        size_t write(uint8_t data);
-        /**
-         * Writes the bytes to send to a buffer. The message is send when either send() or after Usb.Task() is called.
-         * @param  data The data array to send.
-         * @param  size Size of the data.
-         * @return      Return the number of bytes written.
-         */
-        size_t write(const uint8_t* data, size_t size);
-        /** Pull in write(const char *str) from Print */
-        using Print::write;
-#else
-        /**
-         * Writes the byte to send to a buffer. The message is send when either send() or after Usb.Task() is called.
-         * @param  data The byte to write.
-         */
-        void write(uint8_t data);
-        /**
-         * Writes the bytes to send to a buffer. The message is send when either send() or after Usb.Task() is called.
-         * @param data The data array to send.
-         * @param size Size of the data.
-         */
-        void write(const uint8_t* data, size_t size);
-#endif
-
-        /** Discard all the bytes in the buffer. */
-        void discard(void);
-        /**
-         * This will send all the bytes in the buffer.
-         * This is called whenever Usb.Task() is called,
-         * but can also be called via this function.
-         */
-        void send(void);
-        /**@}*/
-
-protected:
-        /** @name BluetoothService implementation */
-        /**
-         * Used to pass acldata to the services.
-         * @param ACLData Incoming acldata.
-         */
-        virtual void ACLData(uint8_t* ACLData);
-        /** Used to establish the connection automatically. */
-        virtual void Run();
-        /** Use this to reset the service. */
-        virtual void Reset();
         /**
          * Called when a device is successfully initialized.
          * Use attachOnInit(void (*funcOnInit)(void)) to call your own function.
          * This is useful for instance if you want to set the LEDs in a specific way.
          */
-        virtual void onInit();
+        void onInit();
         /**@}*/
 
 private:
