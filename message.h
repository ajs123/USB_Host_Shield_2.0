/* Copyright (C) 2011 Circuits At Home, LTD. All rights reserved.

This software may be distributed and modified under the terms of the GNU
General Public License version 2 (GPL2) as published by the Free Software
Foundation and appearing in the file GPL2.TXT included in the packaging of
this file. Please note that GPL2 Section 2[b] requires that all works based
on this software must also be made publicly available under the terms of
the GPL2 ("Copyleft").

Contact information
-------------------

Circuits At Home, LTD
Web      :  http://www.circuitsathome.com
e-mail   :  support@circuitsathome.com
 */
#if !defined(__MESSAGE_H__)
#define __MESSAGE_H__

// uncomment to activate
#define DEBUG

#include <inttypes.h>
#include <avr/pgmspace.h>

extern int UsbDEBUGlvl;

#include "printhex.h"
void E_Notify(char const * msg, int lvl);
void E_NotifyStr(char const * msg, int lvl);

<<<<<<< HEAD
=======
void Notify(uint8_t b, int lvl);
void Notify(double d, int lvl);
void Notify(char const * msg, int lvl);
void NotifyStr(char const * msg, int lvl);
>>>>>>> 216fce8d
#ifdef DEBUG
#define Notify E_Notify
#define NotifyStr E_NotifyStr
void NotifyFailGetDevDescr(uint8_t reason);
void NotifyFailSetDevTblEntry(uint8_t reason);
void NotifyFailGetConfDescr(uint8_t reason);
void NotifyFailGetDevDescr(void);
void NotifyFailSetDevTblEntry(void);
void NotifyFailGetConfDescr(void);
void NotifyFailSetConfDescr(void);
void NotifyFailUnknownDevice(uint16_t VID, uint16_t PID);
void NotifyFail(uint8_t rcode);
#else
#define Notify(...) ((void)0)
#define NotifyStr(...) ((void)0)
#define NotifyFailGetDevDescr(...) ((void)0)
#define NotifyFailSetDevTblEntry(...) ((void)0)
#define NotifyFailGetConfDescr(...) ((void)0)
#define NotifyFailGetDevDescr(...) ((void)0)
#define NotifyFailSetDevTblEntry(...) ((void)0)
#define NotifyFailGetConfDescr(...) ((void)0)
#define NotifyFailSetConfDescr(...) ((void)0)
#define NotifyFailUnknownDevice(...) ((void)0)
#define NotifyFail(...) ((void)0)
#endif

template <class ERROR_TYPE>
void ErrorMessage(uint8_t level, char const * msg, ERROR_TYPE rcode = 0) {
#ifdef DEBUG
        Notify(msg, level);
        Notify(PSTR(": "), level);
        PrintHex<ERROR_TYPE > (rcode, level);
        Notify(PSTR("\r\n"), level);
#endif
}

template <class ERROR_TYPE>
void ErrorMessage(char const * msg, ERROR_TYPE rcode = 0) {
#ifdef DEBUG
        Notify(msg, 0x80);
        Notify(PSTR(": "), 0x80);
        PrintHex<ERROR_TYPE > (rcode, 0x80);
        Notify(PSTR("\r\n"), 0x80);
#endif
}

#include "hexdump.h"

#endif // __MESSAGE_H__
<|MERGE_RESOLUTION|>--- conflicted
+++ resolved
@@ -1,87 +1,84 @@
-/* Copyright (C) 2011 Circuits At Home, LTD. All rights reserved.
-
-This software may be distributed and modified under the terms of the GNU
-General Public License version 2 (GPL2) as published by the Free Software
-Foundation and appearing in the file GPL2.TXT included in the packaging of
-this file. Please note that GPL2 Section 2[b] requires that all works based
-on this software must also be made publicly available under the terms of
-the GPL2 ("Copyleft").
-
-Contact information
--------------------
-
-Circuits At Home, LTD
-Web      :  http://www.circuitsathome.com
-e-mail   :  support@circuitsathome.com
- */
-#if !defined(__MESSAGE_H__)
-#define __MESSAGE_H__
-
-// uncomment to activate
-#define DEBUG
-
-#include <inttypes.h>
-#include <avr/pgmspace.h>
-
-extern int UsbDEBUGlvl;
-
-#include "printhex.h"
-void E_Notify(char const * msg, int lvl);
-void E_NotifyStr(char const * msg, int lvl);
-
-<<<<<<< HEAD
-=======
-void Notify(uint8_t b, int lvl);
-void Notify(double d, int lvl);
-void Notify(char const * msg, int lvl);
-void NotifyStr(char const * msg, int lvl);
->>>>>>> 216fce8d
-#ifdef DEBUG
-#define Notify E_Notify
-#define NotifyStr E_NotifyStr
-void NotifyFailGetDevDescr(uint8_t reason);
-void NotifyFailSetDevTblEntry(uint8_t reason);
-void NotifyFailGetConfDescr(uint8_t reason);
-void NotifyFailGetDevDescr(void);
-void NotifyFailSetDevTblEntry(void);
-void NotifyFailGetConfDescr(void);
-void NotifyFailSetConfDescr(void);
-void NotifyFailUnknownDevice(uint16_t VID, uint16_t PID);
-void NotifyFail(uint8_t rcode);
-#else
-#define Notify(...) ((void)0)
-#define NotifyStr(...) ((void)0)
-#define NotifyFailGetDevDescr(...) ((void)0)
-#define NotifyFailSetDevTblEntry(...) ((void)0)
-#define NotifyFailGetConfDescr(...) ((void)0)
-#define NotifyFailGetDevDescr(...) ((void)0)
-#define NotifyFailSetDevTblEntry(...) ((void)0)
-#define NotifyFailGetConfDescr(...) ((void)0)
-#define NotifyFailSetConfDescr(...) ((void)0)
-#define NotifyFailUnknownDevice(...) ((void)0)
-#define NotifyFail(...) ((void)0)
-#endif
-
-template <class ERROR_TYPE>
-void ErrorMessage(uint8_t level, char const * msg, ERROR_TYPE rcode = 0) {
-#ifdef DEBUG
-        Notify(msg, level);
-        Notify(PSTR(": "), level);
-        PrintHex<ERROR_TYPE > (rcode, level);
-        Notify(PSTR("\r\n"), level);
-#endif
-}
-
-template <class ERROR_TYPE>
-void ErrorMessage(char const * msg, ERROR_TYPE rcode = 0) {
-#ifdef DEBUG
-        Notify(msg, 0x80);
-        Notify(PSTR(": "), 0x80);
-        PrintHex<ERROR_TYPE > (rcode, 0x80);
-        Notify(PSTR("\r\n"), 0x80);
-#endif
-}
-
-#include "hexdump.h"
-
-#endif // __MESSAGE_H__
+/* Copyright (C) 2011 Circuits At Home, LTD. All rights reserved.
+
+This software may be distributed and modified under the terms of the GNU
+General Public License version 2 (GPL2) as published by the Free Software
+Foundation and appearing in the file GPL2.TXT included in the packaging of
+this file. Please note that GPL2 Section 2[b] requires that all works based
+on this software must also be made publicly available under the terms of
+the GPL2 ("Copyleft").
+
+Contact information
+-------------------
+
+Circuits At Home, LTD
+Web      :  http://www.circuitsathome.com
+e-mail   :  support@circuitsathome.com
+ */
+#if !defined(__MESSAGE_H__)
+#define __MESSAGE_H__
+
+// uncomment to activate
+#define DEBUG
+
+#include <inttypes.h>
+#include <avr/pgmspace.h>
+
+extern int UsbDEBUGlvl;
+
+#include "printhex.h"
+void E_Notify(char const * msg, int lvl);
+void E_Notify(uint8_t b, int lvl);
+void E_NotifyStr(char const * msg, int lvl);
+void E_Notifyc(char c, int lvl);
+
+#ifdef DEBUG
+#define Notify E_Notify
+#define NotifyStr E_NotifyStr
+#define Notifyc E_Notifyc
+void NotifyFailGetDevDescr(uint8_t reason);
+void NotifyFailSetDevTblEntry(uint8_t reason);
+void NotifyFailGetConfDescr(uint8_t reason);
+void NotifyFailGetDevDescr(void);
+void NotifyFailSetDevTblEntry(void);
+void NotifyFailGetConfDescr(void);
+void NotifyFailSetConfDescr(void);
+void NotifyFailUnknownDevice(uint16_t VID, uint16_t PID);
+void NotifyFail(uint8_t rcode);
+#else
+#define Notify(...) ((void)0)
+#define NotifyStr(...) ((void)0)
+#define Notifyc(...) ((void)0)
+#define NotifyFailGetDevDescr(...) ((void)0)
+#define NotifyFailSetDevTblEntry(...) ((void)0)
+#define NotifyFailGetConfDescr(...) ((void)0)
+#define NotifyFailGetDevDescr(...) ((void)0)
+#define NotifyFailSetDevTblEntry(...) ((void)0)
+#define NotifyFailGetConfDescr(...) ((void)0)
+#define NotifyFailSetConfDescr(...) ((void)0)
+#define NotifyFailUnknownDevice(...) ((void)0)
+#define NotifyFail(...) ((void)0)
+#endif
+
+template <class ERROR_TYPE>
+void ErrorMessage(uint8_t level, char const * msg, ERROR_TYPE rcode = 0) {
+#ifdef DEBUG
+        Notify(msg, level);
+        Notify(PSTR(": "), level);
+        PrintHex<ERROR_TYPE > (rcode, level);
+        Notify(PSTR("\r\n"), level);
+#endif
+}
+
+template <class ERROR_TYPE>
+void ErrorMessage(char const * msg, ERROR_TYPE rcode = 0) {
+#ifdef DEBUG
+        Notify(msg, 0x80);
+        Notify(PSTR(": "), 0x80);
+        PrintHex<ERROR_TYPE > (rcode, 0x80);
+        Notify(PSTR("\r\n"), 0x80);
+#endif
+}
+
+#include "hexdump.h"
+
+#endif // __MESSAGE_H__