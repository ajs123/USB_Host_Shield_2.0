/* Copyright (C) 2011 Circuits At Home, LTD. All rights reserved.

This software may be distributed and modified under the terms of the GNU
General Public License version 2 (GPL2) as published by the Free Software
Foundation and appearing in the file GPL2.TXT included in the packaging of
this file. Please note that GPL2 Section 2[b] requires that all works based
on this software must also be made publicly available under the terms of
the GPL2 ("Copyleft").

Contact information
-------------------

Circuits At Home, LTD
Web      :  http://www.circuitsathome.com
e-mail   :  support@circuitsathome.com
 */

#if !defined(__HIDUNIVERSAL_H__)
#define __HIDUNIVERSAL_H__

#include "hid.h"
//#include "hidescriptorparser.h"

class HIDUniversal : public HID {

        struct ReportParser {
                uint8_t rptId;
                HIDReportParser *rptParser;
        } rptParsers[MAX_REPORT_PARSERS];

        // HID class specific descriptor type and length info obtained from HID descriptor
        HID_CLASS_DESCRIPTOR_LEN_AND_TYPE descrInfo[HID_MAX_HID_CLASS_DESCRIPTORS];

        // Returns HID class specific descriptor length by its type and order number
        uint16_t GetHidClassDescrLen(uint8_t type, uint8_t num);

        struct HIDInterface {
                struct {
                        uint8_t bmInterface : 3;
                        uint8_t bmAltSet : 3;
                        uint8_t bmProtocol : 2;
                };
                uint8_t epIndex[maxEpPerInterface];
        };

        uint8_t bConfNum; // configuration number
        uint8_t bNumIface; // number of interfaces in the configuration
        uint8_t bNumEP; // total number of EP in the configuration
        uint32_t qNextPollTime; // next poll time
        uint8_t pollInterval;
        bool bPollEnable; // poll enable flag

        static const uint16_t constBuffLen = 64; // event buffer length
        uint8_t prevBuf[constBuffLen]; // previous event buffer

        void Initialize();
        HIDInterface* FindInterface(uint8_t iface, uint8_t alt, uint8_t proto);

        void ZeroMemory(uint8_t len, uint8_t *buf);
        bool BuffersIdentical(uint8_t len, uint8_t *buf1, uint8_t *buf2);
        void SaveBuffer(uint8_t len, uint8_t *src, uint8_t *dest);

protected:
        EpInfo epInfo[totalEndpoints];
        HIDInterface hidInterfaces[maxHidInterfaces];

        bool bHasReportId;

        uint16_t PID, VID; // PID and VID of connected device

        // HID implementation
        HIDReportParser* GetReportParser(uint8_t id);

        virtual uint8_t OnInitSuccessful() {
                return 0;
        };

        virtual void ParseHIDData(HID *hid, bool is_rpt_id, uint8_t len, uint8_t *buf) {
                return;
        };

public:
        HIDUniversal(USB *p);

        // HID implementation
        bool SetReportParser(uint8_t id, HIDReportParser *prs);

        // USBDeviceConfig implementation
        uint8_t Init(uint8_t parent, uint8_t port, bool lowspeed);
        uint8_t Release();
        uint8_t Poll();

        virtual uint8_t GetAddress() {
                return bAddress;
        };

        virtual bool isReady() {
                return bPollEnable;
        };

        // UsbConfigXtracter implementation
<<<<<<< HEAD
        virtual void EndpointXtract(uint8_t conf, uint8_t iface, uint8_t alt, uint8_t proto, const USB_ENDPOINT_DESCRIPTOR *ep);
        
        //Send report - do not mix with SetReport()!
        uint8_t SndRpt(uint16_t nbytes, uint8_t *dataptr);
=======
        void EndpointXtract(uint8_t conf, uint8_t iface, uint8_t alt, uint8_t proto, const USB_ENDPOINT_DESCRIPTOR *ep);
>>>>>>> bd8c8e74
};

#endif // __HIDUNIVERSAL_H__
<|MERGE_RESOLUTION|>--- conflicted
+++ resolved
@@ -1,112 +1,108 @@
-/* Copyright (C) 2011 Circuits At Home, LTD. All rights reserved.
-
-This software may be distributed and modified under the terms of the GNU
-General Public License version 2 (GPL2) as published by the Free Software
-Foundation and appearing in the file GPL2.TXT included in the packaging of
-this file. Please note that GPL2 Section 2[b] requires that all works based
-on this software must also be made publicly available under the terms of
-the GPL2 ("Copyleft").
-
-Contact information
--------------------
-
-Circuits At Home, LTD
-Web      :  http://www.circuitsathome.com
-e-mail   :  support@circuitsathome.com
- */
-
-#if !defined(__HIDUNIVERSAL_H__)
-#define __HIDUNIVERSAL_H__
-
-#include "hid.h"
-//#include "hidescriptorparser.h"
-
-class HIDUniversal : public HID {
-
-        struct ReportParser {
-                uint8_t rptId;
-                HIDReportParser *rptParser;
-        } rptParsers[MAX_REPORT_PARSERS];
-
-        // HID class specific descriptor type and length info obtained from HID descriptor
-        HID_CLASS_DESCRIPTOR_LEN_AND_TYPE descrInfo[HID_MAX_HID_CLASS_DESCRIPTORS];
-
-        // Returns HID class specific descriptor length by its type and order number
-        uint16_t GetHidClassDescrLen(uint8_t type, uint8_t num);
-
-        struct HIDInterface {
-                struct {
-                        uint8_t bmInterface : 3;
-                        uint8_t bmAltSet : 3;
-                        uint8_t bmProtocol : 2;
-                };
-                uint8_t epIndex[maxEpPerInterface];
-        };
-
-        uint8_t bConfNum; // configuration number
-        uint8_t bNumIface; // number of interfaces in the configuration
-        uint8_t bNumEP; // total number of EP in the configuration
-        uint32_t qNextPollTime; // next poll time
-        uint8_t pollInterval;
-        bool bPollEnable; // poll enable flag
-
-        static const uint16_t constBuffLen = 64; // event buffer length
-        uint8_t prevBuf[constBuffLen]; // previous event buffer
-
-        void Initialize();
-        HIDInterface* FindInterface(uint8_t iface, uint8_t alt, uint8_t proto);
-
-        void ZeroMemory(uint8_t len, uint8_t *buf);
-        bool BuffersIdentical(uint8_t len, uint8_t *buf1, uint8_t *buf2);
-        void SaveBuffer(uint8_t len, uint8_t *src, uint8_t *dest);
-
-protected:
-        EpInfo epInfo[totalEndpoints];
-        HIDInterface hidInterfaces[maxHidInterfaces];
-
-        bool bHasReportId;
-
-        uint16_t PID, VID; // PID and VID of connected device
-
-        // HID implementation
-        HIDReportParser* GetReportParser(uint8_t id);
-
-        virtual uint8_t OnInitSuccessful() {
-                return 0;
-        };
-
-        virtual void ParseHIDData(HID *hid, bool is_rpt_id, uint8_t len, uint8_t *buf) {
-                return;
-        };
-
-public:
-        HIDUniversal(USB *p);
-
-        // HID implementation
-        bool SetReportParser(uint8_t id, HIDReportParser *prs);
-
-        // USBDeviceConfig implementation
-        uint8_t Init(uint8_t parent, uint8_t port, bool lowspeed);
-        uint8_t Release();
-        uint8_t Poll();
-
-        virtual uint8_t GetAddress() {
-                return bAddress;
-        };
-
-        virtual bool isReady() {
-                return bPollEnable;
-        };
-
-        // UsbConfigXtracter implementation
-<<<<<<< HEAD
-        virtual void EndpointXtract(uint8_t conf, uint8_t iface, uint8_t alt, uint8_t proto, const USB_ENDPOINT_DESCRIPTOR *ep);
-        
-        //Send report - do not mix with SetReport()!
-        uint8_t SndRpt(uint16_t nbytes, uint8_t *dataptr);
-=======
-        void EndpointXtract(uint8_t conf, uint8_t iface, uint8_t alt, uint8_t proto, const USB_ENDPOINT_DESCRIPTOR *ep);
->>>>>>> bd8c8e74
-};
-
-#endif // __HIDUNIVERSAL_H__
+/* Copyright (C) 2011 Circuits At Home, LTD. All rights reserved.
+
+This software may be distributed and modified under the terms of the GNU
+General Public License version 2 (GPL2) as published by the Free Software
+Foundation and appearing in the file GPL2.TXT included in the packaging of
+this file. Please note that GPL2 Section 2[b] requires that all works based
+on this software must also be made publicly available under the terms of
+the GPL2 ("Copyleft").
+
+Contact information
+-------------------
+
+Circuits At Home, LTD
+Web      :  http://www.circuitsathome.com
+e-mail   :  support@circuitsathome.com
+ */
+
+#if !defined(__HIDUNIVERSAL_H__)
+#define __HIDUNIVERSAL_H__
+
+#include "hid.h"
+//#include "hidescriptorparser.h"
+
+class HIDUniversal : public HID {
+
+        struct ReportParser {
+                uint8_t rptId;
+                HIDReportParser *rptParser;
+        } rptParsers[MAX_REPORT_PARSERS];
+
+        // HID class specific descriptor type and length info obtained from HID descriptor
+        HID_CLASS_DESCRIPTOR_LEN_AND_TYPE descrInfo[HID_MAX_HID_CLASS_DESCRIPTORS];
+
+        // Returns HID class specific descriptor length by its type and order number
+        uint16_t GetHidClassDescrLen(uint8_t type, uint8_t num);
+
+        struct HIDInterface {
+                struct {
+                        uint8_t bmInterface : 3;
+                        uint8_t bmAltSet : 3;
+                        uint8_t bmProtocol : 2;
+                };
+                uint8_t epIndex[maxEpPerInterface];
+        };
+
+        uint8_t bConfNum; // configuration number
+        uint8_t bNumIface; // number of interfaces in the configuration
+        uint8_t bNumEP; // total number of EP in the configuration
+        uint32_t qNextPollTime; // next poll time
+        uint8_t pollInterval;
+        bool bPollEnable; // poll enable flag
+
+        static const uint16_t constBuffLen = 64; // event buffer length
+        uint8_t prevBuf[constBuffLen]; // previous event buffer
+
+        void Initialize();
+        HIDInterface* FindInterface(uint8_t iface, uint8_t alt, uint8_t proto);
+
+        void ZeroMemory(uint8_t len, uint8_t *buf);
+        bool BuffersIdentical(uint8_t len, uint8_t *buf1, uint8_t *buf2);
+        void SaveBuffer(uint8_t len, uint8_t *src, uint8_t *dest);
+
+protected:
+        EpInfo epInfo[totalEndpoints];
+        HIDInterface hidInterfaces[maxHidInterfaces];
+
+        bool bHasReportId;
+
+        uint16_t PID, VID; // PID and VID of connected device
+
+        // HID implementation
+        HIDReportParser* GetReportParser(uint8_t id);
+
+        virtual uint8_t OnInitSuccessful() {
+                return 0;
+        };
+
+        virtual void ParseHIDData(HID *hid, bool is_rpt_id, uint8_t len, uint8_t *buf) {
+                return;
+        };
+
+public:
+        HIDUniversal(USB *p);
+
+        // HID implementation
+        bool SetReportParser(uint8_t id, HIDReportParser *prs);
+
+        // USBDeviceConfig implementation
+        uint8_t Init(uint8_t parent, uint8_t port, bool lowspeed);
+        uint8_t Release();
+        uint8_t Poll();
+
+        virtual uint8_t GetAddress() {
+                return bAddress;
+        };
+
+        virtual bool isReady() {
+                return bPollEnable;
+        };
+
+        // UsbConfigXtracter implementation
+        void EndpointXtract(uint8_t conf, uint8_t iface, uint8_t alt, uint8_t proto, const USB_ENDPOINT_DESCRIPTOR *ep);
+
+        // Send report - do not mix with SetReport()!
+        uint8_t SndRpt(uint16_t nbytes, uint8_t *dataptr);
+};
+
+#endif // __HIDUNIVERSAL_H__