<<<<<<< HEAD
/* Copyright (C) 2011 Circuits At Home, LTD. All rights reserved.

This software may be distributed and modified under the terms of the GNU
General Public License version 2 (GPL2) as published by the Free Software
Foundation and appearing in the file GPL2.TXT included in the packaging of
this file. Please note that GPL2 Section 2[b] requires that all works based
on this software must also be made publicly available under the terms of
the GPL2 ("Copyleft").

Contact information
-------------------

Circuits At Home, LTD
Web      :  http://www.circuitsathome.com
e-mail   :  support@circuitsathome.com
 */
#include "cdcprolific.h"

PL2303::PL2303(USB *p, CDCAsyncOper *pasync) :
ACM(p, pasync),
wPLType(0) {
}

uint8_t PL2303::Init(uint8_t parent, uint8_t port, bool lowspeed) {
        const uint8_t constBufSize = sizeof (USB_DEVICE_DESCRIPTOR);

        uint8_t buf[constBufSize];
        USB_DEVICE_DESCRIPTOR * udd = reinterpret_cast<USB_DEVICE_DESCRIPTOR*>(buf);
        uint8_t rcode;
        UsbDevice *p = NULL;
        EpInfo *oldep_ptr = NULL;
        uint8_t num_of_conf; // number of configurations

        AddressPool &addrPool = pUsb->GetAddressPool();

        USBTRACE("PL Init\r\n");

        if(bAddress)
                return USB_ERROR_CLASS_INSTANCE_ALREADY_IN_USE;

        // Get pointer to pseudo device with address 0 assigned
        p = addrPool.GetUsbDevicePtr(0);

        if(!p)
                return USB_ERROR_ADDRESS_NOT_FOUND_IN_POOL;

        if(!p->epinfo) {
                USBTRACE("epinfo\r\n");
                return USB_ERROR_EPINFO_IS_NULL;
        }

        // Save old pointer to EP_RECORD of address 0
        oldep_ptr = p->epinfo;

        // Temporary assign new pointer to epInfo to p->epinfo in order to avoid toggle inconsistence
        p->epinfo = epInfo;

        p->lowspeed = lowspeed;

        // Get device descriptor
        rcode = pUsb->getDevDescr(0, 0, sizeof (USB_DEVICE_DESCRIPTOR), (uint8_t*)buf);

        // Restore p->epinfo
        p->epinfo = oldep_ptr;

        if(rcode)
                goto FailGetDevDescr;

        if(udd->idVendor != PL_VID && CHECK_PID(udd->idProduct))
                return USB_DEV_CONFIG_ERROR_DEVICE_NOT_SUPPORTED;

        // Save type of PL chip
        wPLType = udd->bcdDevice;

        // Allocate new address according to device class
        bAddress = addrPool.AllocAddress(parent, false, port);

        if(!bAddress)
                return USB_ERROR_OUT_OF_ADDRESS_SPACE_IN_POOL;

        // Extract Max Packet Size from the device descriptor
        epInfo[0].maxPktSize = udd->bMaxPacketSize0;

        // Assign new address to the device
        rcode = pUsb->setAddr(0, 0, bAddress);

        if(rcode) {
                p->lowspeed = false;
                addrPool.FreeAddress(bAddress);
                bAddress = 0;
                USBTRACE2("setAddr:", rcode);
                return rcode;
        }

        USBTRACE2("Addr:", bAddress);

        p->lowspeed = false;

        p = addrPool.GetUsbDevicePtr(bAddress);

        if(!p)
                return USB_ERROR_ADDRESS_NOT_FOUND_IN_POOL;

        p->lowspeed = lowspeed;

        num_of_conf = udd->bNumConfigurations;

        // Assign epInfo to epinfo pointer
        rcode = pUsb->setEpInfoEntry(bAddress, 1, epInfo);

        if(rcode)
                goto FailSetDevTblEntry;

        USBTRACE2("NC:", num_of_conf);

        for(uint8_t i = 0; i < num_of_conf; i++) {
                HexDumper<USBReadParser, uint16_t, uint16_t> HexDump;
                ConfigDescParser < 0xFF, 0, 0, CP_MASK_COMPARE_CLASS> confDescrParser(this);

                rcode = pUsb->getConfDescr(bAddress, 0, i, &HexDump);

                if(rcode)
                        goto FailGetConfDescr;

                rcode = pUsb->getConfDescr(bAddress, 0, i, &confDescrParser);

                if(rcode)
                        goto FailGetConfDescr;

                if(bNumEP > 1)
                        break;
        } // for

        if(bNumEP < 2)
                return USB_DEV_CONFIG_ERROR_DEVICE_NOT_SUPPORTED;

        // Assign epInfo to epinfo pointer
        rcode = pUsb->setEpInfoEntry(bAddress, bNumEP, epInfo);

        USBTRACE2("Conf:", bConfNum);

        // Set Configuration Value
        rcode = pUsb->setConf(bAddress, 0, bConfNum);

        if(rcode)
                goto FailSetConfDescr;

        rcode = pAsync->OnInit(this);

        if(rcode)
                goto FailOnInit;

        USBTRACE("PL configured\r\n");

        //bPollEnable = true;
        ready = true;
        return 0;

FailGetDevDescr:
#ifdef DEBUG_USB_HOST
        NotifyFailGetDevDescr();
        goto Fail;
#endif

FailSetDevTblEntry:
#ifdef DEBUG_USB_HOST
        NotifyFailSetDevTblEntry();
        goto Fail;
#endif

FailGetConfDescr:
#ifdef DEBUG_USB_HOST
        NotifyFailGetConfDescr();
        goto Fail;
#endif

FailSetConfDescr:
#ifdef DEBUG_USB_HOST
        NotifyFailSetConfDescr();
        goto Fail;
#endif

FailOnInit:
#ifdef DEBUG_USB_HOST
        USBTRACE("OnInit:");
#endif

#ifdef DEBUG_USB_HOST
Fail:
        NotifyFail(rcode);
#endif
        Release();
        return rcode;
}

//uint8_t PL::Poll()
//{
//      uint8_t rcode = 0;
//
//      //if (!bPollEnable)
//      //      return 0;
//
//      //if (qNextPollTime <= millis())
//      //{
//      //      USB_HOST_SERIAL.println(bAddress, HEX);
//
//      //      qNextPollTime = millis() + 100;
//      //}
//      return rcode;
//}
=======
/* Copyright (C) 2011 Circuits At Home, LTD. All rights reserved.

This software may be distributed and modified under the terms of the GNU
General Public License version 2 (GPL2) as published by the Free Software
Foundation and appearing in the file GPL2.TXT included in the packaging of
this file. Please note that GPL2 Section 2[b] requires that all works based
on this software must also be made publicly available under the terms of
the GPL2 ("Copyleft").

Contact information
-------------------

Circuits At Home, LTD
Web      :  http://www.circuitsathome.com
e-mail   :  support@circuitsathome.com
 */
#include "cdcprolific.h"

PL2303::PL2303(USB *p, CDCAsyncOper *pasync) :
ACM(p, pasync),
wPLType(0) {
}

uint8_t PL2303::Init(uint8_t parent, uint8_t port, bool lowspeed) {
        const uint8_t constBufSize = sizeof (USB_DEVICE_DESCRIPTOR);

        uint8_t buf[constBufSize];
        USB_DEVICE_DESCRIPTOR * udd = reinterpret_cast<USB_DEVICE_DESCRIPTOR*>(buf);
        uint8_t rcode;
        UsbDevice *p = NULL;
        EpInfo *oldep_ptr = NULL;
        uint8_t num_of_conf; // number of configurations
		enum pl2303_type pltype = unknown;

        AddressPool &addrPool = pUsb->GetAddressPool();

        USBTRACE("PL Init\r\n");

        if(bAddress)
                return USB_ERROR_CLASS_INSTANCE_ALREADY_IN_USE;

        // Get pointer to pseudo device with address 0 assigned
        p = addrPool.GetUsbDevicePtr(0);

        if(!p)
                return USB_ERROR_ADDRESS_NOT_FOUND_IN_POOL;

        if(!p->epinfo) {
                USBTRACE("epinfo\r\n");
                return USB_ERROR_EPINFO_IS_NULL;
        }

        // Save old pointer to EP_RECORD of address 0
        oldep_ptr = p->epinfo;

        // Temporary assign new pointer to epInfo to p->epinfo in order to avoid toggle inconsistence
        p->epinfo = epInfo;

        p->lowspeed = lowspeed;

        // Get device descriptor
        rcode = pUsb->getDevDescr(0, 0, sizeof (USB_DEVICE_DESCRIPTOR), (uint8_t*)buf);

        // Restore p->epinfo
        p->epinfo = oldep_ptr;

        if(rcode)
                goto FailGetDevDescr;

        if(udd->idVendor != PL_VID && udd->idProduct != PL_PID)
                return USB_DEV_CONFIG_ERROR_DEVICE_NOT_SUPPORTED;

		/* determine chip variant */
		
		if (udd->bDeviceClass == 0x02 ) {
			pltype = type_0;
		}
		else if (udd->bMaxPacketSize0 == 0x40 ) { 
			pltype = rev_HX;
		}
		else if (udd->bDeviceClass == 0x00) {
			pltype = type_1;
		}
		else if (udd->bDeviceClass == 0xff) {
			pltype = type_1;
		}
				
        // Save type of PL chip
        wPLType = udd->bcdDevice;

        // Allocate new address according to device class
        bAddress = addrPool.AllocAddress(parent, false, port);

        if(!bAddress)
                return USB_ERROR_OUT_OF_ADDRESS_SPACE_IN_POOL;

        // Extract Max Packet Size from the device descriptor
        epInfo[0].maxPktSize = udd->bMaxPacketSize0;

        // Assign new address to the device
        rcode = pUsb->setAddr(0, 0, bAddress);

        if(rcode) {
                p->lowspeed = false;
                addrPool.FreeAddress(bAddress);
                bAddress = 0;
                USBTRACE2("setAddr:", rcode);
                return rcode;
        }

        USBTRACE2("Addr:", bAddress);

        p->lowspeed = false;

        p = addrPool.GetUsbDevicePtr(bAddress);

        if(!p)
                return USB_ERROR_ADDRESS_NOT_FOUND_IN_POOL;

        p->lowspeed = lowspeed;

        num_of_conf = udd->bNumConfigurations;

        // Assign epInfo to epinfo pointer
        rcode = pUsb->setEpInfoEntry(bAddress, 1, epInfo);

        if(rcode)
                goto FailSetDevTblEntry;

        USBTRACE2("NC:", num_of_conf);

        for(uint8_t i = 0; i < num_of_conf; i++) {
                HexDumper<USBReadParser, uint16_t, uint16_t> HexDump;
                ConfigDescParser < 0xFF, 0, 0, CP_MASK_COMPARE_CLASS> confDescrParser(this);

                rcode = pUsb->getConfDescr(bAddress, 0, i, &HexDump);

                if(rcode)
                        goto FailGetConfDescr;

                rcode = pUsb->getConfDescr(bAddress, 0, i, &confDescrParser);

                if(rcode)
                        goto FailGetConfDescr;

                if(bNumEP > 1)
                        break;
        } // for

        if(bNumEP < 2)
                return USB_DEV_CONFIG_ERROR_DEVICE_NOT_SUPPORTED;

        // Assign epInfo to epinfo pointer
        rcode = pUsb->setEpInfoEntry(bAddress, bNumEP, epInfo);

        USBTRACE2("Conf:", bConfNum);

        // Set Configuration Value
        rcode = pUsb->setConf(bAddress, 0, bConfNum);

        if(rcode)
                goto FailSetConfDescr;
				
		#if defined(PL2303_COMPAT)
			/* shamanic dance - sending Prolific init data as-is */
			vendorRead( 0x84, 0x84, 0, buf );
			vendorWrite( 0x04, 0x04, 0 );
			vendorRead( 0x84, 0x84, 0, buf );
			vendorRead( 0x83, 0x83, 0, buf );
			vendorRead( 0x84, 0x84, 0, buf );
			vendorWrite( 0x04, 0x04, 1 );
			vendorRead( 0x84, 0x84, 0, buf);
			vendorRead( 0x83, 0x83, 0, buf);
			vendorWrite( 0, 0, 1 );
			vendorWrite( 1, 0, 0 );
			if ( pltype == rev_HX ) {
				vendorWrite( 2, 0, 0x44 );
				vendorWrite( 0x06, 0x06, 0 );   //from W7 init
			}
			else {
			vendorWrite( 2, 0, 0x24 );
			}
			/* shamanic dance end */
		#endif
		
		/* calling post-init callback */
        rcode = pAsync->OnInit(this);

        if(rcode)
                goto FailOnInit;

        USBTRACE("PL configured\r\n");

        //bPollEnable = true;
        ready = true;
        return 0;

FailGetDevDescr:
#ifdef DEBUG_USB_HOST
        NotifyFailGetDevDescr();
        goto Fail;
#endif

FailSetDevTblEntry:
#ifdef DEBUG_USB_HOST
        NotifyFailSetDevTblEntry();
        goto Fail;
#endif

FailGetConfDescr:
#ifdef DEBUG_USB_HOST
        NotifyFailGetConfDescr();
        goto Fail;
#endif

FailSetConfDescr:
#ifdef DEBUG_USB_HOST
        NotifyFailSetConfDescr();
        goto Fail;
#endif

FailOnInit:
#ifdef DEBUG_USB_HOST
        USBTRACE("OnInit:");
#endif

#ifdef DEBUG_USB_HOST
Fail:
        NotifyFail(rcode);
#endif
        Release();
        return rcode;
}

//uint8_t PL::Poll()
//{
//	uint8_t rcode = 0;
//
//	//if (!bPollEnable)
//	//	return 0;
//
//	//if (qNextPollTime <= millis())
//	//{
//	//	USB_HOST_SERIAL.println(bAddress, HEX);
//
//	//	qNextPollTime = millis() + 100;
//	//}
//	return rcode;
//}
>>>>>>> 9fb4cb18
<|MERGE_RESOLUTION|>--- conflicted
+++ resolved
@@ -1,4 +1,3 @@
-<<<<<<< HEAD
 /* Copyright (C) 2011 Circuits At Home, LTD. All rights reserved.
 
 This software may be distributed and modified under the terms of the GNU
@@ -31,6 +30,9 @@
         UsbDevice *p = NULL;
         EpInfo *oldep_ptr = NULL;
         uint8_t num_of_conf; // number of configurations
+#ifdef PL2303_COMPAT
+        enum pl2303_type pltype = unknown;
+#endif
 
         AddressPool &addrPool = pUsb->GetAddressPool();
 
@@ -69,6 +71,18 @@
 
         if(udd->idVendor != PL_VID && CHECK_PID(udd->idProduct))
                 return USB_DEV_CONFIG_ERROR_DEVICE_NOT_SUPPORTED;
+
+        /* determine chip variant */
+#ifdef PL2303_COMPAT
+        if(udd->bDeviceClass == 0x02 )
+                pltype = type_0;
+        else if(udd->bMaxPacketSize0 == 0x40 )
+                pltype = rev_HX;
+        else if(udd->bDeviceClass == 0x00)
+                pltype = type_1;
+        else if(udd->bDeviceClass == 0xff)
+                pltype = type_1;
+#endif
 
         // Save type of PL chip
         wPLType = udd->bcdDevice;
@@ -146,6 +160,28 @@
         if(rcode)
                 goto FailSetConfDescr;
 
+#ifdef PL2303_COMPAT
+        /* Shamanic dance - sending Prolific init data as-is */
+        vendorRead( 0x84, 0x84, 0, buf );
+        vendorWrite( 0x04, 0x04, 0 );
+        vendorRead( 0x84, 0x84, 0, buf );
+        vendorRead( 0x83, 0x83, 0, buf );
+        vendorRead( 0x84, 0x84, 0, buf );
+        vendorWrite( 0x04, 0x04, 1 );
+        vendorRead( 0x84, 0x84, 0, buf);
+        vendorRead( 0x83, 0x83, 0, buf);
+        vendorWrite( 0, 0, 1 );
+        vendorWrite( 1, 0, 0 );
+        if( pltype == rev_HX ) {
+                vendorWrite( 2, 0, 0x44 );
+                vendorWrite( 0x06, 0x06, 0 ); // From W7 init
+        }
+        else {
+                vendorWrite( 2, 0, 0x24 );
+        }
+        /* Shamanic dance end */
+#endif
+        /* Calling post-init callback */
         rcode = pAsync->OnInit(this);
 
         if(rcode)
@@ -208,255 +244,4 @@
 //      //      qNextPollTime = millis() + 100;
 //      //}
 //      return rcode;
-//}
-=======
-/* Copyright (C) 2011 Circuits At Home, LTD. All rights reserved.
-
-This software may be distributed and modified under the terms of the GNU
-General Public License version 2 (GPL2) as published by the Free Software
-Foundation and appearing in the file GPL2.TXT included in the packaging of
-this file. Please note that GPL2 Section 2[b] requires that all works based
-on this software must also be made publicly available under the terms of
-the GPL2 ("Copyleft").
-
-Contact information
--------------------
-
-Circuits At Home, LTD
-Web      :  http://www.circuitsathome.com
-e-mail   :  support@circuitsathome.com
- */
-#include "cdcprolific.h"
-
-PL2303::PL2303(USB *p, CDCAsyncOper *pasync) :
-ACM(p, pasync),
-wPLType(0) {
-}
-
-uint8_t PL2303::Init(uint8_t parent, uint8_t port, bool lowspeed) {
-        const uint8_t constBufSize = sizeof (USB_DEVICE_DESCRIPTOR);
-
-        uint8_t buf[constBufSize];
-        USB_DEVICE_DESCRIPTOR * udd = reinterpret_cast<USB_DEVICE_DESCRIPTOR*>(buf);
-        uint8_t rcode;
-        UsbDevice *p = NULL;
-        EpInfo *oldep_ptr = NULL;
-        uint8_t num_of_conf; // number of configurations
-		enum pl2303_type pltype = unknown;
-
-        AddressPool &addrPool = pUsb->GetAddressPool();
-
-        USBTRACE("PL Init\r\n");
-
-        if(bAddress)
-                return USB_ERROR_CLASS_INSTANCE_ALREADY_IN_USE;
-
-        // Get pointer to pseudo device with address 0 assigned
-        p = addrPool.GetUsbDevicePtr(0);
-
-        if(!p)
-                return USB_ERROR_ADDRESS_NOT_FOUND_IN_POOL;
-
-        if(!p->epinfo) {
-                USBTRACE("epinfo\r\n");
-                return USB_ERROR_EPINFO_IS_NULL;
-        }
-
-        // Save old pointer to EP_RECORD of address 0
-        oldep_ptr = p->epinfo;
-
-        // Temporary assign new pointer to epInfo to p->epinfo in order to avoid toggle inconsistence
-        p->epinfo = epInfo;
-
-        p->lowspeed = lowspeed;
-
-        // Get device descriptor
-        rcode = pUsb->getDevDescr(0, 0, sizeof (USB_DEVICE_DESCRIPTOR), (uint8_t*)buf);
-
-        // Restore p->epinfo
-        p->epinfo = oldep_ptr;
-
-        if(rcode)
-                goto FailGetDevDescr;
-
-        if(udd->idVendor != PL_VID && udd->idProduct != PL_PID)
-                return USB_DEV_CONFIG_ERROR_DEVICE_NOT_SUPPORTED;
-
-		/* determine chip variant */
-		
-		if (udd->bDeviceClass == 0x02 ) {
-			pltype = type_0;
-		}
-		else if (udd->bMaxPacketSize0 == 0x40 ) { 
-			pltype = rev_HX;
-		}
-		else if (udd->bDeviceClass == 0x00) {
-			pltype = type_1;
-		}
-		else if (udd->bDeviceClass == 0xff) {
-			pltype = type_1;
-		}
-				
-        // Save type of PL chip
-        wPLType = udd->bcdDevice;
-
-        // Allocate new address according to device class
-        bAddress = addrPool.AllocAddress(parent, false, port);
-
-        if(!bAddress)
-                return USB_ERROR_OUT_OF_ADDRESS_SPACE_IN_POOL;
-
-        // Extract Max Packet Size from the device descriptor
-        epInfo[0].maxPktSize = udd->bMaxPacketSize0;
-
-        // Assign new address to the device
-        rcode = pUsb->setAddr(0, 0, bAddress);
-
-        if(rcode) {
-                p->lowspeed = false;
-                addrPool.FreeAddress(bAddress);
-                bAddress = 0;
-                USBTRACE2("setAddr:", rcode);
-                return rcode;
-        }
-
-        USBTRACE2("Addr:", bAddress);
-
-        p->lowspeed = false;
-
-        p = addrPool.GetUsbDevicePtr(bAddress);
-
-        if(!p)
-                return USB_ERROR_ADDRESS_NOT_FOUND_IN_POOL;
-
-        p->lowspeed = lowspeed;
-
-        num_of_conf = udd->bNumConfigurations;
-
-        // Assign epInfo to epinfo pointer
-        rcode = pUsb->setEpInfoEntry(bAddress, 1, epInfo);
-
-        if(rcode)
-                goto FailSetDevTblEntry;
-
-        USBTRACE2("NC:", num_of_conf);
-
-        for(uint8_t i = 0; i < num_of_conf; i++) {
-                HexDumper<USBReadParser, uint16_t, uint16_t> HexDump;
-                ConfigDescParser < 0xFF, 0, 0, CP_MASK_COMPARE_CLASS> confDescrParser(this);
-
-                rcode = pUsb->getConfDescr(bAddress, 0, i, &HexDump);
-
-                if(rcode)
-                        goto FailGetConfDescr;
-
-                rcode = pUsb->getConfDescr(bAddress, 0, i, &confDescrParser);
-
-                if(rcode)
-                        goto FailGetConfDescr;
-
-                if(bNumEP > 1)
-                        break;
-        } // for
-
-        if(bNumEP < 2)
-                return USB_DEV_CONFIG_ERROR_DEVICE_NOT_SUPPORTED;
-
-        // Assign epInfo to epinfo pointer
-        rcode = pUsb->setEpInfoEntry(bAddress, bNumEP, epInfo);
-
-        USBTRACE2("Conf:", bConfNum);
-
-        // Set Configuration Value
-        rcode = pUsb->setConf(bAddress, 0, bConfNum);
-
-        if(rcode)
-                goto FailSetConfDescr;
-				
-		#if defined(PL2303_COMPAT)
-			/* shamanic dance - sending Prolific init data as-is */
-			vendorRead( 0x84, 0x84, 0, buf );
-			vendorWrite( 0x04, 0x04, 0 );
-			vendorRead( 0x84, 0x84, 0, buf );
-			vendorRead( 0x83, 0x83, 0, buf );
-			vendorRead( 0x84, 0x84, 0, buf );
-			vendorWrite( 0x04, 0x04, 1 );
-			vendorRead( 0x84, 0x84, 0, buf);
-			vendorRead( 0x83, 0x83, 0, buf);
-			vendorWrite( 0, 0, 1 );
-			vendorWrite( 1, 0, 0 );
-			if ( pltype == rev_HX ) {
-				vendorWrite( 2, 0, 0x44 );
-				vendorWrite( 0x06, 0x06, 0 );   //from W7 init
-			}
-			else {
-			vendorWrite( 2, 0, 0x24 );
-			}
-			/* shamanic dance end */
-		#endif
-		
-		/* calling post-init callback */
-        rcode = pAsync->OnInit(this);
-
-        if(rcode)
-                goto FailOnInit;
-
-        USBTRACE("PL configured\r\n");
-
-        //bPollEnable = true;
-        ready = true;
-        return 0;
-
-FailGetDevDescr:
-#ifdef DEBUG_USB_HOST
-        NotifyFailGetDevDescr();
-        goto Fail;
-#endif
-
-FailSetDevTblEntry:
-#ifdef DEBUG_USB_HOST
-        NotifyFailSetDevTblEntry();
-        goto Fail;
-#endif
-
-FailGetConfDescr:
-#ifdef DEBUG_USB_HOST
-        NotifyFailGetConfDescr();
-        goto Fail;
-#endif
-
-FailSetConfDescr:
-#ifdef DEBUG_USB_HOST
-        NotifyFailSetConfDescr();
-        goto Fail;
-#endif
-
-FailOnInit:
-#ifdef DEBUG_USB_HOST
-        USBTRACE("OnInit:");
-#endif
-
-#ifdef DEBUG_USB_HOST
-Fail:
-        NotifyFail(rcode);
-#endif
-        Release();
-        return rcode;
-}
-
-//uint8_t PL::Poll()
-//{
-//	uint8_t rcode = 0;
-//
-//	//if (!bPollEnable)
-//	//	return 0;
-//
-//	//if (qNextPollTime <= millis())
-//	//{
-//	//	USB_HOST_SERIAL.println(bAddress, HEX);
-//
-//	//	qNextPollTime = millis() + 100;
-//	//}
-//	return rcode;
-//}
->>>>>>> 9fb4cb18
+//}